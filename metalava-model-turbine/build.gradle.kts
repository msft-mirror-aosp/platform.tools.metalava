/*
 * Copyright (C) 2023 The Android Open Source Project
 *
 * Licensed under the Apache License, Version 2.0 (the "License");
 * you may not use this file except in compliance with the License.
 * You may obtain a copy of the License at
 *
 *      http://www.apache.org/licenses/LICENSE-2.0
 *
 * Unless required by applicable law or agreed to in writing, software
 * distributed under the License is distributed on an "AS IS" BASIS,
 * WITHOUT WARRANTIES OR CONDITIONS OF ANY KIND, either express or implied.
 * See the License for the specific language governing permissions and
 * limitations under the License.
 */

plugins {
    `java-library`
    id("org.jetbrains.kotlin.jvm")
    id("metalava-build-plugin")
    id("maven-publish")

    // This project provides an implementation of the metalava-model.
    id("metalava-model-provider-plugin")
}

dependencies {
    implementation(project(":metalava-model-source"))
<<<<<<< HEAD
    implementation(project(":metalava-reporter"))
=======
    implementation(libs.turbine) { exclude(group = "com.google.protobuf") }
>>>>>>> ace6fcf1

    // Pick up the SourceModelSuiteRunner service to run the `metalava-model-testsuite`.
    testImplementation(testFixtures(project(":metalava-model-source")))
    testImplementation(project(":metalava-model-testsuite"))
    testImplementation(project(":metalava-testing"))
    testImplementation(libs.androidLintTests)
    testImplementation(libs.junit4)
    testImplementation(libs.truth)
    testImplementation(libs.kotlinTest)
}<|MERGE_RESOLUTION|>--- conflicted
+++ resolved
@@ -26,11 +26,7 @@
 
 dependencies {
     implementation(project(":metalava-model-source"))
-<<<<<<< HEAD
-    implementation(project(":metalava-reporter"))
-=======
     implementation(libs.turbine) { exclude(group = "com.google.protobuf") }
->>>>>>> ace6fcf1
 
     // Pick up the SourceModelSuiteRunner service to run the `metalava-model-testsuite`.
     testImplementation(testFixtures(project(":metalava-model-source")))
