--- conflicted
+++ resolved
@@ -28,30 +28,17 @@
 import kotlin.test.assertSame
 import org.junit.Test
 
-<<<<<<< HEAD
-@IgnoreForRunner("turbine")
-@RunWith(Parameterized::class)
-class CommonModelTest(runner: ModelSuiteRunner) : BaseModelTest(runner) {
-=======
 class CommonModelTest : BaseModelTest() {
->>>>>>> ace6fcf1
     @Test
     fun `empty file`() {
-        createCodebaseAndRun(
-            signature = """
+        runCodebaseTest(
+            signature("""
                     // Signature format: 2.0
-            """,
-            source = java("""
                 """),
-<<<<<<< HEAD
-            test = { codebase -> assertNotNull(codebase) }
-        )
-=======
             java(""),
         ) {
             assertNotNull(codebase)
         }
->>>>>>> ace6fcf1
     }
 
     @Test
