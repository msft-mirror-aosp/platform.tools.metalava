--- conflicted
+++ resolved
@@ -19,6 +19,7 @@
 import com.android.tools.metalava.model.text.TextCodebase
 import com.android.tools.metalava.model.visitors.ItemVisitor
 import com.android.tools.metalava.model.visitors.TypeVisitor
+import org.jetbrains.kotlin.builtins.StandardNames
 import java.util.function.Predicate
 
 interface MethodItem : MemberItem {
@@ -235,17 +236,11 @@
             val name1 = o1.name()
             val name2 = o2.name()
             if (name1 == name2) {
-<<<<<<< HEAD
-                val rankDelta = o1.sortingRank - o2.sortingRank
-                if (rankDelta != 0) {
-                    return rankDelta
-=======
                 if (overloadsInSourceOrder) {
                     val rankDelta = o1.sortingRank - o2.sortingRank
                     if (rankDelta != 0) {
                         return rankDelta
                     }
->>>>>>> e15af09d
                 }
 
                 // Compare by the rest of the signature to ensure stable output (we don't need to sort
@@ -528,12 +523,17 @@
     fun isKotlinProperty(): Boolean = false
 
     /** Returns true if this is a synthetic enum method */
-    fun isEnumSyntheticMethod(): Boolean {
-        return containingClass().isEnum() &&
-            (
-                name() == "values" && parameters().isEmpty() ||
-                    name() == "valueOf" && parameters().size == 1 &&
-                    parameters()[0].type().isString()
-                )
-    }
+    fun isEnumSyntheticMethod(): Boolean =
+        isEnumSyntheticValues() || isEnumSyntheticValueOf()
+
+    fun isEnumSyntheticValues(): Boolean =
+        containingClass().isEnum() &&
+            name() == StandardNames.ENUM_VALUES.identifier &&
+            parameters().isEmpty()
+
+    fun isEnumSyntheticValueOf(): Boolean =
+        containingClass().isEnum() &&
+            name() == StandardNames.ENUM_VALUE_OF.identifier &&
+            parameters().size == 1 &&
+            parameters()[0].type().isString()
 }