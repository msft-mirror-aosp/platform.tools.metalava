--- conflicted
+++ resolved
@@ -16,33 +16,39 @@
 
 package com.android.tools.metalava.model
 
-import com.android.tools.metalava.DocLevel
-import com.android.tools.metalava.DocLevel.HIDDEN
-import com.android.tools.metalava.DocLevel.PACKAGE
-import com.android.tools.metalava.DocLevel.PRIVATE
-import com.android.tools.metalava.DocLevel.PROTECTED
-import com.android.tools.metalava.DocLevel.PUBLIC
-import com.android.tools.metalava.Options
-import com.android.tools.metalava.options
 import java.io.Writer
 
 interface ModifierList {
     val codebase: Codebase
+
     fun annotations(): List<AnnotationItem>
 
     fun owner(): Item
+
     fun getVisibilityLevel(): VisibilityLevel
+
     fun isPublic(): Boolean
+
     fun isProtected(): Boolean
+
     fun isPrivate(): Boolean
+
     fun isStatic(): Boolean
+
     fun isAbstract(): Boolean
+
     fun isFinal(): Boolean
+
     fun isNative(): Boolean
+
     fun isSynchronized(): Boolean
+
     fun isStrictFp(): Boolean
+
     fun isTransient(): Boolean
+
     fun isVolatile(): Boolean
+
     fun isDefault(): Boolean
 
     // Modifier in Kotlin, separate syntax (...) in Java but modeled as modifier here
@@ -50,18 +56,29 @@
 
     // Kotlin
     fun isSealed(): Boolean = false
+
     fun isFunctional(): Boolean = false
+
     fun isCompanion(): Boolean = false
+
     fun isInfix(): Boolean = false
+
     fun isConst(): Boolean = false
+
     fun isSuspend(): Boolean = false
+
     fun isOperator(): Boolean = false
+
     fun isInline(): Boolean = false
+
     fun isValue(): Boolean = false
+
     fun isData(): Boolean = false
+
     fun isEmpty(): Boolean
 
     fun isPackagePrivate() = !(isPublic() || isProtected() || isPrivate())
+
     fun isPublicOrProtected() = isPublic() || isProtected()
 
     // Rename? It's not a full equality, it's whether an override's modifier set is significant
@@ -72,7 +89,9 @@
 
         if (isStatic() != other.isStatic()) return false
         if (isAbstract() != other.isAbstract()) return false
-        if (isFinal() != other.isFinal()) { return false }
+        if (isFinal() != other.isFinal()) {
+            return false
+        }
         if (isTransient() != other.isTransient()) return false
         if (isVolatile() != other.isVolatile()) return false
 
@@ -97,102 +116,57 @@
         return annotations().any { it.isNonNull() }
     }
 
-    /**
-     * Returns true if this modifier list contains the `@JvmSynthetic` annotation
-     */
+    /** Returns true if this modifier list contains the `@JvmSynthetic` annotation */
     fun hasJvmSyntheticAnnotation(): Boolean {
         return annotations().any { it.isJvmSynthetic() }
     }
 
     /**
-     * Returns true if this modifier list contains any annotations explicitly passed in
-     * via [Options.showAnnotations]
+     * Returns true if this modifier list contains any show annotations.
+     *
+     * See [AnnotationItem.isShowAnnotation]
      */
     fun hasShowAnnotation(): Boolean {
-        if (options.showAnnotations.isEmpty()) {
-            return false
-        }
-        return annotations().any {
-            options.showAnnotations.matches(it)
-        }
-    }
-
-    /**
-<<<<<<< HEAD
-     * Returns true if this modifier list contains any annotations explicitly passed in
-     * via [Options.showSingleAnnotations]
-=======
+        return codebase.annotationManager.hasShowAnnotation(this)
+    }
+
+    /**
      * Returns true if this modifier list contains any show single annotations.
      *
      * See [AnnotationItem.isShowSingleAnnotation]
->>>>>>> 5984ff20
      */
     fun hasShowSingleAnnotation(): Boolean {
-
-        if (options.showSingleAnnotations.isEmpty()) {
-            return false
-        }
-        return annotations().any {
-            options.showSingleAnnotations.matches(it)
-        }
-    }
-
-    /**
-<<<<<<< HEAD
-     * Returns true if this modifier list contains any annotations explicitly passed in
-     * via [Options.showForStubPurposesAnnotations], and this is the only showAnnotation.
-=======
+        return codebase.annotationManager.hasShowSingleAnnotation(this)
+    }
+
+    /**
      * Returns true if this modifier list contains any show for stub purposes annotations and that
      * is the only show annotation.
      *
      * See [AnnotationItem.isShowAnnotation] and [AnnotationItem.isShowForStubPurposes]
->>>>>>> 5984ff20
      */
     fun onlyShowForStubPurposes(): Boolean {
-        if (options.showForStubPurposesAnnotations.isEmpty()) {
-            return false
-        }
-        return annotations().any {
-            options.showForStubPurposesAnnotations.matches(it)
-        } && !annotations().any {
-            options.showAnnotations.matches(it) && !options.showForStubPurposesAnnotations.matches(it)
-        }
-    }
-
-    /**
-     * Returns true if this modifier list contains any annotations explicitly passed in
-     * via [Options.hideAnnotations] or any annotations which are themselves annotated
-     * with meta-annotations explicitly passed in via [Options.hideMetaAnnotations]
+        return codebase.annotationManager.onlyShowForStubPurposes(this)
+    }
+
+    /** Returns true if this modifier list contains any hide annotations */
+    fun hasHideAnnotations(): Boolean {
+        return codebase.annotationManager.hasHideAnnotations(this)
+    }
+
+    /**
+     * Returns true if this modifier list contains any suppress compatibility meta-annotations.
      *
-     * @see hasHideMetaAnnotations
-     */
-    fun hasHideAnnotations(): Boolean {
-        if (options.hideAnnotations.isEmpty() && options.hideMetaAnnotations.isEmpty()) {
-            return false
-        }
-        return annotations().any { annotation ->
-            options.hideAnnotations.matches(annotation) ||
-                annotation.resolve()?.hasHideMetaAnnotation() ?: false
-        }
-    }
-
-    /**
-     * Returns true if this modifier list contains any meta-annotations explicitly passed in
-     * via [Options.hideMetaAnnotations].
+     * Metalava will suppress compatibility checks for APIs which are within the scope of a
+     * "suppress compatibility" meta-annotation, but they may still be written to API files or stub
+     * JARs.
      *
-     * Hidden meta-annotations allow Metalava to handle concepts like Kotlin's [Experimental],
-     * which allows developers to create annotations that describe experimental features -- sets
-     * of distinct and potentially overlapping unstable API surfaces. Libraries may wish to exclude
-     * such sets of APIs from tracking and stub JAR generation by passing [Experimental] as a
-     * hidden meta-annotation.
-     */
-    fun hasHideMetaAnnotations(): Boolean {
-        if (options.hideMetaAnnotations.isEmpty()) {
-            return false
-        }
-        return annotations().any { annotation ->
-            options.hideMetaAnnotations.contains(annotation.qualifiedName)
-        }
+     * "Suppress compatibility" meta-annotations allow Metalava to handle concepts like Jetpack
+     * experimental APIs, where developers can use the [RequiresOptIn] meta-annotation to mark
+     * feature sets with unstable APIs.
+     */
+    fun hasSuppressCompatibilityMetaAnnotations(): Boolean {
+        return codebase.annotationManager.hasSuppressCompatibilityMetaAnnotations(this)
     }
 
     /** Returns true if this modifier list contains the given annotation */
@@ -201,57 +175,23 @@
     }
 
     /**
-     * Returns the annotation of the given qualified name (or equivalent) if found
-     * in this modifier list
+     * Returns the annotation of the given qualified name (or equivalent) if found in this modifier
+     * list
      */
     fun findAnnotation(qualifiedName: String): AnnotationItem? {
-        val mappedName = AnnotationItem.mapName(codebase, qualifiedName)
-        return annotations().firstOrNull {
-            mappedName == it.qualifiedName
-        }
-    }
-
-    /**
-     * Returns the annotation of the given qualified name if found in this modifier list.
-     * Like [findAnnotation], but where that method translates both the annotations in
-     * the source and the target name to their canonical form (E.g. the androidx name),
-     * this method will look at the original source for the exact name passed in here.
-     */
-    fun findExactAnnotation(qualifiedName: String): AnnotationItem? {
-        return annotations().firstOrNull {
-            qualifiedName == it.originalName
-        }
-    }
-
-    /** Returns true if this modifier list has adequate access */
-    fun checkLevel() = checkLevel(options.docLevel)
-
-    /**
-     * Returns true if this modifier list has access modifiers that
-     * are adequate for the given documentation level
-     */
-    fun checkLevel(level: DocLevel): Boolean {
-        if (level == HIDDEN) {
-            return true
-        } else if (owner().isHiddenOrRemoved()) {
-            return false
-        }
-        return when (level) {
-            PUBLIC -> isPublic()
-            PROTECTED -> isPublic() || isProtected()
-            PACKAGE -> !isPrivate()
-            PRIVATE, HIDDEN -> true
-        }
-    }
-
-    /**
-     * Returns true if the visibility modifiers in this modifier list is as least as visible
-     * as the ones in the given [other] modifier list
+        val mappedName = codebase.annotationManager.normalizeInputName(qualifiedName)
+        return annotations().firstOrNull { mappedName == it.qualifiedName }
+    }
+
+    /**
+     * Returns true if the visibility modifiers in this modifier list is as least as visible as the
+     * ones in the given [other] modifier list
      */
     fun asAccessibleAs(other: ModifierList): Boolean {
         val otherLevel = other.getVisibilityLevel()
         val thisLevel = getVisibilityLevel()
-        // Generally the access level enum order determines relative visibility. However, there is an exception because
+        // Generally the access level enum order determines relative visibility. However, there is
+        // an exception because
         // package private and internal are not directly comparable.
         val result = thisLevel >= otherLevel
         return when (otherLevel) {
@@ -267,8 +207,8 @@
     }
 
     /**
-     * Like [getVisibilityString], but package private has no modifiers; this typically corresponds to
-     * the source code for the visibility modifiers in the modifier list
+     * Like [getVisibilityString], but package private has no modifiers; this typically corresponds
+     * to the source code for the visibility modifiers in the modifier list
      */
     fun getVisibilityModifiers(): String {
         return getVisibilityLevel().javaSourceCodeModifier
@@ -291,25 +231,26 @@
             separateLines: Boolean = false,
             language: Language = Language.JAVA
         ) {
-
-            val list = if (removeAbstract || removeFinal || addPublic) {
-                class AbstractFiltering : ModifierList by modifiers {
-                    override fun isAbstract(): Boolean {
-                        return if (removeAbstract) false else modifiers.isAbstract()
+            val list =
+                if (removeAbstract || removeFinal || addPublic) {
+                    class AbstractFiltering : ModifierList by modifiers {
+                        override fun isAbstract(): Boolean {
+                            return if (removeAbstract) false else modifiers.isAbstract()
+                        }
+
+                        override fun isFinal(): Boolean {
+                            return if (removeFinal) false else modifiers.isFinal()
+                        }
+
+                        override fun getVisibilityLevel(): VisibilityLevel {
+                            return if (addPublic) VisibilityLevel.PUBLIC
+                            else modifiers.getVisibilityLevel()
+                        }
                     }
-
-                    override fun isFinal(): Boolean {
-                        return if (removeFinal) false else modifiers.isFinal()
-                    }
-
-                    override fun getVisibilityLevel(): VisibilityLevel {
-                        return if (addPublic) VisibilityLevel.PUBLIC else modifiers.getVisibilityLevel()
-                    }
+                    AbstractFiltering()
+                } else {
+                    modifiers
                 }
-                AbstractFiltering()
-            } else {
-                modifiers
-            }
 
             writeAnnotations(
                 item,
@@ -336,25 +277,27 @@
             val methodItem = item as? MethodItem
 
             val visibilityLevel = list.getVisibilityLevel()
-            val modifier = if (language == Language.JAVA) {
-                visibilityLevel.javaSourceCodeModifier
-            } else {
-                visibilityLevel.kotlinSourceCodeModifier
-            }
+            val modifier =
+                if (language == Language.JAVA) {
+                    visibilityLevel.javaSourceCodeModifier
+                } else {
+                    visibilityLevel.kotlinSourceCodeModifier
+                }
             if (modifier.isNotEmpty()) {
                 writer.write("$modifier ")
             }
 
-            val isInterface = classItem?.isInterface() == true ||
-                (
-                    methodItem?.containingClass()?.isInterface() == true &&
-                        !list.isDefault() && !list.isStatic()
-                    )
-
-            if (list.isAbstract() &&
-                classItem?.isEnum() != true &&
-                classItem?.isAnnotationType() != true &&
-                !isInterface
+            val isInterface =
+                classItem?.isInterface() == true ||
+                    (methodItem?.containingClass()?.isInterface() == true &&
+                        !list.isDefault() &&
+                        !list.isStatic())
+
+            if (
+                list.isAbstract() &&
+                    classItem?.isEnum() != true &&
+                    classItem?.isAnnotationType() != true &&
+                    !isInterface
             ) {
                 writer.write("abstract ")
             }
@@ -367,11 +310,12 @@
                 writer.write("static ")
             }
 
-            if (list.isFinal() &&
-                language == Language.JAVA &&
-                // Don't show final on parameters: that's an implementation side detail
-                item !is ParameterItem &&
-                classItem?.isEnum() != true
+            if (
+                list.isFinal() &&
+                    language == Language.JAVA &&
+                    // Don't show final on parameters: that's an implementation side detail
+                    item !is ParameterItem &&
+                    classItem?.isEnum() != true
             ) {
                 writer.write("final ")
             } else if (!list.isFinal() && language == Language.KOTLIN) {
@@ -448,6 +392,11 @@
                 writer.write(if (separateLines) "\n" else " ")
             }
 
+            if (item.hasSuppressCompatibilityMetaAnnotation()) {
+                writer.write("@$SUPPRESS_COMPATIBILITY_ANNOTATION")
+                writer.write(if (separateLines) "\n" else " ")
+            }
+
             writeAnnotations(
                 list = list,
                 runtimeAnnotationsOnly = runtimeAnnotationsOnly,
@@ -481,7 +430,10 @@
                 for (annotation in annotations) {
                     index++
 
-                    if (runtimeAnnotationsOnly && annotation.retention != AnnotationRetention.RUNTIME) {
+                    if (
+                        runtimeAnnotationsOnly &&
+                            annotation.retention != AnnotationRetention.RUNTIME
+                    ) {
                         continue
                     }
 
@@ -495,24 +447,30 @@
                     } else if (annotation.qualifiedName == "java.lang.Deprecated") {
                         // Special cased in stubs and signature files: emitted first
                         continue
-                    } else if (options.typedefMode == Options.TypedefMode.INLINE) {
-                        val typedef = annotation.findTypedefAnnotation()
-                        if (typedef != null) {
-                            printAnnotation = typedef
-                        }
-                    } else if (options.typedefMode == Options.TypedefMode.REFERENCE &&
-                        annotation.targets === ANNOTATION_SIGNATURE_ONLY &&
-                        annotation.findTypedefAnnotation() != null
-                    ) {
-                        // For annotation references, only include the simple name
-                        writer.write("@")
-                        writer.write(annotation.resolve()?.simpleName() ?: annotation.qualifiedName!!)
-                        if (separateLines) {
-                            writer.write("\n")
-                        } else {
-                            writer.write(" ")
-                        }
-                        continue
+                    } else {
+                        val typedefMode = list.codebase.annotationManager.typedefMode
+                        if (typedefMode == TypedefMode.INLINE) {
+                            val typedef = annotation.findTypedefAnnotation()
+                            if (typedef != null) {
+                                printAnnotation = typedef
+                            }
+                        } else if (
+                            typedefMode == TypedefMode.REFERENCE &&
+                                annotation.targets === ANNOTATION_SIGNATURE_ONLY &&
+                                annotation.findTypedefAnnotation() != null
+                        ) {
+                            // For annotation references, only include the simple name
+                            writer.write("@")
+                            writer.write(
+                                annotation.resolve()?.simpleName() ?: annotation.qualifiedName!!
+                            )
+                            if (separateLines) {
+                                writer.write("\n")
+                            } else {
+                                writer.write(" ")
+                            }
+                            continue
+                        }
                     }
 
                     // Optionally filter out duplicates
@@ -546,5 +504,16 @@
                 }
             }
         }
+
+        /**
+         * Synthetic annotation used to mark an API as suppressed for compatibility checks.
+         *
+         * This is added automatically when an API has a meta-annotation that suppresses
+         * compatibility but is defined outside the source set and may not always be available on
+         * the classpath.
+         *
+         * Because this is used in API files, it needs to maintain compatibility.
+         */
+        const val SUPPRESS_COMPATIBILITY_ANNOTATION = "SuppressCompatibility"
     }
 }