/*
 * Copyright (C) 2020 The Android Open Source Project
 *
 * Licensed under the Apache License, Version 2.0 (the "License");
 * you may not use this file except in compliance with the License.
 * You may obtain a copy of the License at
 *
 *      http://www.apache.org/licenses/LICENSE-2.0
 *
 * Unless required by applicable law or agreed to in writing, software
 * distributed under the License is distributed on an "AS IS" BASIS,
 * WITHOUT WARRANTIES OR CONDITIONS OF ANY KIND, either express or implied.
 * See the License for the specific language governing permissions and
 * limitations under the License.
 */

package com.android.tools.metalava.model.text

import com.android.tools.metalava.ApiType
import com.android.tools.metalava.CodebaseComparator
import com.android.tools.metalava.ComparisonVisitor
import com.android.tools.metalava.FileFormat
import com.android.tools.metalava.JAVA_LANG_ANNOTATION
import com.android.tools.metalava.JAVA_LANG_ENUM
import com.android.tools.metalava.JAVA_LANG_OBJECT
import com.android.tools.metalava.JAVA_LANG_THROWABLE
import com.android.tools.metalava.model.AnnotationItem
import com.android.tools.metalava.model.ClassItem
import com.android.tools.metalava.model.Codebase
import com.android.tools.metalava.model.ConstructorItem
import com.android.tools.metalava.model.DefaultCodebase
import com.android.tools.metalava.model.DefaultModifierList
import com.android.tools.metalava.model.FieldItem
import com.android.tools.metalava.model.Item
import com.android.tools.metalava.model.MethodItem
import com.android.tools.metalava.model.PackageItem
import com.android.tools.metalava.model.PackageList
import com.android.tools.metalava.model.PropertyItem
import com.android.tools.metalava.model.TypeParameterList
import com.android.tools.metalava.model.visitors.ItemVisitor
import com.android.tools.metalava.model.visitors.TypeVisitor
import com.android.tools.metalava.options
import java.io.File
import java.util.ArrayList
import java.util.HashMap
import java.util.function.Predicate
import kotlin.math.min

// Copy of ApiInfo in doclava1 (converted to Kotlin + some cleanup to make it work with metalava's data structures.
// (Converted to Kotlin such that I can inherit behavior via interfaces, in particular Codebase.)
class TextCodebase(location: File) : DefaultCodebase(location) {
    /**
     * Whether types should be interpreted to be in Kotlin format (e.g. ? suffix means nullable,
     * ! suffix means unknown, and absence of a suffix means not nullable.
     */
    var kotlinStyleNulls = false

    private val mPackages = HashMap<String, TextPackageItem>(300)
    private val mAllClasses = HashMap<String, TextClassItem>(30000)
    private val mClassToSuper = HashMap<TextClassItem, String>(30000)
    private val mClassToInterface = HashMap<TextClassItem, ArrayList<String>>(10000)

    override var description = "Codebase"
    override var preFiltered: Boolean = true

    override fun trustedApi(): Boolean = true

    /**
     * Signature file format version, if found. Type "GradleVersion" is misleading; it's just a convenient
     * version class.
     */
    var format: FileFormat = FileFormat.V1 // not specifying format: assumed to be doclava, 1.0

    override fun getPackages(): PackageList {
        val list = ArrayList<PackageItem>(mPackages.values)
        list.sortWith(PackageItem.comparator)
        return PackageList(this, list)
    }

    override fun size(): Int {
        return mPackages.size
    }

    override fun findClass(className: String): TextClassItem? {
        return mAllClasses[className]
    }

    private fun resolveInterfaces(all: List<TextClassItem>) {
        for (cl in all) {
            val interfaces = mClassToInterface[cl] ?: continue
            for (interfaceName in interfaces) {
                getOrCreateClass(interfaceName, isInterface = true)
                cl.addInterface(obtainTypeFromString(interfaceName))
            }
        }
    }

    override fun supportsDocumentation(): Boolean = false

    fun mapClassToSuper(classInfo: TextClassItem, superclass: String?) {
        superclass?.let { mClassToSuper.put(classInfo, superclass) }
    }

    fun mapClassToInterface(classInfo: TextClassItem, iface: String) {
        if (!mClassToInterface.containsKey(classInfo)) {
            mClassToInterface[classInfo] = ArrayList()
        }
        mClassToInterface[classInfo]?.let {
            if (!it.contains(iface)) it.add(iface)
        }
    }

    fun implementsInterface(classInfo: TextClassItem, iface: String): Boolean {
        return mClassToInterface[classInfo]?.contains(iface) ?: false
    }

    fun addPackage(pInfo: TextPackageItem) {
        // track the set of organized packages in the API
        mPackages[pInfo.name()] = pInfo

        // accumulate a direct map of all the classes in the API
        for (cl in pInfo.allClasses()) {
            mAllClasses[cl.qualifiedName()] = cl as TextClassItem
        }
    }

    private fun resolveSuperclasses(allClasses: List<TextClassItem>) {
        for (cl in allClasses) {
            // java.lang.Object has no superclass
            if (cl.isJavaLangObject()) {
                continue
            }
            var scName: String? = mClassToSuper[cl]
            if (scName == null) {
                scName = when {
                    cl.isEnum() -> JAVA_LANG_ENUM
                    cl.isAnnotationType() -> JAVA_LANG_ANNOTATION
                    else -> {
                        val existing = cl.superClassType()?.toTypeString()
                        val s = existing ?: JAVA_LANG_OBJECT
                        s // unnecessary variable, works around current compiler believing the expression to be nullable
                    }
                }
            }

            val superclass = getOrCreateClass(scName)
            cl.setSuperClass(superclass, obtainTypeFromString(scName))
        }
    }

    private fun resolveThrowsClasses(all: List<TextClassItem>) {
        for (cl in all) {
            for (methodItem in cl.constructors()) {
                resolveThrowsClasses(methodItem)
            }
            for (methodItem in cl.methods()) {
                resolveThrowsClasses(methodItem)
            }
        }
    }

    private fun resolveThrowsClasses(methodItem: MethodItem) {
        val methodInfo = methodItem as TextMethodItem
        val names = methodInfo.throwsTypeNames()
        if (names.isNotEmpty()) {
            val result = ArrayList<TextClassItem>()
            for (exception in names) {
                var exceptionClass: TextClassItem? = mAllClasses[exception]
                if (exceptionClass == null) {
                    // Exception not provided by this codebase. Inject a stub.
                    exceptionClass = getOrCreateClass(exception)
                    // Set super class to throwable?
                    if (exception != JAVA_LANG_THROWABLE) {
                        exceptionClass.setSuperClass(
                            getOrCreateClass(JAVA_LANG_THROWABLE),
                            TextTypeItem(this, JAVA_LANG_THROWABLE)
                        )
                    }
                }
                result.add(exceptionClass)
            }
            methodInfo.setThrowsList(result)
        }
    }

    private fun resolveInnerClasses(packages: List<TextPackageItem>) {
        for (pkg in packages) {
            // make copy: we'll be removing non-top level classes during iteration
            val classes = ArrayList(pkg.classList())
            for (cls in classes) {
                val cl = cls as TextClassItem
                val name = cl.name
                var index = name.lastIndexOf('.')
                if (index != -1) {
                    cl.name = name.substring(index + 1)
                    val qualifiedName = cl.qualifiedName
                    index = qualifiedName.lastIndexOf('.')
                    assert(index != -1) { qualifiedName }
                    val outerClassName = qualifiedName.substring(0, index)
                    val outerClass = getOrCreateClass(outerClassName)
                    cl.containingClass = outerClass
                    outerClass.addInnerClass(cl)
                }
            }
        }

        for (pkg in packages) {
            pkg.pruneClassList()
        }
    }

    /**
     * Add abstract superclass abstract methods to non-abstract class
     * when generating from-text stubs.
     * Iterate through the hierarchy and collect all super abstract methods that need to be added.
     * These are not included in the signature files but omitting these methods
     * will lead to compile error.
     */
    private fun resolveAbstractMethods(allClasses: List<TextClassItem>) {
        for (cl in allClasses) {

            // If class is interface, naively iterate through all parent class and interfaces
            // and resolve inheritance of override equivalent signatures
            // Find intersection of super class/interface default methods
            // Resolve conflict by adding signature
            // https://docs.oracle.com/javase/specs/jls/se8/html/jls-9.html#jls-9.4.1.3
            if (cl.isInterface()) {

                // We only need to track one method item(value) with the signature(key),
                // since the containing class does not matter if a method to be added is found
                // as method.duplicate(cl) sets containing class to cl.
                // Therefore, the value of methodMap can be overwritten.
                val methodMap = mutableMapOf<String, TextMethodItem>()
                val methodCount = mutableMapOf<String, Int>()
                val hasDefault = mutableMapOf<String, Boolean>()
                for (superInterfaceOrClass in cl.getParentAndInterfaces()) {
                    val methods = superInterfaceOrClass.methods().map { it as TextMethodItem }
                    for (method in methods) {
                        val signature = method.toSignatureString()
                        val isDefault = method.modifiers.isDefault()
                        val newCount = methodCount.getOrDefault(signature, 0) + 1
                        val newHasDefault = hasDefault.getOrDefault(signature, false) || isDefault

                        methodMap[signature] = method
                        methodCount[signature] = newCount
                        hasDefault[signature] = newHasDefault

                        // If the method has appeared more than once, there may be a potential conflict
                        // thus add the method to the interface
                        if (newHasDefault && newCount == 2 &&
                            !cl.containsMethodInClassContext(method)
                        ) {
                            val m = method.duplicate(cl) as TextMethodItem
                            m.modifiers.setAbstract(true)
                            m.modifiers.setDefault(false)
                            cl.addMethod(m)
                        }
                    }
                }
            }
<<<<<<< HEAD
=======

            // If class is a concrete class, iterate through all hierarchy and
            // find all missing abstract methods.
            // Only add methods that are not implemented in the hierarchy and not included
            else if (!cl.isAbstractClass() && !cl.isEnum()) {
                val superMethodsToBeOverridden = mutableListOf<TextMethodItem>()
                val hierarchyClassesList = cl.getAllSuperClassesAndInterfaces().toMutableList()
                while (hierarchyClassesList.isNotEmpty()) {
                    val ancestorClass = hierarchyClassesList.removeLast()
                    val abstractMethods = ancestorClass.methods().filter { it.modifiers.isAbstract() }
                    for (method in abstractMethods) {
                        // We do not compare this against all ancestors of cl,
                        // because an abstract method cannot be overridden at its ancestor class.
                        // Thus, we compare against hierarchyClassesList.
                        if (hierarchyClassesList.all { !it.containsMethodInClassContext(method) } &&
                            !cl.containsMethodInClassContext(method)
                        ) {
                            superMethodsToBeOverridden.add(method as TextMethodItem)
                        }
                    }
                }
                for (superMethod in superMethodsToBeOverridden) {
                    // MethodItem.duplicate() sets the containing class of
                    // the duplicated method item as the input parameter.
                    // Thus, the method items to be overridden are duplicated here after the
                    // ancestor classes iteration so that the method items are correctly compared.
                    val m = superMethod.duplicate(cl) as TextMethodItem
                    m.modifiers.setAbstract(false)
                    cl.addMethod(m)
                }
            }
>>>>>>> 5e84bf01
        }
    }

    fun registerClass(cls: TextClassItem) {
        mAllClasses[cls.qualifiedName] = cls
    }

    fun getOrCreateClass(name: String, isInterface: Boolean = false): TextClassItem {
        val erased = TextTypeItem.eraseTypeArguments(name)
        val cls = mAllClasses[erased]
        if (cls != null) {
            return cls
        }
        val newClass = if (isInterface) {
            TextClassItem.createInterfaceStub(this, name)
        } else {
            TextClassItem.createClassStub(this, name)
        }
        mAllClasses[erased] = newClass
        newClass.emit = false

        val fullName = newClass.fullName()
        if (fullName.contains('.')) {
            // We created a new inner class stub. We need to fully initialize it with outer classes, themselves
            // possibly stubs
            val outerName = erased.substring(0, erased.lastIndexOf('.'))
            val outerClass = getOrCreateClass(outerName, false)
            newClass.containingClass = outerClass
            outerClass.addInnerClass(newClass)
        } else {
            // Add to package
            val endIndex = erased.lastIndexOf('.')
            val pkgPath = if (endIndex != -1) erased.substring(0, endIndex) else ""
            val pkg = findPackage(pkgPath) ?: run {
                val newPkg = TextPackageItem(
                    this,
                    pkgPath,
                    TextModifiers(this, DefaultModifierList.PUBLIC),
                    SourcePositionInfo.UNKNOWN
                )
                addPackage(newPkg)
                newPkg.emit = false
                newPkg
            }
            newClass.setContainingPackage(pkg)
            pkg.addClass(newClass)
        }

        return newClass
    }

    fun postProcess() {
        val classes = mAllClasses.values.toList()
        val packages = mPackages.values.toList()
        resolveSuperclasses(classes)
        resolveInterfaces(classes)
        resolveThrowsClasses(classes)
        resolveInnerClasses(packages)

        // Add overridden methods to the codebase only when the codebase is generated
        // from text file passed via --source-files
        if (this.location in options.sources) {
            resolveAbstractMethods(classes)
        }
    }

    override fun findPackage(pkgName: String): TextPackageItem? {
        return mPackages[pkgName]
    }

    override fun accept(visitor: ItemVisitor) {
        getPackages().accept(visitor)
    }

    override fun acceptTypes(visitor: TypeVisitor) {
        getPackages().acceptTypes(visitor)
    }

    override fun compareWith(visitor: ComparisonVisitor, other: Codebase, filter: Predicate<Item>?) {
        CodebaseComparator().compare(visitor, this, other, filter)
    }

    override fun createAnnotation(source: String, context: Item?, mapName: Boolean): AnnotationItem {
        return TextBackedAnnotationItem(this, source, mapName)
    }

    override fun toString(): String {
        return description
    }

    override fun unsupported(desc: String?): Nothing {
        error(desc ?: "Not supported for a signature-file based codebase")
    }

    fun obtainTypeFromString(
        type: String,
        cl: TextClassItem,
        methodTypeParameterList: TypeParameterList
    ): TextTypeItem {
        if (TextTypeItem.isLikelyTypeParameter(type)) {
            val length = type.length
            var nameEnd = length
            for (i in 0 until length) {
                val c = type[i]
                if (c == '<' || c == '[' || c == '!' || c == '?') {
                    nameEnd = i
                    break
                }
            }
            val name = if (nameEnd == length) {
                type
            } else {
                type.substring(0, nameEnd)
            }

            val isMethodTypeVar = methodTypeParameterList.typeParameterNames().contains(name)
            val isClassTypeVar = cl.typeParameterList().typeParameterNames().contains(name)

            if (isMethodTypeVar || isClassTypeVar) {
                // Confirm that it's a type variable
                // If so, create type variable WITHOUT placing it into the
                // cache, since we can't cache these; they can have different
                // inherited bounds etc
                return TextTypeItem(this, type)
            }
        }

        return obtainTypeFromString(type)
    }

    companion object {
        fun computeDelta(
            baseFile: File,
            baseApi: Codebase,
            signatureApi: Codebase
        ): TextCodebase {
            // Compute just the delta
            val delta =
                TextCodebase(baseFile)
            delta.description = "Delta between $baseApi and $signatureApi"

            CodebaseComparator().compare(
                object : ComparisonVisitor() {
                    override fun added(new: PackageItem) {
                        delta.addPackage(new as TextPackageItem)
                    }

                    override fun added(new: ClassItem) {
                        val pkg = getOrAddPackage(new.containingPackage().qualifiedName())
                        pkg.addClass(new as TextClassItem)
                    }

                    override fun added(new: ConstructorItem) {
                        val cls = getOrAddClass(new.containingClass())
                        cls.addConstructor(new as TextConstructorItem)
                    }

                    override fun added(new: MethodItem) {
                        val cls = getOrAddClass(new.containingClass())
                        cls.addMethod(new as TextMethodItem)
                    }

                    override fun added(new: FieldItem) {
                        val cls = getOrAddClass(new.containingClass())
                        cls.addField(new as TextFieldItem)
                    }

                    override fun added(new: PropertyItem) {
                        val cls = getOrAddClass(new.containingClass())
                        cls.addProperty(new as TextPropertyItem)
                    }

                    private fun getOrAddClass(fullClass: ClassItem): TextClassItem {
                        val cls = delta.findClass(fullClass.qualifiedName())
                        if (cls != null) {
                            return cls
                        }
                        val textClass = fullClass as TextClassItem
                        val newClass = TextClassItem(
                            delta,
                            SourcePositionInfo.UNKNOWN,
                            textClass.modifiers,
                            textClass.isInterface(),
                            textClass.isEnum(),
                            textClass.isAnnotationType(),
                            textClass.qualifiedName,
                            textClass.qualifiedName,
                            textClass.name,
                            textClass.annotations
                        )
                        val pkg = getOrAddPackage(fullClass.containingPackage().qualifiedName())
                        pkg.addClass(newClass)
                        newClass.setContainingPackage(pkg)
                        delta.registerClass(newClass)
                        return newClass
                    }

                    private fun getOrAddPackage(pkgName: String): TextPackageItem {
                        val pkg = delta.findPackage(pkgName)
                        if (pkg != null) {
                            return pkg
                        }
                        val newPkg = TextPackageItem(
                            delta,
                            pkgName,
                            TextModifiers(delta, DefaultModifierList.PUBLIC),
                            SourcePositionInfo.UNKNOWN
                        )
                        delta.addPackage(newPkg)
                        return newPkg
                    }
                },
                baseApi, signatureApi, ApiType.ALL.getReferenceFilter()
            )

            delta.postProcess()
            return delta
        }
    }

    // Copied from Converter:

    fun obtainTypeFromString(type: String): TextTypeItem {
        return mTypesFromString.obtain(type) as TextTypeItem
    }

    private val mTypesFromString = object : Cache(this) {
        override fun make(o: Any): Any {
            val name = o as String

            // Reverse effect of TypeItem.shortenTypes(...)
            if (implicitJavaLangType(name)) {
                return TextTypeItem(codebase, "java.lang.$name")
            }

            return TextTypeItem(codebase, name)
        }

        private fun implicitJavaLangType(s: String): Boolean {
            if (s.length <= 1) {
                return false // Usually a type variable
            }
            if (s[1] == '[') {
                return false // Type variable plus array
            }

            val dotIndex = s.indexOf('.')
            val array = s.indexOf('[')
            val generics = s.indexOf('<')
            if (array == -1 && generics == -1) {
                return dotIndex == -1 && !TextTypeItem.isPrimitive(s)
            }
            val typeEnd =
                if (array != -1) {
                    if (generics != -1) {
                        min(array, generics)
                    } else {
                        array
                    }
                } else {
                    generics
                }

            // Allow dotted type in generic parameter, e.g. "Iterable<java.io.File>" -> return true
            return (dotIndex == -1 || dotIndex > typeEnd) && !TextTypeItem.isPrimitive(s.substring(0, typeEnd).trim())
        }
    }

    private abstract class Cache(val codebase: TextCodebase) {

        protected var mCache = HashMap<Any, Any>()

        internal fun obtain(o: Any?): Any? {
            if (o == null) {
                return null
            }
            var r: Any? = mCache[o]
            if (r == null) {
                r = make(o)
                mCache[o] = r
            }
            return r
        }

        protected abstract fun make(o: Any): Any
    }
}<|MERGE_RESOLUTION|>--- conflicted
+++ resolved
@@ -258,8 +258,6 @@
                     }
                 }
             }
-<<<<<<< HEAD
-=======
 
             // If class is a concrete class, iterate through all hierarchy and
             // find all missing abstract methods.
@@ -291,7 +289,6 @@
                     cl.addMethod(m)
                 }
             }
->>>>>>> 5e84bf01
         }
     }
 
