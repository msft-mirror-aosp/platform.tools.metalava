--- conflicted
+++ resolved
@@ -38,6 +38,7 @@
 import com.android.tools.metalava.model.PackageList
 import com.android.tools.metalava.model.PropertyItem
 import com.android.tools.metalava.model.TypeParameterList
+import com.android.tools.metalava.model.text.classpath.WrappedClassItem
 import com.android.tools.metalava.model.visitors.ItemVisitor
 import com.android.tools.metalava.model.visitors.TypeVisitor
 import com.android.tools.metalava.options
@@ -61,8 +62,6 @@
     private val mClassToSuper = HashMap<TextClassItem, String>(30000)
     private val mClassToInterface = HashMap<TextClassItem, ArrayList<String>>(10000)
 
-<<<<<<< HEAD
-=======
     // Classes which are not part of the API surface but are referenced by other classes.
     // These are initialized as wrapped empty stubs, but may be switched out for PSI classes.
     val wrappedStubClasses = HashMap<String, WrappedClassItem>()
@@ -72,7 +71,6 @@
      */
     val addWrappersForUnknownClasses = options.apiClassResolution == Options.ApiClassResolution.API_CLASSPATH
 
->>>>>>> e15af09d
     override var description = "Codebase"
     override var preFiltered: Boolean = true
 
@@ -176,9 +174,9 @@
         val methodInfo = methodItem as TextMethodItem
         val names = methodInfo.throwsTypeNames()
         if (names.isNotEmpty()) {
-            val result = ArrayList<TextClassItem>()
+            val result = ArrayList<ClassItem>()
             for (exception in names) {
-                var exceptionClass: TextClassItem? = mAllClasses[exception]
+                var exceptionClass: ClassItem? = mAllClasses[exception]
                 if (exceptionClass == null) {
                     // Exception not provided by this codebase. Inject a stub.
                     exceptionClass = getOrCreateClass(exception)
@@ -201,6 +199,8 @@
             // make copy: we'll be removing non-top level classes during iteration
             val classes = ArrayList(pkg.classList())
             for (cls in classes) {
+                // WrappedClassItems which are inner classes are resolved when they're created
+                if (cls is WrappedClassItem) continue
                 val cl = cls as TextClassItem
                 val name = cl.name
                 var index = name.lastIndexOf('.')
@@ -210,7 +210,10 @@
                     index = qualifiedName.lastIndexOf('.')
                     assert(index != -1) { qualifiedName }
                     val outerClassName = qualifiedName.substring(0, index)
-                    val outerClass = getOrCreateClass(outerClassName)
+                    // If the outer class doesn't exist in the text codebase, it should not be resolved
+                    // through the classpath--if it did exist there, this inner class would be overridden
+                    // by the version from the classpath.
+                    val outerClass = getOrCreateClass(outerClassName, canBeFromClasspath = false)
                     cl.containingClass = outerClass
                     outerClass.addInnerClass(cl)
                 }
@@ -307,9 +310,6 @@
         mAllClasses[cls.qualifiedName] = cls
     }
 
-<<<<<<< HEAD
-    fun getOrCreateClass(name: String, isInterface: Boolean = false): TextClassItem {
-=======
     /**
      * Tries to find [name] in [mAllClasses]. If not found, creates an empty stub class (or interface,
      * if [isInterface] is true). If [canBeFromClasspath] is true, creates a [WrappedClassItem] with
@@ -323,18 +323,27 @@
         isInterface: Boolean = false,
         canBeFromClasspath: Boolean = addWrappersForUnknownClasses,
     ): ClassItem {
->>>>>>> e15af09d
         val erased = TextTypeItem.eraseTypeArguments(name)
-        val cls = mAllClasses[erased]
+        val cls = mAllClasses[erased] ?: wrappedStubClasses[erased]
         if (cls != null) {
             return cls
         }
-        val newClass = if (isInterface) {
+
+        val stubClass = if (isInterface) {
             TextClassItem.createInterfaceStub(this, name)
         } else {
             TextClassItem.createClassStub(this, name)
         }
-        mAllClasses[erased] = newClass
+
+        // If needed, wrap the class. Add the new class to the appropriate set
+        val newClass = if (canBeFromClasspath) {
+            val wrappedClass = WrappedClassItem(stubClass)
+            wrappedStubClasses[erased] = wrappedClass
+            wrappedClass
+        } else {
+            mAllClasses[erased] = stubClass
+            stubClass
+        }
         newClass.emit = false
 
         val fullName = newClass.fullName()
@@ -342,8 +351,8 @@
             // We created a new inner class stub. We need to fully initialize it with outer classes, themselves
             // possibly stubs
             val outerName = erased.substring(0, erased.lastIndexOf('.'))
-            val outerClass = getOrCreateClass(outerName, false)
-            newClass.containingClass = outerClass
+            val outerClass = getOrCreateClass(outerName, isInterface = false, canBeFromClasspath = canBeFromClasspath)
+            stubClass.containingClass = outerClass
             outerClass.addInnerClass(newClass)
         } else {
             // Add to package
@@ -360,7 +369,7 @@
                 newPkg.emit = false
                 newPkg
             }
-            newClass.setContainingPackage(pkg)
+            stubClass.setContainingPackage(pkg)
             pkg.addClass(newClass)
         }
 
