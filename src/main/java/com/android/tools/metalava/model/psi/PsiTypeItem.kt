--- conflicted
+++ resolved
@@ -18,7 +18,6 @@
 
 import com.android.tools.lint.detector.api.getInternalName
 import com.android.tools.metalava.JAVA_LANG_STRING
-import com.android.tools.metalava.compatibility
 import com.android.tools.metalava.model.AnnotationItem
 import com.android.tools.metalava.model.ClassItem
 import com.android.tools.metalava.model.Item
@@ -48,7 +47,6 @@
 import com.intellij.psi.PsiTypeParameter
 import com.intellij.psi.PsiTypeParameterList
 import com.intellij.psi.PsiTypeVisitor
-import com.intellij.psi.PsiWhiteSpace
 import com.intellij.psi.PsiWildcardType
 import com.intellij.psi.util.PsiTypesUtil
 import com.intellij.psi.util.TypeConversionUtil
@@ -465,18 +463,10 @@
                             codebase.getNonNullAnnotationProvider()
                         }
 
-<<<<<<< HEAD
-                        if (implicitNullness == false &&
-                            owner is MethodItem &&
-                            (owner.containingClass().isAnnotationType() ||
-                                owner.containingClass().isEnum() && owner.name() == "values") &&
-                            type is PsiArrayType
-=======
                         // Special handling for implicitly non-null arrays that also have an
                         // implicitly non-null component type
                         if (implicitNullness == false && type is PsiArrayType &&
                             owner != null && owner.impliesNonNullArrayComponents()
->>>>>>> 7f995bde
                         ) {
                             type.componentType.annotate(provider).createArrayType()
                                 .annotate(provider)
@@ -714,11 +704,6 @@
                             return
                         } else if (element is PsiJavaToken && element.tokenType == JavaTokenType.COMMA) {
                             sb.append(",")
-                            if (compatibility.spaceAfterCommaInTypes) {
-                                if (element.nextSibling == null || element.nextSibling !is PsiWhiteSpace) {
-                                    sb.append(" ")
-                                }
-                            }
                             return
                         }
                         if (element.firstChild == null) { // leaf nodes only
