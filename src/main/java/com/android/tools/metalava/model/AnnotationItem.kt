/*
 * Copyright (C) 2017 The Android Open Source Project
 *
 * Licensed under the Apache License, Version 2.0 (the "License");
 * you may not use this file except in compliance with the License.
 * You may obtain a copy of the License at
 *
 *      http://www.apache.org/licenses/LICENSE-2.0
 *
 * Unless required by applicable law or agreed to in writing, software
 * distributed under the License is distributed on an "AS IS" BASIS,
 * WITHOUT WARRANTIES OR CONDITIONS OF ANY KIND, either express or implied.
 * See the License for the specific language governing permissions and
 * limitations under the License.
 */

package com.android.tools.metalava.model

import com.android.SdkConstants
import com.android.SdkConstants.ATTR_VALUE
import com.android.tools.lint.annotations.Extractor.ANDROID_INT_DEF
import com.android.tools.lint.annotations.Extractor.ANDROID_LONG_DEF
import com.android.tools.lint.annotations.Extractor.ANDROID_STRING_DEF
import com.android.tools.metalava.ANDROIDX_ANNOTATION_PREFIX
import com.android.tools.metalava.ANDROIDX_INT_DEF
import com.android.tools.metalava.ANDROIDX_LONG_DEF
import com.android.tools.metalava.ANDROIDX_NONNULL
import com.android.tools.metalava.ANDROIDX_NULLABLE
import com.android.tools.metalava.ANDROIDX_STRING_DEF
import com.android.tools.metalava.ANDROID_NONNULL
import com.android.tools.metalava.ANDROID_NULLABLE
import com.android.tools.metalava.ApiPredicate
import com.android.tools.metalava.JAVA_LANG_PREFIX
import com.android.tools.metalava.Options
import com.android.tools.metalava.RECENTLY_NONNULL
import com.android.tools.metalava.RECENTLY_NULLABLE
import com.android.tools.metalava.model.psi.PsiBasedCodebase
import com.android.tools.metalava.options
import com.intellij.psi.PsiCallExpression
import com.intellij.psi.PsiField
import com.intellij.psi.PsiModifierListOwner
import com.intellij.psi.PsiReference
import org.jetbrains.kotlin.psi.KtObjectDeclaration
import org.jetbrains.uast.UElement
import java.util.function.Predicate

fun isNullableAnnotation(qualifiedName: String): Boolean {
    return qualifiedName.endsWith("Nullable")
}

fun isNonNullAnnotation(qualifiedName: String): Boolean {
    return qualifiedName.endsWith("NonNull") ||
        qualifiedName.endsWith("NotNull") ||
        qualifiedName.endsWith("Nonnull")
}

fun isJvmSyntheticAnnotation(qualifiedName: String): Boolean {
    return qualifiedName == "kotlin.jvm.JvmSynthetic"
}

interface AnnotationItem {
    val codebase: Codebase

    /** Fully qualified name of the annotation */
    val qualifiedName: String?

    /** Fully qualified name of the annotation (prior to name mapping) */
    val originalName: String?

    /** Generates source code for this annotation (using fully qualified names) */
    fun toSource(
        target: AnnotationTarget = AnnotationTarget.SIGNATURE_FILE,
        showDefaultAttrs: Boolean = true
    ): String

    /** The applicable targets for this annotation */
    val targets: Set<AnnotationTarget>

    /** Attributes of the annotation (may be empty) */
    val attributes: List<AnnotationAttribute>

    /** True if this annotation represents @Nullable or @NonNull (or some synonymous annotation) */
    fun isNullnessAnnotation(): Boolean {
        return isNullable() || isNonNull()
    }

    /** True if this annotation represents @Nullable (or some synonymous annotation) */
    fun isNullable(): Boolean {
        return isNullableAnnotation(qualifiedName ?: return false)
    }

    /** True if this annotation represents @NonNull (or some synonymous annotation) */
    fun isNonNull(): Boolean {
        return isNonNullAnnotation(qualifiedName ?: return false)
    }

    /** True if this annotation represents @JvmSynthetic */
    fun isJvmSynthetic(): Boolean {
        return isJvmSyntheticAnnotation(qualifiedName ?: return false)
    }

    /** True if this annotation represents @IntDef, @LongDef or @StringDef */
    fun isTypeDefAnnotation(): Boolean {
        val name = qualifiedName ?: return false
        if (!(name.endsWith("Def"))) {
            return false
        }
        return (
            ANDROIDX_INT_DEF == name ||
                ANDROIDX_STRING_DEF == name ||
                ANDROIDX_LONG_DEF == name ||
                ANDROID_INT_DEF == name ||
                ANDROID_STRING_DEF == name ||
                ANDROID_LONG_DEF == name
            )
    }

    /**
     * True if this annotation represents a @ParameterName annotation (or some synonymous annotation).
     * The parameter name should be the default attribute or "value".
     */
    fun isParameterName(): Boolean {
        return qualifiedName?.endsWith(".ParameterName") ?: return false
    }

    /**
     * True if this annotation represents a @DefaultValue annotation (or some synonymous annotation).
     * The default value should be the default attribute or "value".
     */
    fun isDefaultValue(): Boolean {
        return qualifiedName?.endsWith(".DefaultValue") ?: return false
    }

    /** Returns the given named attribute if specified */
    fun findAttribute(name: String?): AnnotationAttribute? {
        val actualName = name ?: ATTR_VALUE
        return attributes.firstOrNull { it.name == actualName }
    }

    /** Find the class declaration for the given annotation */
    fun resolve(): ClassItem? {
        return codebase.findClass(qualifiedName ?: return null)
    }

    /** If this annotation has a typedef annotation associated with it, return it */
<<<<<<< HEAD
    fun findTypedefAnnotation(): AnnotationItem? {
        val className = originalName ?: return null
        return codebase.findClass(className)?.modifiers?.annotations()?.firstOrNull { it.isTypeDefAnnotation() }
    }
=======
    fun findTypedefAnnotation(): AnnotationItem?

    /**
     * Returns true iff the annotation is a show annotation.
     *
     * If `true` then an item annotated with this annotation (and any contents) will be added to the
     * API.
     *
     * e.g. if a class is annotated with this then it will also apply (unless overridden by a closer
     * annotation) to all its contents like nested classes, methods, fields, constructors,
     * properties, etc.
     */
    fun isShowAnnotation(): Boolean
>>>>>>> 5984ff20

    /**
     * Returns true iff the annotation is a show single annotation.
     *
     * If `true` then an item annotated with this annotation and only that item will be added to the
     * API.
     *
     * e.g. if a class is annotated with this then it only applies to that class and not its
     * contents like nested classes, methods, fields, constructors, properties, etc.
     */
    fun isShowSingleAnnotation(): Boolean

    /**
     * Returns true iff this annotation is a show for stubs purposes annotation.
     *
     * If `true` then an item annotated with this annotation (and any contents) which are not
     * annotated with another [isShowAnnotation] will be added to the stubs but not the API.
     *
     * e.g. if a class is annotated with this then it will also apply (unless overridden by a closer
     * annotation) to all its contents like nested classes, methods, fields, constructors,
     * properties, etc.
     */
    fun isShowForStubPurposes(): Boolean

    /** Returns the retention of this annotation */
    val retention: AnnotationRetention
        get() {
            val name = qualifiedName
            if (name != null) {
                val cls = codebase.findClass(name) ?: (codebase as? PsiBasedCodebase)?.findOrCreateClass(name)
                if (cls != null) {
                    if (cls.isAnnotationType()) {
                        return cls.getRetention()
                    }
                }
            }

            return AnnotationRetention.getDefault()
        }

    companion object {
        /** The simple name of an annotation, which is the annotation name (not qualified name) prefixed by @ */
        fun simpleName(item: AnnotationItem): String {
            return item.qualifiedName?.let { "@${it.substringAfterLast('.')}" }.orEmpty()
        }

        /**
         * Maps an annotation name to the name to be used in signatures/stubs/external annotation files.
         * Annotations that should not be exported are mapped to null.
         */
        fun mapName(
            codebase: Codebase,
            qualifiedName: String?,
            filter: Predicate<Item>? = null,
            target: AnnotationTarget = AnnotationTarget.SIGNATURE_FILE
        ): String? {
            qualifiedName ?: return null
            if (options.passThroughAnnotations.contains(qualifiedName)) {
                return qualifiedName
            }
            if (options.excludeAnnotations.contains(qualifiedName)) {
                return null
            }
            when (qualifiedName) {
                // Resource annotations
                "android.annotation.AnimRes" -> return "androidx.annotation.AnimRes"
                "android.annotation.AnimatorRes" -> return "androidx.annotation.AnimatorRes"
                "android.annotation.AnyRes" -> return "androidx.annotation.AnyRes"
                "android.annotation.ArrayRes" -> return "androidx.annotation.ArrayRes"
                "android.annotation.AttrRes" -> return "androidx.annotation.AttrRes"
                "android.annotation.BoolRes" -> return "androidx.annotation.BoolRes"
                "android.annotation.ColorRes" -> return "androidx.annotation.ColorRes"
                "android.annotation.DimenRes" -> return "androidx.annotation.DimenRes"
                "android.annotation.DrawableRes" -> return "androidx.annotation.DrawableRes"
                "android.annotation.FontRes" -> return "androidx.annotation.FontRes"
                "android.annotation.FractionRes" -> return "androidx.annotation.FractionRes"
                "android.annotation.IdRes" -> return "androidx.annotation.IdRes"
                "android.annotation.IntegerRes" -> return "androidx.annotation.IntegerRes"
                "android.annotation.InterpolatorRes" -> return "androidx.annotation.InterpolatorRes"
                "android.annotation.LayoutRes" -> return "androidx.annotation.LayoutRes"
                "android.annotation.MenuRes" -> return "androidx.annotation.MenuRes"
                "android.annotation.PluralsRes" -> return "androidx.annotation.PluralsRes"
                "android.annotation.RawRes" -> return "androidx.annotation.RawRes"
                "android.annotation.StringRes" -> return "androidx.annotation.StringRes"
                "android.annotation.StyleRes" -> return "androidx.annotation.StyleRes"
                "android.annotation.StyleableRes" -> return "androidx.annotation.StyleableRes"
                "android.annotation.TransitionRes" -> return "androidx.annotation.TransitionRes"
                "android.annotation.XmlRes" -> return "androidx.annotation.XmlRes"

                // Threading
                "android.annotation.AnyThread" -> return "androidx.annotation.AnyThread"
                "android.annotation.BinderThread" -> return "androidx.annotation.BinderThread"
                "android.annotation.MainThread" -> return "androidx.annotation.MainThread"
                "android.annotation.UiThread" -> return "androidx.annotation.UiThread"
                "android.annotation.WorkerThread" -> return "androidx.annotation.WorkerThread"

                // Colors
                "android.annotation.ColorInt" -> return "androidx.annotation.ColorInt"
                "android.annotation.ColorLong" -> return "androidx.annotation.ColorLong"
                "android.annotation.HalfFloat" -> return "androidx.annotation.HalfFloat"

                // Ranges and sizes
                "android.annotation.FloatRange" -> return "androidx.annotation.FloatRange"
                "android.annotation.IntRange" -> return "androidx.annotation.IntRange"
                "android.annotation.Size" -> return "androidx.annotation.Size"
                "android.annotation.Px" -> return "androidx.annotation.Px"
                "android.annotation.Dimension" -> return "androidx.annotation.Dimension"

                // Null
                // We only change recently/newly nullable annotation in stubs
                RECENTLY_NULLABLE -> return if (target == AnnotationTarget.SDK_STUBS_FILE) qualifiedName else ANDROIDX_NULLABLE
                RECENTLY_NONNULL -> return if (target == AnnotationTarget.SDK_STUBS_FILE) qualifiedName else ANDROIDX_NONNULL

                ANDROIDX_NULLABLE,
                ANDROID_NULLABLE,
                "libcore.util.Nullable",
                "org.jetbrains.annotations.Nullable" -> return nullableAnnotationName(target)

                ANDROIDX_NONNULL,
                ANDROID_NONNULL,
                "libcore.util.NonNull",
                "org.jetbrains.annotations.NotNull" -> return nonNullAnnotationName(target)

                // Typedefs
                "android.annotation.IntDef" -> return "androidx.annotation.IntDef"
                "android.annotation.StringDef" -> return "androidx.annotation.StringDef"
                "android.annotation.LongDef" -> return "androidx.annotation.LongDef"

                // Context Types
                "android.annotation.UiContext" -> return "androidx.annotation.UiContext"
                "android.annotation.DisplayContext" -> return "androidx.annotation.DisplayContext"
                "android.annotation.NonUiContext" -> return "androidx.annotation.NonUiContext"

                // Misc
                "android.annotation.DeprecatedForSdk" -> return "java.lang.Deprecated"
                "android.annotation.CallSuper" -> return "androidx.annotation.CallSuper"
                "android.annotation.CheckResult" -> return "androidx.annotation.CheckResult"
                "android.annotation.Discouraged" -> return "androidx.annotation.Discouraged"
                "android.annotation.RequiresPermission" -> return "androidx.annotation.RequiresPermission"
                "android.annotation.RequiresPermission.Read" -> return "androidx.annotation.RequiresPermission.Read"
                "android.annotation.RequiresPermission.Write" -> return "androidx.annotation.RequiresPermission.Write"

                // These aren't support annotations, but could/should be:
                "android.annotation.CurrentTimeMillisLong",
                "android.annotation.DurationMillisLong",
                "android.annotation.ElapsedRealtimeLong",
                "android.annotation.UserIdInt",
                "android.annotation.BytesLong",

                // These aren't support annotations
                "android.annotation.AppIdInt",
                "android.annotation.SuppressAutoDoc",
                "android.annotation.SystemApi",
                "android.annotation.TestApi",
                "android.annotation.CallbackExecutor",
                "android.annotation.Condemned",
                "android.annotation.Hide",

                "android.annotation.Widget" -> {
                    // Remove, unless (a) public or (b) specifically included in --showAnnotations
                    return if (options.showAnnotations.matches(qualifiedName)) {
                        qualifiedName
                    } else if (filter != null) {
                        val cls = codebase.findClass(qualifiedName)
                        if (cls != null && filter.test(cls)) {
                            qualifiedName
                        } else {
                            null
                        }
                    } else {
                        qualifiedName
                    }
                }

                // Included for analysis, but should not be exported:
                "android.annotation.BroadcastBehavior",
                "android.annotation.SdkConstant",
                "android.annotation.RequiresFeature",
                "android.annotation.SystemService" -> return qualifiedName

                // Should not be mapped to a different package name:
                "android.annotation.TargetApi",
                "android.annotation.SuppressLint" -> return qualifiedName

                else -> {
                    // Some new annotations added to the platform: assume they are support annotations?
                    return when {
                        // Special Kotlin annotations recognized by the compiler: map to supported package name
                        qualifiedName.endsWith(".ParameterName") || qualifiedName.endsWith(".DefaultValue") ->
                            "kotlin.annotations.jvm.internal${qualifiedName.substring(qualifiedName.lastIndexOf('.'))}"

                        // Other third party nullness annotations?
                        isNullableAnnotation(qualifiedName) -> nullableAnnotationName(target)
                        isNonNullAnnotation(qualifiedName) -> nonNullAnnotationName(target)

                        // AndroidX annotations are all included, as is the built-in stuff like @Retention
                        qualifiedName.startsWith(ANDROIDX_ANNOTATION_PREFIX) -> return qualifiedName
                        qualifiedName.startsWith(JAVA_LANG_PREFIX) -> return qualifiedName

                        // Unknown Android platform annotations
                        qualifiedName.startsWith("android.annotation.") -> {
                            // Remove, unless specifically included in --showAnnotations
                            return if (options.showAnnotations.matches(qualifiedName)) {
                                qualifiedName
                            } else {
                                null
                            }
                        }

                        else -> {
                            // Remove, unless (a) public or (b) specifically included in --showAnnotations
                            return if (options.showAnnotations.matches(qualifiedName)) {
                                qualifiedName
                            } else if (filter != null) {
                                val cls = codebase.findClass(qualifiedName)
                                if (cls != null && filter.test(cls)) {
                                    qualifiedName
                                } else {
                                    null
                                }
                            } else {
                                qualifiedName
                            }
                        }
                    }
                }
            }
        }

        private fun nullableAnnotationName(target: AnnotationTarget) =
            if (target == AnnotationTarget.SDK_STUBS_FILE) ANDROID_NULLABLE else ANDROIDX_NULLABLE

        private fun nonNullAnnotationName(target: AnnotationTarget) =
            if (target == AnnotationTarget.SDK_STUBS_FILE) ANDROID_NONNULL else ANDROIDX_NONNULL

        private val TYPEDEF_ANNOTATION_TARGETS =
            if (options.typedefMode == Options.TypedefMode.INLINE ||
                options.typedefMode == Options.TypedefMode.NONE
            ) // just here for compatibility purposes
                ANNOTATION_EXTERNAL
            else
                ANNOTATION_EXTERNAL_ONLY

        /** The applicable targets for this annotation */
        fun computeTargets(
            annotation: AnnotationItem,
            classFinder: (String) -> ClassItem?
        ): Set<AnnotationTarget> {
            val qualifiedName = annotation.qualifiedName ?: return NO_ANNOTATION_TARGETS
            if (options.passThroughAnnotations.contains(qualifiedName)) {
                return ANNOTATION_IN_ALL_STUBS
            }
            when (qualifiedName) {

                // The typedef annotations are special: they should not be in the signature
                // files, but we want to include them in the external annotations file such that tools
                // can enforce them.
                "android.annotation.IntDef",
                "androidx.annotation.IntDef",
                "android.annotation.StringDef",
                "androidx.annotation.StringDef",
                "android.annotation.LongDef",
                "androidx.annotation.LongDef" -> return TYPEDEF_ANNOTATION_TARGETS

                // Not directly API relevant
                "android.view.ViewDebug.ExportedProperty",
                "android.view.ViewDebug.CapturedViewProperty" -> return ANNOTATION_STUBS_ONLY

                // Retained in the sdk/jar stub source code so that SdkConstant files can be extracted
                // from those. This is useful for modularizing the main SDK stubs without having to
                // add a separate module SDK artifact for sdk constants.
                "android.annotation.SdkConstant" -> return ANNOTATION_SDK_STUBS_ONLY

                // Skip known annotations that we (a) never want in external annotations and (b) we are
                // specially overwriting anyway in the stubs (and which are (c) not API significant)
                "com.android.modules.annotation.MinSdk",
                "java.lang.annotation.Native",
                "java.lang.SuppressWarnings",
                "java.lang.Override",
                "kotlin.Suppress",
                "androidx.annotation.experimental.UseExperimental",
                "androidx.annotation.OptIn",
                "kotlin.UseExperimental",
                "kotlin.OptIn" -> return NO_ANNOTATION_TARGETS

                // TODO(aurimas): consider using annotation directly instead of modifiers
                "kotlin.Deprecated" -> return NO_ANNOTATION_TARGETS // tracked separately as a pseudo-modifier
                "android.annotation.DeprecatedForSdk",
                "java.lang.Deprecated", // tracked separately as a pseudo-modifier

                // Below this when-statement we perform the correct lookup: check API predicate, and check
                // that retention is class or runtime, but we've hardcoded the answers here
                // for some common annotations.

                "android.widget.RemoteViews.RemoteView",

                "kotlin.annotation.Target",
                "kotlin.annotation.Retention",
                "kotlin.annotation.Repeatable",
                "kotlin.annotation.MustBeDocumented",
                "kotlin.DslMarker",
                "kotlin.PublishedApi",
                "kotlin.ExtensionFunctionType",

                "java.lang.FunctionalInterface",
                "java.lang.SafeVarargs",
                "java.lang.annotation.Documented",
                "java.lang.annotation.Inherited",
                "java.lang.annotation.Repeatable",
                "java.lang.annotation.Retention",
                "java.lang.annotation.Target" -> return ANNOTATION_IN_ALL_STUBS

                // Metalava already tracks all the methods that get generated due to these annotations.
                "kotlin.jvm.JvmOverloads",
                "kotlin.jvm.JvmField",
                "kotlin.jvm.JvmStatic",
                "kotlin.jvm.JvmName" -> return NO_ANNOTATION_TARGETS
            }

            // @android.annotation.Nullable and NonNullable specially recognized annotations by the Kotlin
            // compiler 1.3 and above: they always go in the stubs.
            if (qualifiedName == ANDROID_NULLABLE ||
                qualifiedName == ANDROID_NONNULL ||
                qualifiedName == ANDROIDX_NULLABLE ||
                qualifiedName == ANDROIDX_NONNULL
            ) {
                return ANNOTATION_IN_ALL_STUBS
            }

            if (qualifiedName.startsWith("android.annotation.")) {
                // internal annotations not mapped to androidx: things like @SystemApi. Skip from
                // stubs, external annotations, signature files, etc.
                return NO_ANNOTATION_TARGETS
            }

            // @RecentlyNullable and @RecentlyNonNull are specially recognized annotations by the Kotlin
            // compiler: they always go in the stubs.
            if (qualifiedName == RECENTLY_NULLABLE ||
                qualifiedName == RECENTLY_NONNULL
            ) {
                return ANNOTATION_IN_ALL_STUBS
            }

            // Determine the retention of the annotation: source retention annotations go
            // in the external annotations file, class and runtime annotations go in
            // the stubs files (except for the androidx annotations which are not included
            // in the SDK and therefore cannot be referenced from it due to apt's unfortunate
            // habit of loading all annotation classes it encounters.)

            if (qualifiedName.startsWith("androidx.annotation.")) {
                if (options.includeSourceRetentionAnnotations) {
                    return ANNOTATION_IN_ALL_STUBS
                }

                if (qualifiedName == ANDROIDX_NULLABLE || qualifiedName == ANDROIDX_NONNULL) {
                    // Right now, nullness annotations (other than @RecentlyNullable and @RecentlyNonNull)
                    // have to go in external annotations since they aren't in the class path for
                    // annotation processors. However, we do want them showing up in the documentation using
                    // their real annotation names.
                    return ANNOTATION_IN_DOC_STUBS_AND_EXTERNAL
                }

                return ANNOTATION_EXTERNAL
            }

            // See if the annotation is pointing to an annotation class that is part of the API; if not, skip it.
            val cls = classFinder(qualifiedName) ?: return NO_ANNOTATION_TARGETS
            if (!ApiPredicate().test(cls)) {
                if (options.typedefMode != Options.TypedefMode.NONE) {
                    if (cls.modifiers.annotations().any { it.isTypeDefAnnotation() }) {
                        return ANNOTATION_SIGNATURE_ONLY
                    }
                }

                return NO_ANNOTATION_TARGETS
            }

            if (cls.isAnnotationType()) {
                val retention = cls.getRetention()
                if (retention == AnnotationRetention.RUNTIME || retention == AnnotationRetention.CLASS) {
                    return ANNOTATION_IN_ALL_STUBS
                }
            }

            return ANNOTATION_EXTERNAL
        }

        /**
         * Given a "full" annotation name, shortens it by removing redundant package names.
         * This is intended to be used to reduce clutter in signature files.
         *
         * For example, this method will convert `@androidx.annotation.Nullable` to just
         * `@Nullable`, and `@androidx.annotation.IntRange(from=20)` to `IntRange(from=20)`.
         */
        fun shortenAnnotation(source: String): String {
            return when {
                source == "@java.lang.Deprecated" -> "@Deprecated"
                source.startsWith("android.annotation.", 1) -> {
                    "@" + source.substring("@android.annotation.".length)
                }
                source.startsWith(ANDROIDX_ANNOTATION_PREFIX, 1) -> {
                    "@" + source.substring("@androidx.annotation.".length)
                }
                else -> source
            }
        }

        /**
         * Reverses the [shortenAnnotation] method. Intended for use when reading in signature files
         * that contain shortened type references.
         */
        fun unshortenAnnotation(source: String): String {
            return when {
                source == "@Deprecated" -> "@java.lang.Deprecated"
                // These 3 annotations are in the android.annotation. package, not androidx.annotation
                source.startsWith("@SystemService") ||
                    source.startsWith("@TargetApi") ||
                    source.startsWith("@SuppressLint") ->
                    "@android.annotation." + source.substring(1)
                // If the first character of the name (after "@") is lower-case, then
                // assume it's a package name, so no need to shorten it.
                source.startsWith("@") && source[1].isLowerCase() -> source
                else -> {
                    "@androidx.annotation." + source.substring(1)
                }
            }
        }
<<<<<<< HEAD
=======
    }
}

/** Default implementation of an annotation item */
open class DefaultAnnotationItem
/** The primary constructor is private to force sub-classes to use the secondary constructor. */
private constructor(
    override val codebase: Codebase,

    /** Fully qualified name of the annotation (prior to name mapping) */
    protected val originalName: String?,

    /** Fully qualified name of the annotation (after name mapping) */
    final override val qualifiedName: String?,

    /** Possibly empty list of attributes. */
    attributesGetter: () -> List<AnnotationAttribute>,
) : AnnotationItem {

    /**
     * This constructor is needed to initialize [qualifiedName] using the [codebase] parameter
     * instead of the [DefaultAnnotationItem.codebase] property which is overridden by subclasses
     * and will not be initialized at the time it is used.
     */
    constructor(
        codebase: Codebase,
        originalName: String?,
        attributesGetter: () -> List<AnnotationAttribute>,
    ) : this(
        codebase,
        originalName,
        qualifiedName = codebase.annotationManager.normalizeInputName(originalName),
        attributesGetter,
    )

    override val targets: Set<AnnotationTarget> by lazy {
        codebase.annotationManager.computeTargets(this, codebase::findClass)
    }

    final override val attributes: List<AnnotationAttribute> by lazy(attributesGetter)

    /** Information that metalava has gathered about this annotation item. */
    val info: AnnotationInfo by lazy { codebase.annotationManager.getAnnotationInfo(this) }

    override fun isNullnessAnnotation(): Boolean {
        return info.nullability != null
    }

    override fun isNullable(): Boolean {
        return info.nullability == Nullability.NULLABLE
    }

    override fun isNonNull(): Boolean {
        return info.nullability == Nullability.NON_NULL
    }

    override fun resolve(): ClassItem? {
        return codebase.findClass(originalName ?: return null)
    }

    /** If this annotation has a typedef annotation associated with it, return it */
    override fun findTypedefAnnotation(): AnnotationItem? {
        val className = originalName ?: return null
        return codebase.findClass(className)?.modifiers?.annotations()?.firstOrNull {
            it.isTypeDefAnnotation()
        }
    }

    override fun isShowAnnotation(): Boolean = info.show

    override fun isShowSingleAnnotation(): Boolean = info.showSingle

    override fun isShowForStubPurposes(): Boolean = info.showForStubPurposes

    override fun equals(other: Any?): Boolean {
        if (other !is AnnotationItem) return false
        return qualifiedName == other.qualifiedName && attributes == other.attributes
    }
>>>>>>> 5984ff20

        /**
         * If the given element has an *implicit* nullness, return it. This returns
         * true for implicitly nullable elements, such as the parameter to the equals
         * method, false for implicitly non null elements (such as annotation type
         * members), and null if there is no implicit nullness.
         */
        fun getImplicitNullness(item: Item): Boolean? {
            var nullable: Boolean? = null

            // Is this a Kotlin object declaration (such as a companion object) ?
            // If so, it is always non null.
            val sourcePsi = item.psi()
            if (sourcePsi is UElement && sourcePsi.sourcePsi is KtObjectDeclaration) {
                nullable = false
            }

            // Constant field not initialized to null?
            if (item is FieldItem &&
                (item.isEnumConstant() || item.modifiers.isFinal() && item.initialValue(false) != null)
            ) {
                // Assigned to constant: not nullable
                nullable = false
            } else if (item is FieldItem && item.modifiers.isFinal()) {
                // If we're looking at a final field, look at the right hand side
                // of the field to the field initialization. If that right hand side
                // for example represents a method call, and the method we're calling
                // is annotated with @NonNull, then the field (since it is final) will
                // always be @NonNull as well.
                val initializer = (item.psi() as? PsiField)?.initializer
                if (initializer != null && initializer is PsiReference) {
                    val resolved = initializer.resolve()
                    if (resolved is PsiModifierListOwner &&
                        resolved.annotations.any {
                            isNonNullAnnotation(it.qualifiedName ?: "")
                        }
                    ) {
                        nullable = false
                    }
                } else if (initializer != null && initializer is PsiCallExpression) {
                    val resolved = initializer.resolveMethod()
                    if (resolved != null &&
                        resolved.annotations.any {
                            isNonNullAnnotation(it.qualifiedName ?: "")
                        }
                    ) {
                        nullable = false
                    }
                }
            } else if (item.synthetic && (
                item is MethodItem && item.isEnumSyntheticMethod() ||
                    item is ParameterItem && item.containingMethod().isEnumSyntheticMethod()
                )
            ) {
                // Workaround the fact that the Kotlin synthetic enum methods
                // do not have nullness information
                nullable = false
            }

            // Annotation type members cannot be null
            if (item is MemberItem && item.containingClass().isAnnotationType()) {
                nullable = false
            }

            // Equals and toString have known nullness
            if (item is MethodItem && item.name() == "toString" && item.parameters().isEmpty()) {
                nullable = false
            } else if (item is ParameterItem && item.containingMethod().name() == "equals" &&
                item.containingMethod().parameters().size == 1
            ) {
                nullable = true
            }

            return nullable
        }
    }
}

/** Default implementation of an annotation item */
abstract class DefaultAnnotationItem(override val codebase: Codebase) : AnnotationItem {
    override val targets: Set<AnnotationTarget> by lazy {
        AnnotationItem.computeTargets(this, codebase::findClass)
    }
}

/** An attribute of an annotation, such as "value" */
interface AnnotationAttribute {
    /** The name of the annotation */
    val name: String
    /** The annotation value */
    val value: AnnotationAttributeValue

    /**
     * Return all leaf values; this flattens the complication of handling
     * {@code @SuppressLint("warning")} and {@code @SuppressLint({"warning1","warning2"})
     */
    fun leafValues(): List<AnnotationAttributeValue> {
        val result = mutableListOf<AnnotationAttributeValue>()
        AnnotationAttributeValue.addValues(value, result)
        return result
    }
}

/** An annotation value */
interface AnnotationAttributeValue {
    /** Generates source code for this annotation value */
    fun toSource(): String

    /** The value of the annotation */
    fun value(): Any?

    /** If the annotation declaration references a field (or class etc), return the resolved class */
    fun resolve(): Item?

    companion object {
        fun addValues(value: AnnotationAttributeValue, into: MutableList<AnnotationAttributeValue>) {
            if (value is AnnotationArrayAttributeValue) {
                for (v in value.values) {
                    addValues(v, into)
                }
            } else if (value is AnnotationSingleAttributeValue) {
                into.add(value)
            }
        }
    }
}

/** An annotation value (for a single item, not an array) */
interface AnnotationSingleAttributeValue : AnnotationAttributeValue {
    /** The annotation value, expressed as source code */
    val valueSource: String
    /** The annotation value */
    val value: Any?

    override fun value() = value
}

/** An annotation value for an array of items */
interface AnnotationArrayAttributeValue : AnnotationAttributeValue {
    /** The annotation values */
    val values: List<AnnotationAttributeValue>

    override fun resolve(): Item? {
        error("resolve() should not be called on an array value")
    }

    override fun value() = values.mapNotNull { it.value() }.toTypedArray()
}

class DefaultAnnotationAttribute(
    override val name: String,
    override val value: DefaultAnnotationValue
) : AnnotationAttribute {
    companion object {
        fun create(name: String, value: String): DefaultAnnotationAttribute {
            return DefaultAnnotationAttribute(name, DefaultAnnotationValue.create(value))
        }

        fun createList(source: String): List<AnnotationAttribute> {
            val list = mutableListOf<AnnotationAttribute>() // TODO: default size = 2
            var begin = 0
            var index = 0
            val length = source.length
            while (index < length) {
                val c = source[index]
                if (c == '{') {
                    index = findEnd(source, index + 1, length, '}')
                } else if (c == '"') {
                    index = findEnd(source, index + 1, length, '"')
                } else if (c == ',') {
                    addAttribute(list, source, begin, index)
                    index++
                    begin = index
                    continue
                } else if (c == ' ' && index == begin) {
                    begin++
                }

                index++
            }

            if (begin < length) {
                addAttribute(list, source, begin, length)
            }

            return list
        }

        private fun findEnd(source: String, from: Int, to: Int, sentinel: Char): Int {
            var i = from
            while (i < to) {
                val c = source[i]
                if (c == '\\') {
                    i++
                } else if (c == sentinel) {
                    return i
                }
                i++
            }
            return to
        }

        private fun addAttribute(list: MutableList<AnnotationAttribute>, source: String, from: Int, to: Int) {
            var split = source.indexOf('=', from)
            if (split >= to) {
                split = -1
            }
            val name: String
            val value: String
            val valueBegin: Int
            val valueEnd: Int
            if (split == -1) {
                valueBegin = split + 1
                valueEnd = to
                name = "value"
            } else {
                name = source.substring(from, split).trim()
                valueBegin = split + 1
                valueEnd = to
            }
            value = source.substring(valueBegin, valueEnd).trim()
            list.add(DefaultAnnotationAttribute.create(name, value))
        }
    }

    override fun toString(): String {
        return "DefaultAnnotationAttribute(name='$name', value=$value)"
    }
}

abstract class DefaultAnnotationValue : AnnotationAttributeValue {
    companion object {
        fun create(value: String): DefaultAnnotationValue {
            return if (value.startsWith("{")) { // Array
                DefaultAnnotationArrayAttributeValue(value)
            } else {
                DefaultAnnotationSingleAttributeValue(value)
            }
        }
    }

    override fun toString(): String = toSource()
}

class DefaultAnnotationSingleAttributeValue(override val valueSource: String) :
    DefaultAnnotationValue(),
    AnnotationSingleAttributeValue {
    @Suppress("IMPLICIT_CAST_TO_ANY")
    override val value = when {
        valueSource == SdkConstants.VALUE_TRUE -> true
        valueSource == SdkConstants.VALUE_FALSE -> false
        valueSource.startsWith("\"") -> valueSource.removeSurrounding("\"")
        valueSource.startsWith('\'') -> valueSource.removeSurrounding("'")[0]
        else -> try {
            if (valueSource.contains(".")) {
                valueSource.toDouble()
            } else {
                valueSource.toLong()
            }
        } catch (e: NumberFormatException) {
            valueSource
        }
    }

    override fun resolve(): Item? = null

    override fun toSource() = valueSource
}

class DefaultAnnotationArrayAttributeValue(val value: String) :
    DefaultAnnotationValue(),
    AnnotationArrayAttributeValue {
    init {
        assert(value.startsWith("{") && value.endsWith("}")) { value }
    }

    override val values = value.substring(1, value.length - 1).split(",").map {
        DefaultAnnotationValue.create(it.trim())
    }.toList()

    override fun toSource() = value
}<|MERGE_RESOLUTION|>--- conflicted
+++ resolved
@@ -16,33 +16,8 @@
 
 package com.android.tools.metalava.model
 
-import com.android.SdkConstants
-import com.android.SdkConstants.ATTR_VALUE
-import com.android.tools.lint.annotations.Extractor.ANDROID_INT_DEF
-import com.android.tools.lint.annotations.Extractor.ANDROID_LONG_DEF
-import com.android.tools.lint.annotations.Extractor.ANDROID_STRING_DEF
-import com.android.tools.metalava.ANDROIDX_ANNOTATION_PREFIX
-import com.android.tools.metalava.ANDROIDX_INT_DEF
-import com.android.tools.metalava.ANDROIDX_LONG_DEF
-import com.android.tools.metalava.ANDROIDX_NONNULL
-import com.android.tools.metalava.ANDROIDX_NULLABLE
-import com.android.tools.metalava.ANDROIDX_STRING_DEF
-import com.android.tools.metalava.ANDROID_NONNULL
-import com.android.tools.metalava.ANDROID_NULLABLE
-import com.android.tools.metalava.ApiPredicate
-import com.android.tools.metalava.JAVA_LANG_PREFIX
-import com.android.tools.metalava.Options
-import com.android.tools.metalava.RECENTLY_NONNULL
-import com.android.tools.metalava.RECENTLY_NULLABLE
-import com.android.tools.metalava.model.psi.PsiBasedCodebase
-import com.android.tools.metalava.options
-import com.intellij.psi.PsiCallExpression
-import com.intellij.psi.PsiField
-import com.intellij.psi.PsiModifierListOwner
-import com.intellij.psi.PsiReference
-import org.jetbrains.kotlin.psi.KtObjectDeclaration
-import org.jetbrains.uast.UElement
-import java.util.function.Predicate
+fun isNullnessAnnotation(qualifiedName: String): Boolean =
+    isNullableAnnotation(qualifiedName) || isNonNullAnnotation(qualifiedName)
 
 fun isNullableAnnotation(qualifiedName: String): Boolean {
     return qualifiedName.endsWith("Nullable")
@@ -63,9 +38,6 @@
 
     /** Fully qualified name of the annotation */
     val qualifiedName: String?
-
-    /** Fully qualified name of the annotation (prior to name mapping) */
-    val originalName: String?
 
     /** Generates source code for this annotation (using fully qualified names) */
     fun toSource(
@@ -76,23 +48,17 @@
     /** The applicable targets for this annotation */
     val targets: Set<AnnotationTarget>
 
-    /** Attributes of the annotation (may be empty) */
+    /** Attributes of the annotation; may be empty. */
     val attributes: List<AnnotationAttribute>
 
     /** True if this annotation represents @Nullable or @NonNull (or some synonymous annotation) */
-    fun isNullnessAnnotation(): Boolean {
-        return isNullable() || isNonNull()
-    }
+    fun isNullnessAnnotation(): Boolean
 
     /** True if this annotation represents @Nullable (or some synonymous annotation) */
-    fun isNullable(): Boolean {
-        return isNullableAnnotation(qualifiedName ?: return false)
-    }
+    fun isNullable(): Boolean
 
     /** True if this annotation represents @NonNull (or some synonymous annotation) */
-    fun isNonNull(): Boolean {
-        return isNonNullAnnotation(qualifiedName ?: return false)
-    }
+    fun isNonNull(): Boolean
 
     /** True if this annotation represents @JvmSynthetic */
     fun isJvmSynthetic(): Boolean {
@@ -105,27 +71,25 @@
         if (!(name.endsWith("Def"))) {
             return false
         }
-        return (
-            ANDROIDX_INT_DEF == name ||
-                ANDROIDX_STRING_DEF == name ||
-                ANDROIDX_LONG_DEF == name ||
-                ANDROID_INT_DEF == name ||
-                ANDROID_STRING_DEF == name ||
-                ANDROID_LONG_DEF == name
-            )
-    }
-
-    /**
-     * True if this annotation represents a @ParameterName annotation (or some synonymous annotation).
-     * The parameter name should be the default attribute or "value".
+        return (ANDROIDX_INT_DEF == name ||
+            ANDROIDX_STRING_DEF == name ||
+            ANDROIDX_LONG_DEF == name ||
+            ANDROID_INT_DEF == name ||
+            ANDROID_STRING_DEF == name ||
+            ANDROID_LONG_DEF == name)
+    }
+
+    /**
+     * True if this annotation represents a @ParameterName annotation (or some synonymous
+     * annotation). The parameter name should be the default attribute or "value".
      */
     fun isParameterName(): Boolean {
         return qualifiedName?.endsWith(".ParameterName") ?: return false
     }
 
     /**
-     * True if this annotation represents a @DefaultValue annotation (or some synonymous annotation).
-     * The default value should be the default attribute or "value".
+     * True if this annotation represents a @DefaultValue annotation (or some synonymous
+     * annotation). The default value should be the default attribute or "value".
      */
     fun isDefaultValue(): Boolean {
         return qualifiedName?.endsWith(".DefaultValue") ?: return false
@@ -133,22 +97,14 @@
 
     /** Returns the given named attribute if specified */
     fun findAttribute(name: String?): AnnotationAttribute? {
-        val actualName = name ?: ATTR_VALUE
+        val actualName = name ?: ANNOTATION_ATTR_VALUE
         return attributes.firstOrNull { it.name == actualName }
     }
 
     /** Find the class declaration for the given annotation */
-    fun resolve(): ClassItem? {
-        return codebase.findClass(qualifiedName ?: return null)
-    }
+    fun resolve(): ClassItem?
 
     /** If this annotation has a typedef annotation associated with it, return it */
-<<<<<<< HEAD
-    fun findTypedefAnnotation(): AnnotationItem? {
-        val className = originalName ?: return null
-        return codebase.findClass(className)?.modifiers?.annotations()?.firstOrNull { it.isTypeDefAnnotation() }
-    }
-=======
     fun findTypedefAnnotation(): AnnotationItem?
 
     /**
@@ -162,7 +118,6 @@
      * properties, etc.
      */
     fun isShowAnnotation(): Boolean
->>>>>>> 5984ff20
 
     /**
      * Returns true iff the annotation is a show single annotation.
@@ -190,13 +145,10 @@
     /** Returns the retention of this annotation */
     val retention: AnnotationRetention
         get() {
-            val name = qualifiedName
-            if (name != null) {
-                val cls = codebase.findClass(name) ?: (codebase as? PsiBasedCodebase)?.findOrCreateClass(name)
-                if (cls != null) {
-                    if (cls.isAnnotationType()) {
-                        return cls.getRetention()
-                    }
+            val cls = resolve()
+            if (cls != null) {
+                if (cls.isAnnotationType()) {
+                    return cls.getRetention()
                 }
             }
 
@@ -204,355 +156,17 @@
         }
 
     companion object {
-        /** The simple name of an annotation, which is the annotation name (not qualified name) prefixed by @ */
+        /**
+         * The simple name of an annotation, which is the annotation name (not qualified name)
+         * prefixed by @
+         */
         fun simpleName(item: AnnotationItem): String {
             return item.qualifiedName?.let { "@${it.substringAfterLast('.')}" }.orEmpty()
         }
 
         /**
-         * Maps an annotation name to the name to be used in signatures/stubs/external annotation files.
-         * Annotations that should not be exported are mapped to null.
-         */
-        fun mapName(
-            codebase: Codebase,
-            qualifiedName: String?,
-            filter: Predicate<Item>? = null,
-            target: AnnotationTarget = AnnotationTarget.SIGNATURE_FILE
-        ): String? {
-            qualifiedName ?: return null
-            if (options.passThroughAnnotations.contains(qualifiedName)) {
-                return qualifiedName
-            }
-            if (options.excludeAnnotations.contains(qualifiedName)) {
-                return null
-            }
-            when (qualifiedName) {
-                // Resource annotations
-                "android.annotation.AnimRes" -> return "androidx.annotation.AnimRes"
-                "android.annotation.AnimatorRes" -> return "androidx.annotation.AnimatorRes"
-                "android.annotation.AnyRes" -> return "androidx.annotation.AnyRes"
-                "android.annotation.ArrayRes" -> return "androidx.annotation.ArrayRes"
-                "android.annotation.AttrRes" -> return "androidx.annotation.AttrRes"
-                "android.annotation.BoolRes" -> return "androidx.annotation.BoolRes"
-                "android.annotation.ColorRes" -> return "androidx.annotation.ColorRes"
-                "android.annotation.DimenRes" -> return "androidx.annotation.DimenRes"
-                "android.annotation.DrawableRes" -> return "androidx.annotation.DrawableRes"
-                "android.annotation.FontRes" -> return "androidx.annotation.FontRes"
-                "android.annotation.FractionRes" -> return "androidx.annotation.FractionRes"
-                "android.annotation.IdRes" -> return "androidx.annotation.IdRes"
-                "android.annotation.IntegerRes" -> return "androidx.annotation.IntegerRes"
-                "android.annotation.InterpolatorRes" -> return "androidx.annotation.InterpolatorRes"
-                "android.annotation.LayoutRes" -> return "androidx.annotation.LayoutRes"
-                "android.annotation.MenuRes" -> return "androidx.annotation.MenuRes"
-                "android.annotation.PluralsRes" -> return "androidx.annotation.PluralsRes"
-                "android.annotation.RawRes" -> return "androidx.annotation.RawRes"
-                "android.annotation.StringRes" -> return "androidx.annotation.StringRes"
-                "android.annotation.StyleRes" -> return "androidx.annotation.StyleRes"
-                "android.annotation.StyleableRes" -> return "androidx.annotation.StyleableRes"
-                "android.annotation.TransitionRes" -> return "androidx.annotation.TransitionRes"
-                "android.annotation.XmlRes" -> return "androidx.annotation.XmlRes"
-
-                // Threading
-                "android.annotation.AnyThread" -> return "androidx.annotation.AnyThread"
-                "android.annotation.BinderThread" -> return "androidx.annotation.BinderThread"
-                "android.annotation.MainThread" -> return "androidx.annotation.MainThread"
-                "android.annotation.UiThread" -> return "androidx.annotation.UiThread"
-                "android.annotation.WorkerThread" -> return "androidx.annotation.WorkerThread"
-
-                // Colors
-                "android.annotation.ColorInt" -> return "androidx.annotation.ColorInt"
-                "android.annotation.ColorLong" -> return "androidx.annotation.ColorLong"
-                "android.annotation.HalfFloat" -> return "androidx.annotation.HalfFloat"
-
-                // Ranges and sizes
-                "android.annotation.FloatRange" -> return "androidx.annotation.FloatRange"
-                "android.annotation.IntRange" -> return "androidx.annotation.IntRange"
-                "android.annotation.Size" -> return "androidx.annotation.Size"
-                "android.annotation.Px" -> return "androidx.annotation.Px"
-                "android.annotation.Dimension" -> return "androidx.annotation.Dimension"
-
-                // Null
-                // We only change recently/newly nullable annotation in stubs
-                RECENTLY_NULLABLE -> return if (target == AnnotationTarget.SDK_STUBS_FILE) qualifiedName else ANDROIDX_NULLABLE
-                RECENTLY_NONNULL -> return if (target == AnnotationTarget.SDK_STUBS_FILE) qualifiedName else ANDROIDX_NONNULL
-
-                ANDROIDX_NULLABLE,
-                ANDROID_NULLABLE,
-                "libcore.util.Nullable",
-                "org.jetbrains.annotations.Nullable" -> return nullableAnnotationName(target)
-
-                ANDROIDX_NONNULL,
-                ANDROID_NONNULL,
-                "libcore.util.NonNull",
-                "org.jetbrains.annotations.NotNull" -> return nonNullAnnotationName(target)
-
-                // Typedefs
-                "android.annotation.IntDef" -> return "androidx.annotation.IntDef"
-                "android.annotation.StringDef" -> return "androidx.annotation.StringDef"
-                "android.annotation.LongDef" -> return "androidx.annotation.LongDef"
-
-                // Context Types
-                "android.annotation.UiContext" -> return "androidx.annotation.UiContext"
-                "android.annotation.DisplayContext" -> return "androidx.annotation.DisplayContext"
-                "android.annotation.NonUiContext" -> return "androidx.annotation.NonUiContext"
-
-                // Misc
-                "android.annotation.DeprecatedForSdk" -> return "java.lang.Deprecated"
-                "android.annotation.CallSuper" -> return "androidx.annotation.CallSuper"
-                "android.annotation.CheckResult" -> return "androidx.annotation.CheckResult"
-                "android.annotation.Discouraged" -> return "androidx.annotation.Discouraged"
-                "android.annotation.RequiresPermission" -> return "androidx.annotation.RequiresPermission"
-                "android.annotation.RequiresPermission.Read" -> return "androidx.annotation.RequiresPermission.Read"
-                "android.annotation.RequiresPermission.Write" -> return "androidx.annotation.RequiresPermission.Write"
-
-                // These aren't support annotations, but could/should be:
-                "android.annotation.CurrentTimeMillisLong",
-                "android.annotation.DurationMillisLong",
-                "android.annotation.ElapsedRealtimeLong",
-                "android.annotation.UserIdInt",
-                "android.annotation.BytesLong",
-
-                // These aren't support annotations
-                "android.annotation.AppIdInt",
-                "android.annotation.SuppressAutoDoc",
-                "android.annotation.SystemApi",
-                "android.annotation.TestApi",
-                "android.annotation.CallbackExecutor",
-                "android.annotation.Condemned",
-                "android.annotation.Hide",
-
-                "android.annotation.Widget" -> {
-                    // Remove, unless (a) public or (b) specifically included in --showAnnotations
-                    return if (options.showAnnotations.matches(qualifiedName)) {
-                        qualifiedName
-                    } else if (filter != null) {
-                        val cls = codebase.findClass(qualifiedName)
-                        if (cls != null && filter.test(cls)) {
-                            qualifiedName
-                        } else {
-                            null
-                        }
-                    } else {
-                        qualifiedName
-                    }
-                }
-
-                // Included for analysis, but should not be exported:
-                "android.annotation.BroadcastBehavior",
-                "android.annotation.SdkConstant",
-                "android.annotation.RequiresFeature",
-                "android.annotation.SystemService" -> return qualifiedName
-
-                // Should not be mapped to a different package name:
-                "android.annotation.TargetApi",
-                "android.annotation.SuppressLint" -> return qualifiedName
-
-                else -> {
-                    // Some new annotations added to the platform: assume they are support annotations?
-                    return when {
-                        // Special Kotlin annotations recognized by the compiler: map to supported package name
-                        qualifiedName.endsWith(".ParameterName") || qualifiedName.endsWith(".DefaultValue") ->
-                            "kotlin.annotations.jvm.internal${qualifiedName.substring(qualifiedName.lastIndexOf('.'))}"
-
-                        // Other third party nullness annotations?
-                        isNullableAnnotation(qualifiedName) -> nullableAnnotationName(target)
-                        isNonNullAnnotation(qualifiedName) -> nonNullAnnotationName(target)
-
-                        // AndroidX annotations are all included, as is the built-in stuff like @Retention
-                        qualifiedName.startsWith(ANDROIDX_ANNOTATION_PREFIX) -> return qualifiedName
-                        qualifiedName.startsWith(JAVA_LANG_PREFIX) -> return qualifiedName
-
-                        // Unknown Android platform annotations
-                        qualifiedName.startsWith("android.annotation.") -> {
-                            // Remove, unless specifically included in --showAnnotations
-                            return if (options.showAnnotations.matches(qualifiedName)) {
-                                qualifiedName
-                            } else {
-                                null
-                            }
-                        }
-
-                        else -> {
-                            // Remove, unless (a) public or (b) specifically included in --showAnnotations
-                            return if (options.showAnnotations.matches(qualifiedName)) {
-                                qualifiedName
-                            } else if (filter != null) {
-                                val cls = codebase.findClass(qualifiedName)
-                                if (cls != null && filter.test(cls)) {
-                                    qualifiedName
-                                } else {
-                                    null
-                                }
-                            } else {
-                                qualifiedName
-                            }
-                        }
-                    }
-                }
-            }
-        }
-
-        private fun nullableAnnotationName(target: AnnotationTarget) =
-            if (target == AnnotationTarget.SDK_STUBS_FILE) ANDROID_NULLABLE else ANDROIDX_NULLABLE
-
-        private fun nonNullAnnotationName(target: AnnotationTarget) =
-            if (target == AnnotationTarget.SDK_STUBS_FILE) ANDROID_NONNULL else ANDROIDX_NONNULL
-
-        private val TYPEDEF_ANNOTATION_TARGETS =
-            if (options.typedefMode == Options.TypedefMode.INLINE ||
-                options.typedefMode == Options.TypedefMode.NONE
-            ) // just here for compatibility purposes
-                ANNOTATION_EXTERNAL
-            else
-                ANNOTATION_EXTERNAL_ONLY
-
-        /** The applicable targets for this annotation */
-        fun computeTargets(
-            annotation: AnnotationItem,
-            classFinder: (String) -> ClassItem?
-        ): Set<AnnotationTarget> {
-            val qualifiedName = annotation.qualifiedName ?: return NO_ANNOTATION_TARGETS
-            if (options.passThroughAnnotations.contains(qualifiedName)) {
-                return ANNOTATION_IN_ALL_STUBS
-            }
-            when (qualifiedName) {
-
-                // The typedef annotations are special: they should not be in the signature
-                // files, but we want to include them in the external annotations file such that tools
-                // can enforce them.
-                "android.annotation.IntDef",
-                "androidx.annotation.IntDef",
-                "android.annotation.StringDef",
-                "androidx.annotation.StringDef",
-                "android.annotation.LongDef",
-                "androidx.annotation.LongDef" -> return TYPEDEF_ANNOTATION_TARGETS
-
-                // Not directly API relevant
-                "android.view.ViewDebug.ExportedProperty",
-                "android.view.ViewDebug.CapturedViewProperty" -> return ANNOTATION_STUBS_ONLY
-
-                // Retained in the sdk/jar stub source code so that SdkConstant files can be extracted
-                // from those. This is useful for modularizing the main SDK stubs without having to
-                // add a separate module SDK artifact for sdk constants.
-                "android.annotation.SdkConstant" -> return ANNOTATION_SDK_STUBS_ONLY
-
-                // Skip known annotations that we (a) never want in external annotations and (b) we are
-                // specially overwriting anyway in the stubs (and which are (c) not API significant)
-                "com.android.modules.annotation.MinSdk",
-                "java.lang.annotation.Native",
-                "java.lang.SuppressWarnings",
-                "java.lang.Override",
-                "kotlin.Suppress",
-                "androidx.annotation.experimental.UseExperimental",
-                "androidx.annotation.OptIn",
-                "kotlin.UseExperimental",
-                "kotlin.OptIn" -> return NO_ANNOTATION_TARGETS
-
-                // TODO(aurimas): consider using annotation directly instead of modifiers
-                "kotlin.Deprecated" -> return NO_ANNOTATION_TARGETS // tracked separately as a pseudo-modifier
-                "android.annotation.DeprecatedForSdk",
-                "java.lang.Deprecated", // tracked separately as a pseudo-modifier
-
-                // Below this when-statement we perform the correct lookup: check API predicate, and check
-                // that retention is class or runtime, but we've hardcoded the answers here
-                // for some common annotations.
-
-                "android.widget.RemoteViews.RemoteView",
-
-                "kotlin.annotation.Target",
-                "kotlin.annotation.Retention",
-                "kotlin.annotation.Repeatable",
-                "kotlin.annotation.MustBeDocumented",
-                "kotlin.DslMarker",
-                "kotlin.PublishedApi",
-                "kotlin.ExtensionFunctionType",
-
-                "java.lang.FunctionalInterface",
-                "java.lang.SafeVarargs",
-                "java.lang.annotation.Documented",
-                "java.lang.annotation.Inherited",
-                "java.lang.annotation.Repeatable",
-                "java.lang.annotation.Retention",
-                "java.lang.annotation.Target" -> return ANNOTATION_IN_ALL_STUBS
-
-                // Metalava already tracks all the methods that get generated due to these annotations.
-                "kotlin.jvm.JvmOverloads",
-                "kotlin.jvm.JvmField",
-                "kotlin.jvm.JvmStatic",
-                "kotlin.jvm.JvmName" -> return NO_ANNOTATION_TARGETS
-            }
-
-            // @android.annotation.Nullable and NonNullable specially recognized annotations by the Kotlin
-            // compiler 1.3 and above: they always go in the stubs.
-            if (qualifiedName == ANDROID_NULLABLE ||
-                qualifiedName == ANDROID_NONNULL ||
-                qualifiedName == ANDROIDX_NULLABLE ||
-                qualifiedName == ANDROIDX_NONNULL
-            ) {
-                return ANNOTATION_IN_ALL_STUBS
-            }
-
-            if (qualifiedName.startsWith("android.annotation.")) {
-                // internal annotations not mapped to androidx: things like @SystemApi. Skip from
-                // stubs, external annotations, signature files, etc.
-                return NO_ANNOTATION_TARGETS
-            }
-
-            // @RecentlyNullable and @RecentlyNonNull are specially recognized annotations by the Kotlin
-            // compiler: they always go in the stubs.
-            if (qualifiedName == RECENTLY_NULLABLE ||
-                qualifiedName == RECENTLY_NONNULL
-            ) {
-                return ANNOTATION_IN_ALL_STUBS
-            }
-
-            // Determine the retention of the annotation: source retention annotations go
-            // in the external annotations file, class and runtime annotations go in
-            // the stubs files (except for the androidx annotations which are not included
-            // in the SDK and therefore cannot be referenced from it due to apt's unfortunate
-            // habit of loading all annotation classes it encounters.)
-
-            if (qualifiedName.startsWith("androidx.annotation.")) {
-                if (options.includeSourceRetentionAnnotations) {
-                    return ANNOTATION_IN_ALL_STUBS
-                }
-
-                if (qualifiedName == ANDROIDX_NULLABLE || qualifiedName == ANDROIDX_NONNULL) {
-                    // Right now, nullness annotations (other than @RecentlyNullable and @RecentlyNonNull)
-                    // have to go in external annotations since they aren't in the class path for
-                    // annotation processors. However, we do want them showing up in the documentation using
-                    // their real annotation names.
-                    return ANNOTATION_IN_DOC_STUBS_AND_EXTERNAL
-                }
-
-                return ANNOTATION_EXTERNAL
-            }
-
-            // See if the annotation is pointing to an annotation class that is part of the API; if not, skip it.
-            val cls = classFinder(qualifiedName) ?: return NO_ANNOTATION_TARGETS
-            if (!ApiPredicate().test(cls)) {
-                if (options.typedefMode != Options.TypedefMode.NONE) {
-                    if (cls.modifiers.annotations().any { it.isTypeDefAnnotation() }) {
-                        return ANNOTATION_SIGNATURE_ONLY
-                    }
-                }
-
-                return NO_ANNOTATION_TARGETS
-            }
-
-            if (cls.isAnnotationType()) {
-                val retention = cls.getRetention()
-                if (retention == AnnotationRetention.RUNTIME || retention == AnnotationRetention.CLASS) {
-                    return ANNOTATION_IN_ALL_STUBS
-                }
-            }
-
-            return ANNOTATION_EXTERNAL
-        }
-
-        /**
-         * Given a "full" annotation name, shortens it by removing redundant package names.
-         * This is intended to be used to reduce clutter in signature files.
+         * Given a "full" annotation name, shortens it by removing redundant package names. This is
+         * intended to be used to reduce clutter in signature files.
          *
          * For example, this method will convert `@androidx.annotation.Nullable` to just
          * `@Nullable`, and `@androidx.annotation.IntRange(from=20)` to `IntRange(from=20)`.
@@ -560,11 +174,11 @@
         fun shortenAnnotation(source: String): String {
             return when {
                 source == "@java.lang.Deprecated" -> "@Deprecated"
-                source.startsWith("android.annotation.", 1) -> {
-                    "@" + source.substring("@android.annotation.".length)
+                source.startsWith(ANDROID_ANNOTATION_PREFIX, 1) -> {
+                    "@" + source.substring(ANDROID_ANNOTATION_PREFIX.length + 1)
                 }
                 source.startsWith(ANDROIDX_ANNOTATION_PREFIX, 1) -> {
-                    "@" + source.substring("@androidx.annotation.".length)
+                    "@" + source.substring(ANDROIDX_ANNOTATION_PREFIX.length + 1)
                 }
                 else -> source
             }
@@ -577,11 +191,15 @@
         fun unshortenAnnotation(source: String): String {
             return when {
                 source == "@Deprecated" -> "@java.lang.Deprecated"
-                // These 3 annotations are in the android.annotation. package, not androidx.annotation
+                // The first 3 annotations are in the android.annotation. package, not
+                // androidx.annotation
+                // Nullability annotations are written as @NonNull and @Nullable in API text files,
+                // and these should be linked no android.annotation package when generating stubs.
                 source.startsWith("@SystemService") ||
                     source.startsWith("@TargetApi") ||
-                    source.startsWith("@SuppressLint") ->
-                    "@android.annotation." + source.substring(1)
+                    source.startsWith("@SuppressLint") ||
+                    source.startsWith("@Nullable") ||
+                    source.startsWith("@NonNull") -> "@android.annotation." + source.substring(1)
                 // If the first character of the name (after "@") is lower-case, then
                 // assume it's a package name, so no need to shorten it.
                 source.startsWith("@") && source[1].isLowerCase() -> source
@@ -590,8 +208,6 @@
                 }
             }
         }
-<<<<<<< HEAD
-=======
     }
 }
 
@@ -670,91 +286,73 @@
         if (other !is AnnotationItem) return false
         return qualifiedName == other.qualifiedName && attributes == other.attributes
     }
->>>>>>> 5984ff20
-
-        /**
-         * If the given element has an *implicit* nullness, return it. This returns
-         * true for implicitly nullable elements, such as the parameter to the equals
-         * method, false for implicitly non null elements (such as annotation type
-         * members), and null if there is no implicit nullness.
-         */
-        fun getImplicitNullness(item: Item): Boolean? {
-            var nullable: Boolean? = null
-
-            // Is this a Kotlin object declaration (such as a companion object) ?
-            // If so, it is always non null.
-            val sourcePsi = item.psi()
-            if (sourcePsi is UElement && sourcePsi.sourcePsi is KtObjectDeclaration) {
-                nullable = false
-            }
-
-            // Constant field not initialized to null?
-            if (item is FieldItem &&
-                (item.isEnumConstant() || item.modifiers.isFinal() && item.initialValue(false) != null)
-            ) {
-                // Assigned to constant: not nullable
-                nullable = false
-            } else if (item is FieldItem && item.modifiers.isFinal()) {
-                // If we're looking at a final field, look at the right hand side
-                // of the field to the field initialization. If that right hand side
-                // for example represents a method call, and the method we're calling
-                // is annotated with @NonNull, then the field (since it is final) will
-                // always be @NonNull as well.
-                val initializer = (item.psi() as? PsiField)?.initializer
-                if (initializer != null && initializer is PsiReference) {
-                    val resolved = initializer.resolve()
-                    if (resolved is PsiModifierListOwner &&
-                        resolved.annotations.any {
-                            isNonNullAnnotation(it.qualifiedName ?: "")
+
+    override fun hashCode(): Int {
+        var result = qualifiedName?.hashCode() ?: 0
+        result = 31 * result + attributes.hashCode()
+        return result
+    }
+
+    override fun toSource(target: AnnotationTarget, showDefaultAttrs: Boolean): String {
+        val qualifiedName =
+            codebase.annotationManager.normalizeOutputName(qualifiedName, target) ?: return ""
+
+        return formatAnnotationItem(qualifiedName, attributes)
+    }
+
+    final override fun toString() = toSource()
+
+    companion object {
+        fun formatAnnotationItem(
+            qualifiedName: String,
+            attributes: List<AnnotationAttribute>,
+        ): String {
+            return buildString {
+                append("@")
+                append(qualifiedName)
+                if (attributes.isNotEmpty()) {
+                    val suppressDefaultAnnotationAttribute = attributes.size == 1
+                    append("(")
+                    attributes.forEachIndexed { i, attribute ->
+                        if (i != 0) {
+                            append(", ")
                         }
-                    ) {
-                        nullable = false
+                        if (
+                            !suppressDefaultAnnotationAttribute ||
+                                attribute.name != ANNOTATION_ATTR_VALUE
+                        ) {
+                            append(attribute.name)
+                            append("=")
+                        }
+                        append(attribute.value)
                     }
-                } else if (initializer != null && initializer is PsiCallExpression) {
-                    val resolved = initializer.resolveMethod()
-                    if (resolved != null &&
-                        resolved.annotations.any {
-                            isNonNullAnnotation(it.qualifiedName ?: "")
-                        }
-                    ) {
-                        nullable = false
-                    }
-                }
-            } else if (item.synthetic && (
-                item is MethodItem && item.isEnumSyntheticMethod() ||
-                    item is ParameterItem && item.containingMethod().isEnumSyntheticMethod()
-                )
-            ) {
-                // Workaround the fact that the Kotlin synthetic enum methods
-                // do not have nullness information
-                nullable = false
-            }
-
-            // Annotation type members cannot be null
-            if (item is MemberItem && item.containingClass().isAnnotationType()) {
-                nullable = false
-            }
-
-            // Equals and toString have known nullness
-            if (item is MethodItem && item.name() == "toString" && item.parameters().isEmpty()) {
-                nullable = false
-            } else if (item is ParameterItem && item.containingMethod().name() == "equals" &&
-                item.containingMethod().parameters().size == 1
-            ) {
-                nullable = true
-            }
-
-            return nullable
-        }
-    }
-}
-
-/** Default implementation of an annotation item */
-abstract class DefaultAnnotationItem(override val codebase: Codebase) : AnnotationItem {
-    override val targets: Set<AnnotationTarget> by lazy {
-        AnnotationItem.computeTargets(this, codebase::findClass)
-    }
-}
+                    append(")")
+                }
+            }
+        }
+
+        fun create(codebase: Codebase, source: String): AnnotationItem {
+            val index = source.indexOf("(")
+            val originalName =
+                if (index == -1) source.substring(1) // Strip @
+                else source.substring(1, index)
+
+            fun attributes(): List<AnnotationAttribute> =
+                if (index == -1) {
+                    emptyList()
+                } else {
+                    DefaultAnnotationAttribute.createList(
+                        source.substring(index + 1, source.lastIndexOf(')'))
+                    )
+                }
+
+            return DefaultAnnotationItem(codebase, originalName, ::attributes)
+        }
+    }
+}
+
+/** The default annotation attribute name when no name is provided. */
+const val ANNOTATION_ATTR_VALUE = "value"
 
 /** An attribute of an annotation, such as "value" */
 interface AnnotationAttribute {
@@ -774,6 +372,9 @@
     }
 }
 
+const val ANNOTATION_VALUE_FALSE = "false"
+const val ANNOTATION_VALUE_TRUE = "true"
+
 /** An annotation value */
 interface AnnotationAttributeValue {
     /** Generates source code for this annotation value */
@@ -782,11 +383,16 @@
     /** The value of the annotation */
     fun value(): Any?
 
-    /** If the annotation declaration references a field (or class etc), return the resolved class */
+    /**
+     * If the annotation declaration references a field (or class etc.), return the resolved class
+     */
     fun resolve(): Item?
 
     companion object {
-        fun addValues(value: AnnotationAttributeValue, into: MutableList<AnnotationAttributeValue>) {
+        fun addValues(
+            value: AnnotationAttributeValue,
+            into: MutableList<AnnotationAttributeValue>
+        ) {
             if (value is AnnotationArrayAttributeValue) {
                 for (v in value.values) {
                     addValues(v, into)
@@ -800,9 +406,6 @@
 
 /** An annotation value (for a single item, not an array) */
 interface AnnotationSingleAttributeValue : AnnotationAttributeValue {
-    /** The annotation value, expressed as source code */
-    val valueSource: String
-    /** The annotation value */
     val value: Any?
 
     override fun value() = value
@@ -820,9 +423,9 @@
     override fun value() = values.mapNotNull { it.value() }.toTypedArray()
 }
 
-class DefaultAnnotationAttribute(
+open class DefaultAnnotationAttribute(
     override val name: String,
-    override val value: DefaultAnnotationValue
+    override val value: AnnotationAttributeValue
 ) : AnnotationAttribute {
     companion object {
         fun create(name: String, value: String): DefaultAnnotationAttribute {
@@ -873,7 +476,12 @@
             return to
         }
 
-        private fun addAttribute(list: MutableList<AnnotationAttribute>, source: String, from: Int, to: Int) {
+        private fun addAttribute(
+            list: MutableList<AnnotationAttribute>,
+            source: String,
+            from: Int,
+            to: Int
+        ) {
             var split = source.indexOf('=', from)
             if (split >= to) {
                 split = -1
@@ -883,7 +491,7 @@
             val valueBegin: Int
             val valueEnd: Int
             if (split == -1) {
-                valueBegin = split + 1
+                valueBegin = 0
                 valueEnd = to
                 name = "value"
             } else {
@@ -892,64 +500,109 @@
                 valueEnd = to
             }
             value = source.substring(valueBegin, valueEnd).trim()
-            list.add(DefaultAnnotationAttribute.create(name, value))
+            list.add(create(name, value))
         }
     }
 
     override fun toString(): String {
-        return "DefaultAnnotationAttribute(name='$name', value=$value)"
-    }
-}
-
-abstract class DefaultAnnotationValue : AnnotationAttributeValue {
+        return "$name=$value"
+    }
+
+    override fun equals(other: Any?): Boolean {
+        if (other !is AnnotationAttribute) return false
+        return name == other.name && value == other.value
+    }
+
+    override fun hashCode(): Int {
+        var result = name.hashCode()
+        result = 31 * result + value.hashCode()
+        return result
+    }
+}
+
+abstract class DefaultAnnotationValue(sourceGetter: () -> String) : AnnotationAttributeValue {
     companion object {
-        fun create(value: String): DefaultAnnotationValue {
-            return if (value.startsWith("{")) { // Array
-                DefaultAnnotationArrayAttributeValue(value)
+        fun create(valueSource: String): DefaultAnnotationValue {
+            return if (valueSource.startsWith("{")) { // Array
+                DefaultAnnotationArrayAttributeValue(
+                    { valueSource },
+                    {
+                        assert(valueSource.startsWith("{") && valueSource.endsWith("}")) {
+                            valueSource
+                        }
+                        valueSource
+                            .substring(1, valueSource.length - 1)
+                            .split(",")
+                            .map { create(it.trim()) }
+                            .toList()
+                    },
+                )
             } else {
-                DefaultAnnotationSingleAttributeValue(value)
-            }
-        }
-    }
+                DefaultAnnotationSingleAttributeValue(
+                    { valueSource },
+                    {
+                        when {
+                            valueSource == ANNOTATION_VALUE_TRUE -> true
+                            valueSource == ANNOTATION_VALUE_FALSE -> false
+                            valueSource.startsWith("\"") -> valueSource.removeSurrounding("\"")
+                            valueSource.startsWith('\'') -> valueSource.removeSurrounding("'")[0]
+                            else ->
+                                try {
+                                    if (valueSource.contains(".")) {
+                                        valueSource.toDouble()
+                                    } else {
+                                        valueSource.toLong()
+                                    }
+                                } catch (e: NumberFormatException) {
+                                    valueSource
+                                }
+                        }
+                    },
+                )
+            }
+        }
+    }
+
+    /** The annotation value, expressed as source code */
+    private val valueSource: String by lazy(LazyThreadSafetyMode.NONE, sourceGetter)
+
+    override fun toSource() = valueSource
 
     override fun toString(): String = toSource()
 }
 
-class DefaultAnnotationSingleAttributeValue(override val valueSource: String) :
-    DefaultAnnotationValue(),
-    AnnotationSingleAttributeValue {
-    @Suppress("IMPLICIT_CAST_TO_ANY")
-    override val value = when {
-        valueSource == SdkConstants.VALUE_TRUE -> true
-        valueSource == SdkConstants.VALUE_FALSE -> false
-        valueSource.startsWith("\"") -> valueSource.removeSurrounding("\"")
-        valueSource.startsWith('\'') -> valueSource.removeSurrounding("'")[0]
-        else -> try {
-            if (valueSource.contains(".")) {
-                valueSource.toDouble()
-            } else {
-                valueSource.toLong()
-            }
-        } catch (e: NumberFormatException) {
-            valueSource
-        }
-    }
+open class DefaultAnnotationSingleAttributeValue(
+    sourceGetter: () -> String,
+    valueGetter: () -> Any?
+) : DefaultAnnotationValue(sourceGetter), AnnotationSingleAttributeValue {
+
+    override val value by lazy(LazyThreadSafetyMode.NONE, valueGetter)
 
     override fun resolve(): Item? = null
 
-    override fun toSource() = valueSource
-}
-
-class DefaultAnnotationArrayAttributeValue(val value: String) :
-    DefaultAnnotationValue(),
-    AnnotationArrayAttributeValue {
-    init {
-        assert(value.startsWith("{") && value.endsWith("}")) { value }
-    }
-
-    override val values = value.substring(1, value.length - 1).split(",").map {
-        DefaultAnnotationValue.create(it.trim())
-    }.toList()
-
-    override fun toSource() = value
+    override fun equals(other: Any?): Boolean {
+        if (other !is AnnotationSingleAttributeValue) return false
+        return value == other.value
+    }
+
+    override fun hashCode(): Int {
+        return value.hashCode()
+    }
+}
+
+open class DefaultAnnotationArrayAttributeValue(
+    sourceGetter: () -> String,
+    valuesGetter: () -> List<AnnotationAttributeValue>
+) : DefaultAnnotationValue(sourceGetter), AnnotationArrayAttributeValue {
+
+    override val values by lazy(LazyThreadSafetyMode.NONE, valuesGetter)
+
+    override fun equals(other: Any?): Boolean {
+        if (other !is AnnotationArrayAttributeValue) return false
+        return values == other.values
+    }
+
+    override fun hashCode(): Int {
+        return values.hashCode()
+    }
 }