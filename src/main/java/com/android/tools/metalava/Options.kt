--- conflicted
+++ resolved
@@ -387,13 +387,8 @@
 
     /**
      * Annotations that defines APIs that are implicitly included in the API surface. These APIs
-<<<<<<< HEAD
-     * will be included in certain kinds of output such as stubs, but others (e.g. API lint and the
-     * API signature file) ignore them.
-=======
      * will be included in certain kinds of output such as stubs, but others (e.g.
      * API lint and the API signature file) ignore them.
->>>>>>> 18605460
      */
     var showForStubPurposesAnnotations: AnnotationFilter = mutableShowForStubPurposesAnnotation
 
