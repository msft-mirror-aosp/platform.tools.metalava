/*
 * Copyright (C) 2017 The Android Open Source Project
 *
 * Licensed under the Apache License, Version 2.0 (the "License");
 * you may not use this file except in compliance with the License.
 * You may obtain a copy of the License at
 *
 *      http://www.apache.org/licenses/LICENSE-2.0
 *
 * Unless required by applicable law or agreed to in writing, software
 * distributed under the License is distributed on an "AS IS" BASIS,
 * WITHOUT WARRANTIES OR CONDITIONS OF ANY KIND, either express or implied.
 * See the License for the specific language governing permissions and
 * limitations under the License.
 */

package com.android.tools.metalava

import com.android.SdkConstants
import com.android.SdkConstants.FN_FRAMEWORK_LIBRARY
import com.android.tools.lint.detector.api.isJdkFolder
import com.android.tools.metalava.CompatibilityCheck.CheckRequest
import com.android.tools.metalava.cli.common.CommonOptions
import com.android.tools.metalava.cli.common.FileReadSandbox
import com.android.tools.metalava.cli.common.MetalavaCliException
import com.android.tools.metalava.cli.common.MetalavaCommand
import com.android.tools.metalava.cli.common.Terminal
import com.android.tools.metalava.cli.common.TerminalColor
import com.android.tools.metalava.cli.common.Verbosity
import com.android.tools.metalava.cli.common.enumOption
import com.android.tools.metalava.cli.common.fileForPathInner
import com.android.tools.metalava.cli.common.stderr
import com.android.tools.metalava.cli.common.stdout
import com.android.tools.metalava.cli.common.stringToExistingDir
import com.android.tools.metalava.cli.common.stringToExistingFile
import com.android.tools.metalava.cli.common.stringToNewFile
import com.android.tools.metalava.manifest.Manifest
import com.android.tools.metalava.manifest.emptyManifest
import com.android.tools.metalava.model.AnnotationManager
import com.android.tools.metalava.model.TypedefMode
import com.android.tools.metalava.model.psi.defaultJavaLanguageLevel
import com.android.tools.metalava.model.psi.defaultKotlinLanguageLevel
import com.android.tools.metalava.model.text.ApiClassResolution
import com.android.tools.metalava.reporter.Issues
import com.android.tools.metalava.reporter.Reporter
import com.android.tools.metalava.reporter.Severity
import com.android.utils.SdkUtils.wrap
import com.github.ajalt.clikt.core.CliktCommand
import com.github.ajalt.clikt.core.NoSuchOption
import com.github.ajalt.clikt.parameters.arguments.argument
import com.github.ajalt.clikt.parameters.arguments.multiple
import com.github.ajalt.clikt.parameters.groups.OptionGroup
import com.github.ajalt.clikt.parameters.groups.provideDelegate
import com.github.ajalt.clikt.parameters.options.convert
import com.github.ajalt.clikt.parameters.options.default
import com.github.ajalt.clikt.parameters.options.deprecated
import com.github.ajalt.clikt.parameters.options.multiple
import com.github.ajalt.clikt.parameters.options.option
import com.github.ajalt.clikt.parameters.options.unique
import com.github.ajalt.clikt.parameters.types.file
import com.google.common.base.CharMatcher
import com.google.common.base.Splitter
import com.google.common.io.Files
import com.intellij.pom.java.LanguageLevel
import java.io.File
import java.io.IOException
import java.io.OutputStreamWriter
import java.io.PrintWriter
import java.io.StringWriter
import java.util.Locale
import java.util.Optional
import kotlin.text.Charsets.UTF_8
import org.jetbrains.jps.model.java.impl.JavaSdkUtil
import org.jetbrains.kotlin.config.ApiVersion
import org.jetbrains.kotlin.config.LanguageVersion
import org.jetbrains.kotlin.config.LanguageVersionSettings
import org.jetbrains.kotlin.config.LanguageVersionSettingsImpl

/**
 * Global options for the metadata extraction tool
 *
 * This is an empty options which is created to avoid having a nullable options. It is replaced with
 * the actual options to use, either created from the command line arguments for the main process or
 * with arguments supplied by tests.
 */
@Deprecated(
    """
    Do not add any more usages of this and please remove any existing uses that you find. Global
    variables tightly couple all the code that uses them making them hard to test, modularize and
    reuse. Which is why there is an ongoing process to remove usages of global variables and
    eventually the global variable itself.
    """
)
var options = Options()

private const val INDENT_WIDTH = 45

const val ARG_CLASS_PATH = "--classpath"
const val ARG_SOURCE_PATH = "--source-path"
const val ARG_SOURCE_FILES = "--source-files"
const val ARG_XML_API = "--api-xml"
const val ARG_API_CLASS_RESOLUTION = "--api-class-resolution"
const val ARG_CONVERT_TO_JDIFF = "--convert-to-jdiff"
const val ARG_CONVERT_NEW_TO_JDIFF = "--convert-new-to-jdiff"
const val ARG_DEX_API = "--dex-api"
const val ARG_SDK_VALUES = "--sdk-values"
const val ARG_MERGE_QUALIFIER_ANNOTATIONS = "--merge-qualifier-annotations"
const val ARG_MERGE_INCLUSION_ANNOTATIONS = "--merge-inclusion-annotations"
const val ARG_VALIDATE_NULLABILITY_FROM_MERGED_STUBS = "--validate-nullability-from-merged-stubs"
const val ARG_VALIDATE_NULLABILITY_FROM_LIST = "--validate-nullability-from-list"
const val ARG_NULLABILITY_WARNINGS_TXT = "--nullability-warnings-txt"
const val ARG_NULLABILITY_ERRORS_NON_FATAL = "--nullability-errors-non-fatal"
const val ARG_INPUT_API_JAR = "--input-api-jar"
const val ARG_STUBS = "--stubs"
const val ARG_DOC_STUBS = "--doc-stubs"
const val ARG_KOTLIN_STUBS = "--kotlin-stubs"
const val ARG_STUBS_SOURCE_LIST = "--write-stubs-source-list"
const val ARG_DOC_STUBS_SOURCE_LIST = "--write-doc-stubs-source-list"
/** Used by Firebase, see b/116185431#comment15, not used by Android Platform or AndroidX */
const val ARG_PROGUARD = "--proguard"
const val ARG_EXTRACT_ANNOTATIONS = "--extract-annotations"
const val ARG_EXCLUDE_ALL_ANNOTATIONS = "--exclude-all-annotations"
const val ARG_EXCLUDE_DOCUMENTATION_FROM_STUBS = "--exclude-documentation-from-stubs"
const val ARG_ENHANCE_DOCUMENTATION = "--enhance-documentation"
const val ARG_HIDE_PACKAGE = "--hide-package"
const val ARG_MANIFEST = "--manifest"
const val ARG_MIGRATE_NULLNESS = "--migrate-nullness"
const val ARG_CHECK_COMPATIBILITY_API_RELEASED = "--check-compatibility:api:released"
const val ARG_CHECK_COMPATIBILITY_REMOVED_RELEASED = "--check-compatibility:removed:released"
const val ARG_CHECK_COMPATIBILITY_BASE_API = "--check-compatibility:base"
const val ARG_WARNINGS_AS_ERRORS = "--warnings-as-errors"
const val ARG_LINTS_AS_ERRORS = "--lints-as-errors"
const val ARG_SHOW_ANNOTATION = "--show-annotation"
const val ARG_SHOW_SINGLE_ANNOTATION = "--show-single-annotation"
const val ARG_HIDE_ANNOTATION = "--hide-annotation"
const val ARG_HIDE_META_ANNOTATION = "--hide-meta-annotation"
const val ARG_SUPPRESS_COMPATIBILITY_META_ANNOTATION = "--suppress-compatibility-meta-annotation"
const val ARG_SHOW_FOR_STUB_PURPOSES_ANNOTATION = "--show-for-stub-purposes-annotation"
const val ARG_SHOW_UNANNOTATED = "--show-unannotated"
const val ARG_ERROR = "--error"
const val ARG_WARNING = "--warning"
const val ARG_LINT = "--lint"
const val ARG_HIDE = "--hide"
const val ARG_ERROR_CATEGORY = "--error-category"
const val ARG_WARNING_CATEGORY = "--warning-category"
const val ARG_LINT_CATEGORY = "--lint-category"
const val ARG_HIDE_CATEGORY = "--hide-category"
const val ARG_APPLY_API_LEVELS = "--apply-api-levels"
const val ARG_GENERATE_API_LEVELS = "--generate-api-levels"
const val ARG_REMOVE_MISSING_CLASS_REFERENCES_IN_API_LEVELS =
    "--remove-missing-class-references-in-api-levels"
const val ARG_ANDROID_JAR_PATTERN = "--android-jar-pattern"
const val ARG_CURRENT_VERSION = "--current-version"
const val ARG_FIRST_VERSION = "--first-version"
const val ARG_CURRENT_CODENAME = "--current-codename"
const val ARG_CURRENT_JAR = "--current-jar"
const val ARG_GENERATE_API_VERSION_HISTORY = "--generate-api-version-history"
const val ARG_API_VERSION_SIGNATURE_FILES = "--api-version-signature-files"
const val ARG_API_VERSION_NAMES = "--api-version-names"
const val ARG_API_LINT = "--api-lint"
const val ARG_API_LINT_IGNORE_PREFIX = "--api-lint-ignore-prefix"
const val ARG_JAVA_SOURCE = "--java-source"
const val ARG_KOTLIN_SOURCE = "--kotlin-source"
const val ARG_SDK_HOME = "--sdk-home"
const val ARG_JDK_HOME = "--jdk-home"
const val ARG_COMPILE_SDK_VERSION = "--compile-sdk-version"
const val ARG_INCLUDE_ANNOTATIONS = "--include-annotations"
const val ARG_COPY_ANNOTATIONS = "--copy-annotations"
const val ARG_INCLUDE_SOURCE_RETENTION = "--include-source-retention"
const val ARG_PASS_THROUGH_ANNOTATION = "--pass-through-annotation"
const val ARG_EXCLUDE_ANNOTATION = "--exclude-annotation"
const val ARG_PASS_BASELINE_UPDATES = "--pass-baseline-updates"
const val ARG_BASELINE = "--baseline"
const val ARG_BASELINE_API_LINT = "--baseline:api-lint"
const val ARG_BASELINE_CHECK_COMPATIBILITY_RELEASED = "--baseline:compatibility:released"
const val ARG_REPORT_EVEN_IF_SUPPRESSED = "--report-even-if-suppressed"
const val ARG_UPDATE_BASELINE = "--update-baseline"
const val ARG_UPDATE_BASELINE_API_LINT = "--update-baseline:api-lint"
const val ARG_UPDATE_BASELINE_CHECK_COMPATIBILITY_RELEASED =
    "--update-baseline:compatibility:released"
const val ARG_MERGE_BASELINE = "--merge-baseline"
const val ARG_STUB_PACKAGES = "--stub-packages"
const val ARG_STUB_IMPORT_PACKAGES = "--stub-import-packages"
const val ARG_DELETE_EMPTY_BASELINES = "--delete-empty-baselines"
const val ARG_DELETE_EMPTY_REMOVED_SIGNATURES = "--delete-empty-removed-signatures"
const val ARG_SUBTRACT_API = "--subtract-api"
const val ARG_TYPEDEFS_IN_SIGNATURES = "--typedefs-in-signatures"
const val ARG_FORCE_CONVERT_TO_WARNING_NULLABILITY_ANNOTATIONS =
    "--force-convert-to-warning-nullability-annotations"
const val ARG_IGNORE_CLASSES_ON_CLASSPATH = "--ignore-classes-on-classpath"
const val ARG_ERROR_MESSAGE_API_LINT = "--error-message:api-lint"
const val ARG_ERROR_MESSAGE_CHECK_COMPATIBILITY_RELEASED = "--error-message:compatibility:released"
const val ARG_NO_IMPLICIT_ROOT = "--no-implicit-root"
const val ARG_STRICT_INPUT_FILES = "--strict-input-files"
const val ARG_STRICT_INPUT_FILES_STACK = "--strict-input-files:stack"
const val ARG_STRICT_INPUT_FILES_WARN = "--strict-input-files:warn"
const val ARG_STRICT_INPUT_FILES_EXEMPT = "--strict-input-files-exempt"
const val ARG_REPEAT_ERRORS_MAX = "--repeat-errors-max"
const val ARG_SDK_JAR_ROOT = "--sdk-extensions-root"
const val ARG_SDK_INFO_FILE = "--sdk-extensions-info"
const val ARG_USE_K2_UAST = "--Xuse-k2-uast"

class Options(
    private val commonOptions: CommonOptions = CommonOptions(),
    signatureFileOptions: SignatureFileOptions = SignatureFileOptions(),
    signatureFormatOptions: SignatureFormatOptions = SignatureFormatOptions(),
) : OptionGroup() {
    /** Writer to direct output to */
    var stdout: PrintWriter = PrintWriter(OutputStreamWriter(System.out))
    /** Writer to direct error messages to */
    var stderr: PrintWriter = PrintWriter(OutputStreamWriter(System.err))

    /** Internal list backing [sources] */
    private val mutableSources: MutableList<File> = mutableListOf()
    /** Internal list backing [sourcePath] */
    private val mutableSourcePath: MutableList<File> = mutableListOf()
    /** Internal list backing [classpath] */
    private val mutableClassPath: MutableList<File> = mutableListOf()
    /** Internal builder backing [allShowAnnotations] */
    private val allShowAnnotationsBuilder = AnnotationFilterBuilder()
    /** Internal builder backing [showAnnotations] */
    private val showAnnotationsBuilder = AnnotationFilterBuilder()
    /** Internal builder backing [showSingleAnnotations] */
    private val showSingleAnnotationsBuilder = AnnotationFilterBuilder()
    /** Internal builder backing [showForStubPurposesAnnotations] */
    private val showForStubPurposesAnnotationBuilder = AnnotationFilterBuilder()
    /** Internal list backing [hideAnnotations] */
    private val hideAnnotationsBuilder = AnnotationFilterBuilder()
    /** Internal list backing [hideMetaAnnotations] */
    private val mutableHideMetaAnnotations: MutableList<String> = mutableListOf()
    /** Internal list backing [stubImportPackages] */
    private val mutableStubImportPackages: MutableSet<String> = mutableSetOf()
    /** Internal list backing [mergeQualifierAnnotations] */
    private val mutableMergeQualifierAnnotations: MutableList<File> = mutableListOf()
    /** Internal list backing [mergeInclusionAnnotations] */
    private val mutableMergeInclusionAnnotations: MutableList<File> = mutableListOf()
    /** Internal list backing [hidePackages] */
    private val mutableHidePackages: MutableList<String> = mutableListOf()
    /** Internal list backing [skipEmitPackages] */
    private val mutableSkipEmitPackages: MutableList<String> = mutableListOf()
    /** Internal list backing [convertToXmlFiles] */
    private val mutableConvertToXmlFiles: MutableList<ConvertFile> = mutableListOf()
    /** Internal list backing [passThroughAnnotations] */
    private val mutablePassThroughAnnotations: MutableSet<String> = mutableSetOf()
    /** Internal list backing [excludeAnnotations] */
    private val mutableExcludeAnnotations: MutableSet<String> = mutableSetOf()

    /** API to subtract from signature and stub generation. Corresponds to [ARG_SUBTRACT_API]. */
    var subtractApi: File? = null

    /**
     * Backing property for [nullabilityAnnotationsValidator]
     *
     * This uses [Optional] to wrap the value as [lazy] cannot handle nullable values as it uses
     * `null` as a special value.
     *
     * Creates [NullabilityAnnotationsValidator] lazily as it depends on a number of different
     * options which may be supplied in different orders.
     */
    private val optionalNullabilityAnnotationsValidator by lazy {
        Optional.ofNullable(
            if (validateNullabilityFromMergedStubs || validateNullabilityFromList != null) {
                NullabilityAnnotationsValidator(
                    reporter,
                    nullabilityErrorsFatal,
                    nullabilityWarningsTxt
                )
            } else null
        )
    }

    /** Validator for nullability annotations, if validation is enabled. */
    val nullabilityAnnotationsValidator: NullabilityAnnotationsValidator?
        get() = optionalNullabilityAnnotationsValidator.orElse(null)

    /** Whether nullability validation errors should be considered fatal. */
    var nullabilityErrorsFatal = true

    /**
     * A file to write non-fatal nullability validation issues to. If null, all issues are treated
     * as fatal or else logged as warnings, depending on the value of [nullabilityErrorsFatal].
     */
    var nullabilityWarningsTxt: File? = null

    /**
     * Whether to validate nullability for all the classes where we are merging annotations from
     * external java stub files. If true, [nullabilityAnnotationsValidator] must be set.
     */
    var validateNullabilityFromMergedStubs = false

    /**
     * A file containing a list of classes whose nullability annotations should be validated. If
     * set, [nullabilityAnnotationsValidator] must also be set.
     */
    var validateNullabilityFromList: File? = null

    /**
     * Whether to include element documentation (javadoc and KDoc) is in the generated stubs.
     * (Copyright notices are not affected by this, they are always included. Documentation stubs
     * (--doc-stubs) are not affected.)
     */
    var includeDocumentationInStubs = true

    /**
     * Enhance documentation in various ways, for example auto-generating documentation based on
     * source annotations present in the code. This is implied by --doc-stubs.
     */
    var enhanceDocumentation = false

    /** If true, treat all warnings as errors */
    var warningsAreErrors: Boolean = false

    /** If true, treat all API lint warnings as errors */
    var lintsAreErrors: Boolean = false

    /** The list of source roots */
    val sourcePath: List<File> = mutableSourcePath

    /** The list of dependency jars */
    val classpath: List<File> = mutableClassPath

    /** All source files to parse */
    var sources: List<File> = mutableSources

    val apiClassResolution by
        enumOption(
            help =
                """
                Determines how class resolution is performed when loading API signature files. Any
                classes that cannot be found will be treated as empty.",
            """
                    .trimIndent(),
            enumValueHelpGetter = { it.help },
            default = ApiClassResolution.API_CLASSPATH,
            key = { it.optionValue },
        )

    /**
     * Whether to include APIs with annotations (intended for documentation purposes). This includes
     * [showAnnotations], [showSingleAnnotations] and [showForStubPurposesAnnotations].
     */
    val allShowAnnotations by lazy(allShowAnnotationsBuilder::build)

    /**
     * A filter that will match annotations which will cause an annotated item (and its enclosed
     * items unless overridden by a closer annotation) to be included in the API surface.
     *
     * @see [allShowAnnotations]
     */
    val showAnnotations by lazy(showAnnotationsBuilder::build)

    /**
     * Like [showAnnotations], but does not work recursively.
     *
     * @see [allShowAnnotations]
     */
    private val showSingleAnnotations by lazy(showSingleAnnotationsBuilder::build)

    /**
     * Annotations that defines APIs that are implicitly included in the API surface. These APIs
     * will be included in certain kinds of output such as stubs, but others (e.g. API lint and the
     * API signature file) ignore them.
     *
     * @see [allShowAnnotations]
     */
    private val showForStubPurposesAnnotations by lazy(showForStubPurposesAnnotationBuilder::build)

    /**
     * Whether to include unannotated elements if {@link #showAnnotations} is set. Note: This only
     * applies to signature files, not stub files.
     */
    var showUnannotated = false

    /** Whether to validate the API for best practices */
    var checkApi = false

    val checkApiIgnorePrefix: MutableList<String> = mutableListOf()

    /** If non null, an API file to use to hide for controlling what parts of the API are new */
    var checkApiBaselineApiFile: File? = null

    /** Packages to include (if null, include all) */
    var stubPackages: PackageFilter? = null

    /** Packages to import (if empty, include all) */
    var stubImportPackages: Set<String> = mutableStubImportPackages

    /** Packages to exclude/hide */
    var hidePackages: List<String> = mutableHidePackages

    /** Packages that we should skip generating even if not hidden; typically only used by tests */
    var skipEmitPackages: List<String> = mutableSkipEmitPackages

    /** Annotations to hide */
    val hideAnnotations by lazy(hideAnnotationsBuilder::build)

    /** Meta-annotations to hide */
    var hideMetaAnnotations = mutableHideMetaAnnotations

    val annotationManager: AnnotationManager by lazy {
        DefaultAnnotationManager(
            reporter = reporter,
            DefaultAnnotationManager.Config(
                passThroughAnnotations = passThroughAnnotations,
                allShowAnnotations = allShowAnnotations,
                showAnnotations = showAnnotations,
                showSingleAnnotations = showSingleAnnotations,
                showForStubPurposesAnnotations = showForStubPurposesAnnotations,
                hideAnnotations = hideAnnotations,
                hideMetaAnnotations = hideMetaAnnotations,
                suppressCompatibilityMetaAnnotations = suppressCompatibilityMetaAnnotations,
                excludeAnnotations = excludeAnnotations,
                typedefMode = typedefMode,
                apiPredicate = ApiPredicate(),
            )
        )
    }

    /** Meta-annotations for which annotated APIs should not be checked for compatibility. */
    private val suppressCompatibilityMetaAnnotations by
        option(
                ARG_SUPPRESS_COMPATIBILITY_META_ANNOTATION,
                help =
                    """
                       Suppress compatibility checks for any elements within the scope of an 
                       annotation which is itself annotated with the given meta-annotation.
                    """
                        .trimIndent(),
                metavar = "<meta-annotation class>",
            )
            .multiple()
            .unique()

    /**
     * Whether the generated API can contain classes that are not present in the source but are
     * present on the classpath. Defaults to true for backwards compatibility but is set to false if
     * any API signatures are imported as they must provide a complete set of all classes required
     * but not provided by the generated API.
     *
     * Once all APIs are either self-contained or imported all the required references this will be
     * removed and no classes will be allowed from the classpath JARs.
     */
    var allowClassesFromClasspath = true

    /** This is set directly by [preprocessArgv]. */
    internal var verbosity: Verbosity = Verbosity.NORMAL

    /** Whether to report warnings and other diagnostics along the way */
    val quiet: Boolean
        get() = verbosity.quiet

    /**
     * Whether to report extra diagnostics along the way (note that verbose isn't the same as not
     * quiet)
     */
    val verbose: Boolean
        get() = verbosity.verbose

    /** If set, a directory to write stub files to. Corresponds to the --stubs/-stubs flag. */
    var stubsDir: File? = null

    /**
     * If set, a directory to write documentation stub files to. Corresponds to the --stubs/-stubs
     * flag.
     */
    var docStubsDir: File? = null

    /**
     * If set, a source file to write the stub index (list of source files) to. Can be passed to
     * other tools like javac/javadoc using the special @-syntax.
     */
    var stubsSourceList: File? = null

    /**
     * If set, a source file to write the doc stub index (list of source files) to. Can be passed to
     * other tools like javac/javadoc using the special @-syntax.
     */
    var docStubsSourceList: File? = null

    /** Whether code compiled from Kotlin should be emitted as .kt stubs instead of .java stubs */
    var kotlinStubs = false

    /** Proguard Keep list file to write */
    var proguard: File? = null

    val apiFile by signatureFileOptions::apiFile
    val removedApiFile by signatureFileOptions::removedApiFile
    val signatureFileFormat by signatureFormatOptions::fileFormat

    /** Like [apiFile], but with JDiff xml format. */
    var apiXmlFile: File? = null

    /** If set, a file to write the DEX signatures to. Corresponds to [ARG_DEX_API]. */
    var dexApiFile: File? = null

    /** Path to directory to write SDK values to */
    var sdkValueDir: File? = null

    /**
     * If set, a file to write extracted annotations to. Corresponds to the --extract-annotations
     * flag.
     */
    var externalAnnotations: File? = null

    /** For [ARG_COPY_ANNOTATIONS], the source directory to read stub annotations from */
    var privateAnnotationsSource: File? = null

    /** For [ARG_COPY_ANNOTATIONS], the target directory to write converted stub annotations from */
    var privateAnnotationsTarget: File? = null

    /** A [Manifest] object to look up available permissions and min_sdk_version. */
    val manifest by
        option(
                ARG_MANIFEST,
                help =
                    """
        A manifest file, used to check permissions to cross check APIs and retrieve min_sdk_version.
    """
                        .trimIndent()
            )
            .file(mustExist = true, canBeDir = false, mustBeReadable = true)
            .convert("<file>") { Manifest(it, reporter) }
            .default(emptyManifest, defaultForHelp = "no manifest")

    /** Whether output should be colorized */
    val terminal by commonOptions::terminal

    /** Whether to generate annotations into the stubs */
    var generateAnnotations = false

    /** The set of annotation classes that should be passed through unchanged */
    var passThroughAnnotations = mutablePassThroughAnnotations

    /** The set of annotation classes that should be removed from all outputs */
    var excludeAnnotations = mutableExcludeAnnotations

    /** A signature file to migrate nullness data from */
    var migrateNullsFrom: File? = null

    /** Private backing list for [compatibilityChecks]] */
    private val mutableCompatibilityChecks: MutableList<CheckRequest> = mutableListOf()

    /** The list of compatibility checks to run */
    val compatibilityChecks: List<CheckRequest> = mutableCompatibilityChecks

    /** The API to use a base for the otherwise checked API during compat checks. */
    var baseApiForCompatCheck: File? = null

    /** If false, attempt to use the native diff utility on the system */
    var noNativeDiff = false

    /** Existing external annotation files to merge in */
    var mergeQualifierAnnotations: List<File> = mutableMergeQualifierAnnotations
    var mergeInclusionAnnotations: List<File> = mutableMergeInclusionAnnotations

    /**
     * We modify the annotations on these APIs to ask kotlinc to treat it as only a warning if a
     * caller of one of these APIs makes an incorrect assumption about its nullability.
     */
    var forceConvertToWarningNullabilityAnnotations: PackageFilter? = null

    /**
     * An optional <b>jar</b> file to load classes from instead of from source. This is similar to
     * the [classpath] attribute except we're explicitly saying that this is the complete set of
     * classes and that we <b>should</b> generate signatures/stubs from them or use them to diff
     * APIs with (whereas [classpath] is only used to resolve types.)
     */
    var apiJar: File? = null

    /** mapping from API level to android.jar files, if computing API levels */
    var apiLevelJars: Array<File>? = null

    /** The api level of the codebase, or -1 if not known/specified */
    var currentApiLevel = -1

    /**
     * The first api level of the codebase; typically 1 but can be higher for example for the System
     * API.
     */
    var firstApiLevel = 1

    /**
     * The codename of the codebase: non-null string if this is a developer preview build, null if
     * this is a release build.
     */
    var currentCodeName: String? = null

    /** API level XML file to generate */
    var generateApiLevelXml: File? = null

    /** Whether references to missing classes should be removed from the api levels file. */
    var removeMissingClassesInApiLevels: Boolean = false

    /** Reads API XML file to apply into documentation */
    var applyApiLevelsXml: File? = null

    /** Directory of prebuilt extension SDK jars that contribute to the API */
    var sdkJarRoot: File? = null

    /**
     * Rules to filter out some of the extension SDK APIs from the API, and assign extensions to the
     * APIs that are kept
     */
    var sdkInfoFile: File? = null

    /** API version history JSON file to generate */
    var generateApiVersionsJson: File? = null

    /** Ordered list of signatures for each past API version, if generating an API version JSON */
    var apiVersionSignatureFiles: List<File>? = null

    /**
     * The names of the API versions in [apiVersionSignatureFiles], in the same order, and the name
     * of the current API version
     */
    var apiVersionNames: List<String>? = null

    /** Whether to include the signature file format version header in removed signature files */
    val includeSignatureFormatVersionRemoved: EmitFileHeader
        get() =
            if (deleteEmptyRemovedSignatures) {
                EmitFileHeader.IF_NONEMPTY_FILE
            } else {
                EmitFileHeader.ALWAYS
            }

    /** A baseline to check against */
    var baseline: Baseline? = null

    /** A baseline to check against, specifically used for "API lint" (i.e. [ARG_API_LINT]) */
    private var baselineApiLint: Baseline? = null

    /**
     * A baseline to check against, specifically used for "check-compatibility:*:released" (i.e.
     * [ARG_CHECK_COMPATIBILITY_API_RELEASED] and [ARG_CHECK_COMPATIBILITY_REMOVED_RELEASED])
     */
    private var baselineCompatibilityReleased: Baseline? = null

    var allBaselines: List<Baseline> = emptyList()

    /**
     * If set, metalava will show this error message when "API lint" (i.e. [ARG_API_LINT]) fails.
     */
    private var errorMessageApiLint: String = DefaultLintErrorMessage

    /**
     * If set, metalava will show this error message when "check-compatibility:*:released" fails.
     * (i.e. [ARG_CHECK_COMPATIBILITY_API_RELEASED] and [ARG_CHECK_COMPATIBILITY_REMOVED_RELEASED])
     */
    private var errorMessageCompatibilityReleased: String? = null

    /** [IssueConfiguration] used by all reporters. */
    val issueConfiguration = IssueConfiguration()

    /** [Reporter] for general use. */
    val reporter: Reporter = DefaultReporter(issueConfiguration)

    /** [Reporter] for "api-lint" */
    var reporterApiLint: Reporter = DefaultReporter(issueConfiguration)

    /**
     * [Reporter] for "check-compatibility:*:released". (i.e. [ARG_CHECK_COMPATIBILITY_API_RELEASED]
     * and [ARG_CHECK_COMPATIBILITY_REMOVED_RELEASED])
     */
    var reporterCompatibilityReleased: Reporter = DefaultReporter(issueConfiguration)

    internal var allReporters: List<DefaultReporter> = emptyList()

    /** If updating baselines, don't fail the build */
    var passBaselineUpdates = false

    /** If updating baselines and the baseline is empty, delete the file */
    var deleteEmptyBaselines = false

    /** If generating a removed signature file and it is empty, delete it */
    var deleteEmptyRemovedSignatures = false

    /** Whether the baseline should only contain errors */
    var baselineErrorsOnly = false

    /** Writes a list of all errors, even if they were suppressed in baseline or via annotation. */
    private var reportEvenIfSuppressed: File? = null
    var reportEvenIfSuppressedWriter: PrintWriter? = null

    /**
     * Whether to omit locations for warnings and errors. This is not a flag exposed to users or
     * listed in help; this is intended for the unit test suite, used for example for the test which
     * checks compatibility between signature and API files where the paths vary.
     */
    var omitLocations = false

    /** The language level to use for Java files, set with [ARG_JAVA_SOURCE] */
    var javaLanguageLevel: LanguageLevel = defaultJavaLanguageLevel

    /** The language level to use for Java files, set with [ARG_KOTLIN_SOURCE] */
    var kotlinLanguageLevel: LanguageVersionSettings = defaultKotlinLanguageLevel

    /**
     * The JDK to use as a platform, if set with [ARG_JDK_HOME]. This is only set when metalava is
     * used for non-Android projects.
     */
    var jdkHome: File? = null

    /**
     * The JDK to use as a platform, if set with [ARG_SDK_HOME]. If this is set along with
     * [ARG_COMPILE_SDK_VERSION], metalava will automatically add the platform's android.jar file to
     * the classpath if it does not already find the android.jar file in the classpath.
     */
    private var sdkHome: File? = null

    /**
     * The compileSdkVersion, set by [ARG_COMPILE_SDK_VERSION]. For example, for R it would be "29".
     * For R preview, if would be "R".
     */
    private var compileSdkVersion: String? = null

    /** List of signature files to export as JDiff files */
    internal val convertToXmlFiles: List<ConvertFile> = mutableConvertToXmlFiles

    /**
     * How to handle typedef annotations in signature files; corresponds to
     * $ARG_TYPEDEFS_IN_SIGNATURES
     */
    val typedefMode by
        enumOption(
            ARG_TYPEDEFS_IN_SIGNATURES,
            help = """Whether to include typedef annotations in signature files.""",
            enumValueHelpGetter = { it.help },
            default = TypedefMode.NONE,
            key = { it.optionValue },
        )

    /** Allow implicit root detection (which is the default behavior). See [ARG_NO_IMPLICIT_ROOT] */
    var allowImplicitRoot = true

    enum class StrictInputFileMode {
        PERMISSIVE,
        STRICT {
            override val shouldFail = true
        },
        STRICT_WARN,
        STRICT_WITH_STACK {
            override val shouldFail = true
        };

        open val shouldFail = false

        companion object {
            fun fromArgument(arg: String): StrictInputFileMode {
                return when (arg) {
                    ARG_STRICT_INPUT_FILES -> STRICT
                    ARG_STRICT_INPUT_FILES_WARN -> STRICT_WARN
                    ARG_STRICT_INPUT_FILES_STACK -> STRICT_WITH_STACK
                    else -> PERMISSIVE
                }
            }
        }
    }

    /**
     * Whether we should allow metalava to read files that are not explicitly specified in the
     * command line. See [ARG_STRICT_INPUT_FILES], [ARG_STRICT_INPUT_FILES_WARN] and
     * [ARG_STRICT_INPUT_FILES_STACK].
     */
    var strictInputFiles = StrictInputFileMode.PERMISSIVE

    var strictInputViolationsFile: File? = null
    var strictInputViolationsPrintWriter: PrintWriter? = null

    /** Temporary folder to use instead of the JDK default, if any */
    var tempFolder: File? = null

    /** When non-0, metalava repeats all the errors at the end of the run, at most this many. */
    var repeatErrorsMax = 0

    var useK2Uast = false

    val encoding by
        option("-encoding", hidden = true)
            .deprecated(
                "WARNING: option `-encoding` is deprecated; it has no effect please remove",
                tagValue = "please remove"
            )

    fun parse(
        args: Array<String>,
        /** Writer to direct output to */
        stdout: PrintWriter = PrintWriter(OutputStreamWriter(System.out)),
        /** Writer to direct error messages to */
        stderr: PrintWriter = PrintWriter(OutputStreamWriter(System.err)),
    ) {
        this.stdout = stdout
        this.stderr = stderr

        var androidJarPatterns: MutableList<String>? = null
        var currentJar: File? = null

        val baselineBuilder = Baseline.Builder().apply { description = "base" }
        val baselineApiLintBuilder = Baseline.Builder().apply { description = "api-lint" }
        val baselineCompatibilityReleasedBuilder =
            Baseline.Builder().apply { description = "compatibility:released" }

        fun getBaselineBuilderForArg(flag: String): Baseline.Builder =
            when (flag) {
                ARG_BASELINE,
                ARG_UPDATE_BASELINE,
                ARG_MERGE_BASELINE -> baselineBuilder
                ARG_BASELINE_API_LINT,
                ARG_UPDATE_BASELINE_API_LINT -> baselineApiLintBuilder
                ARG_BASELINE_CHECK_COMPATIBILITY_RELEASED,
                ARG_UPDATE_BASELINE_CHECK_COMPATIBILITY_RELEASED ->
                    baselineCompatibilityReleasedBuilder
                else -> error("Internal error: Invalid flag: $flag")
            }

        var index = 0
        while (index < args.size) {
            when (val arg = args[index]) {
                // For now we don't distinguish between bootclasspath and classpath
                ARG_CLASS_PATH -> {
                    val path = getValue(args, ++index)
                    mutableClassPath.addAll(stringToExistingDirsOrJars(path))
                }
                ARG_SOURCE_PATH,
                "--sources",
                "--sourcepath" -> {
                    val path = getValue(args, ++index)
                    if (path.isBlank()) {
                        // Don't compute absolute path; we want to skip this file later on.
                        // For current directory one should use ".", not "".
                        mutableSourcePath.add(File(""))
                    } else {
                        if (path.endsWith(SdkConstants.DOT_JAVA)) {
                            throw MetalavaCliException(
                                "$arg should point to a source root directory, not a source file ($path)"
                            )
                        }
                        mutableSourcePath.addAll(stringToExistingDirsOrJars(path, false))
                    }
                }
                ARG_SOURCE_FILES -> {
                    val listString = getValue(args, ++index)
                    listString.split(",").forEach { path ->
                        mutableSources.addAll(stringToExistingFiles(path))
                    }
                }
                ARG_SUBTRACT_API -> {
                    if (subtractApi != null) {
                        throw MetalavaCliException(
                            stderr = "Only one $ARG_SUBTRACT_API can be supplied"
                        )
                    }
                    subtractApi = stringToExistingFile(getValue(args, ++index))
                }

                // TODO: Remove the legacy --merge-annotations flag once it's no longer used to
                // update P docs
                ARG_MERGE_QUALIFIER_ANNOTATIONS,
                "--merge-zips",
                "--merge-annotations" ->
                    mutableMergeQualifierAnnotations.addAll(
                        stringToExistingDirsOrFiles(getValue(args, ++index))
                    )
                ARG_MERGE_INCLUSION_ANNOTATIONS ->
                    mutableMergeInclusionAnnotations.addAll(
                        stringToExistingDirsOrFiles(getValue(args, ++index))
                    )
                ARG_FORCE_CONVERT_TO_WARNING_NULLABILITY_ANNOTATIONS -> {
                    val nextArg = getValue(args, ++index)
                    forceConvertToWarningNullabilityAnnotations = PackageFilter.parse(nextArg)
                }
                ARG_VALIDATE_NULLABILITY_FROM_MERGED_STUBS -> {
                    validateNullabilityFromMergedStubs = true
                }
                ARG_VALIDATE_NULLABILITY_FROM_LIST -> {
                    validateNullabilityFromList = stringToExistingFile(getValue(args, ++index))
                }
                ARG_NULLABILITY_WARNINGS_TXT ->
                    nullabilityWarningsTxt = stringToNewFile(getValue(args, ++index))
                ARG_NULLABILITY_ERRORS_NON_FATAL -> nullabilityErrorsFatal = false
                ARG_SDK_VALUES -> sdkValueDir = stringToNewDir(getValue(args, ++index))
<<<<<<< HEAD
                ARG_API -> apiFile = stringToNewFile(getValue(args, ++index))
                ARG_XML_API -> apiXmlFile = stringToNewFile(getValue(args, ++index))
                ARG_DEX_API -> dexApiFile = stringToNewFile(getValue(args, ++index))
                ARG_REMOVED_API -> removedApiFile = stringToNewFile(getValue(args, ++index))
=======
                ARG_XML_API -> apiXmlFile = stringToNewFile(getValue(args, ++index))
                ARG_DEX_API -> dexApiFile = stringToNewFile(getValue(args, ++index))
>>>>>>> 7ec80690
                ARG_SHOW_ANNOTATION -> {
                    val annotation = getValue(args, ++index)
                    showAnnotationsBuilder.add(annotation)
                    // These should also be counted as allShowAnnotations
                    allShowAnnotationsBuilder.add(annotation)
                }
                ARG_SHOW_SINGLE_ANNOTATION -> {
                    val annotation = getValue(args, ++index)
                    showSingleAnnotationsBuilder.add(annotation)
                    // These should also be counted as allShowAnnotations
                    allShowAnnotationsBuilder.add(annotation)
                }
                ARG_SHOW_FOR_STUB_PURPOSES_ANNOTATION -> {
                    val annotation = getValue(args, ++index)
                    showForStubPurposesAnnotationBuilder.add(annotation)
                    // These should also be counted as allShowAnnotations
                    allShowAnnotationsBuilder.add(annotation)
                }
                ARG_SHOW_UNANNOTATED -> showUnannotated = true
                ARG_HIDE_ANNOTATION -> hideAnnotationsBuilder.add(getValue(args, ++index))
                ARG_HIDE_META_ANNOTATION -> mutableHideMetaAnnotations.add(getValue(args, ++index))
                ARG_STUBS -> stubsDir = stringToNewDir(getValue(args, ++index))
                ARG_DOC_STUBS -> docStubsDir = stringToNewDir(getValue(args, ++index))
                ARG_KOTLIN_STUBS -> kotlinStubs = true
                ARG_STUBS_SOURCE_LIST -> stubsSourceList = stringToNewFile(getValue(args, ++index))
                ARG_DOC_STUBS_SOURCE_LIST ->
                    docStubsSourceList = stringToNewFile(getValue(args, ++index))
                ARG_EXCLUDE_ALL_ANNOTATIONS -> generateAnnotations = false
                ARG_EXCLUDE_DOCUMENTATION_FROM_STUBS -> includeDocumentationInStubs = false
                ARG_ENHANCE_DOCUMENTATION -> enhanceDocumentation = true

                // Note that this only affects stub generation, not signature files.
                // For signature files, clear the compatibility mode
                // (--annotations-in-signatures)
                ARG_INCLUDE_ANNOTATIONS -> generateAnnotations = true
                ARG_PASS_THROUGH_ANNOTATION -> {
                    val annotations = getValue(args, ++index)
                    annotations.split(",").forEach { path ->
                        mutablePassThroughAnnotations.add(path)
                    }
                }
                ARG_EXCLUDE_ANNOTATION -> {
                    val annotations = getValue(args, ++index)
                    annotations.split(",").forEach { path -> mutableExcludeAnnotations.add(path) }
                }

                // Flag used by test suite to avoid including locations in
                // the output when diffing against golden files
                "--omit-locations" -> omitLocations = true
                ARG_PROGUARD -> proguard = stringToNewFile(getValue(args, ++index))
                ARG_HIDE_PACKAGE -> mutableHidePackages.add(getValue(args, ++index))
                ARG_STUB_PACKAGES,
                "-stubpackages" -> {
                    val packages = getValue(args, ++index)
                    val filter =
                        stubPackages
                            ?: run {
                                val newFilter = PackageFilter()
                                stubPackages = newFilter
                                newFilter
                            }
                    filter.addPackages(packages)
                }
                ARG_STUB_IMPORT_PACKAGES -> {
                    val packages = getValue(args, ++index)
                    for (pkg in packages.split(File.pathSeparatorChar)) {
                        mutableStubImportPackages.add(pkg)
                        mutableHidePackages.add(pkg)
                    }
                }
                "--skip-emit-packages" -> {
                    val packages = getValue(args, ++index)
                    mutableSkipEmitPackages += packages.split(File.pathSeparatorChar)
                }
                ARG_IGNORE_CLASSES_ON_CLASSPATH -> {
                    allowClassesFromClasspath = false
                }
                ARG_BASELINE,
                ARG_BASELINE_API_LINT,
                ARG_BASELINE_CHECK_COMPATIBILITY_RELEASED -> {
                    val nextArg = getValue(args, ++index)
                    val builder = getBaselineBuilderForArg(arg)
                    builder.file = stringToExistingFile(nextArg)
                }
                ARG_REPORT_EVEN_IF_SUPPRESSED -> {
                    val relative = getValue(args, ++index)
                    if (reportEvenIfSuppressed != null) {
                        throw MetalavaCliException(
                            "Only one $ARG_REPORT_EVEN_IF_SUPPRESSED is allowed; found both $reportEvenIfSuppressed and $relative"
                        )
                    }
                    reportEvenIfSuppressed = stringToNewOrExistingFile(relative)
                    reportEvenIfSuppressedWriter = reportEvenIfSuppressed?.printWriter()
                }
                ARG_MERGE_BASELINE,
                ARG_UPDATE_BASELINE,
                ARG_UPDATE_BASELINE_API_LINT,
                ARG_UPDATE_BASELINE_CHECK_COMPATIBILITY_RELEASED -> {
                    val builder = getBaselineBuilderForArg(arg)
                    builder.merge = (arg == ARG_MERGE_BASELINE)
                    if (index < args.size - 1) {
                        val nextArg = args[index + 1]
                        if (!nextArg.startsWith("-")) {
                            index++
                            builder.updateFile = stringToNewOrExistingFile(nextArg)
                        }
                    }
                }
                ARG_ERROR_MESSAGE_API_LINT -> errorMessageApiLint = getValue(args, ++index)
                ARG_ERROR_MESSAGE_CHECK_COMPATIBILITY_RELEASED ->
                    errorMessageCompatibilityReleased = getValue(args, ++index)
                ARG_PASS_BASELINE_UPDATES -> passBaselineUpdates = true
                ARG_DELETE_EMPTY_BASELINES -> deleteEmptyBaselines = true
                ARG_DELETE_EMPTY_REMOVED_SIGNATURES -> deleteEmptyRemovedSignatures = true
                ARG_INPUT_API_JAR -> apiJar = stringToExistingFile(getValue(args, ++index))
                ARG_EXTRACT_ANNOTATIONS ->
                    externalAnnotations = stringToNewFile(getValue(args, ++index))
                ARG_COPY_ANNOTATIONS -> {
                    privateAnnotationsSource = stringToExistingDir(getValue(args, ++index))
                    privateAnnotationsTarget = stringToNewDir(getValue(args, ++index))
                }
                "--previous-api" -> {
                    migrateNullsFrom = stringToExistingFile(getValue(args, ++index))
                    reporter.report(
                        Issues.DEPRECATED_OPTION,
                        null as File?,
                        "--previous-api is deprecated; instead " +
                            "use $ARG_MIGRATE_NULLNESS $migrateNullsFrom"
                    )
                }
                ARG_MIGRATE_NULLNESS -> {
                    // See if the next argument specifies the nullness API codebase
                    if (index < args.size - 1) {
                        val nextArg = args[index + 1]
                        if (!nextArg.startsWith("-")) {
                            val file = stringToExistingFile(nextArg)
                            if (file.isFile) {
                                index++
                                migrateNullsFrom = file
                            }
                        }
                    }
                }
                ARG_CHECK_COMPATIBILITY_API_RELEASED -> {
                    val file = stringToExistingFile(getValue(args, ++index))
                    mutableCompatibilityChecks.add(CheckRequest(file, ApiType.PUBLIC_API))
                }
                ARG_CHECK_COMPATIBILITY_REMOVED_RELEASED -> {
                    val file = stringToExistingFile(getValue(args, ++index))
                    mutableCompatibilityChecks.add(CheckRequest(file, ApiType.REMOVED))
                }
                ARG_CHECK_COMPATIBILITY_BASE_API -> {
                    val file = stringToExistingFile(getValue(args, ++index))
                    baseApiForCompatCheck = file
                }
                ARG_ERROR -> setIssueSeverity(getValue(args, ++index), Severity.ERROR, arg)
                ARG_WARNING -> setIssueSeverity(getValue(args, ++index), Severity.WARNING, arg)
                ARG_LINT -> setIssueSeverity(getValue(args, ++index), Severity.LINT, arg)
                ARG_HIDE -> setIssueSeverity(getValue(args, ++index), Severity.HIDDEN, arg)
                ARG_ERROR_CATEGORY ->
                    setCategorySeverity(getValue(args, ++index), Severity.ERROR, arg)
                ARG_WARNING_CATEGORY ->
                    setCategorySeverity(getValue(args, ++index), Severity.WARNING, arg)
                ARG_LINT_CATEGORY ->
                    setCategorySeverity(getValue(args, ++index), Severity.LINT, arg)
                ARG_HIDE_CATEGORY ->
                    setCategorySeverity(getValue(args, ++index), Severity.HIDDEN, arg)
                ARG_WARNINGS_AS_ERRORS -> warningsAreErrors = true
                ARG_LINTS_AS_ERRORS -> lintsAreErrors = true
                ARG_API_LINT -> {
                    checkApi = true
                    if (index < args.size - 1) {
                        val nextArg = args[index + 1]
                        if (!nextArg.startsWith("-")) {
                            val file = stringToExistingFile(nextArg)
                            if (file.isFile) {
                                index++
                                checkApiBaselineApiFile = file
                            }
                        }
                    }
                }
                ARG_API_LINT_IGNORE_PREFIX -> {
                    checkApiIgnorePrefix.add(getValue(args, ++index))
                }

                // Extracting API levels
                ARG_ANDROID_JAR_PATTERN -> {
                    val list =
                        androidJarPatterns
                            ?: run {
                                val list = arrayListOf<String>()
                                androidJarPatterns = list
                                list
                            }
                    list.add(getValue(args, ++index))
                }
                ARG_CURRENT_VERSION -> {
                    currentApiLevel = Integer.parseInt(getValue(args, ++index))
                    if (currentApiLevel <= 26) {
                        throw MetalavaCliException(
                            "Suspicious currentApi=$currentApiLevel, expected at least 27"
                        )
                    }
                }
                ARG_FIRST_VERSION -> {
                    firstApiLevel = Integer.parseInt(getValue(args, ++index))
                }
                ARG_CURRENT_CODENAME -> {
                    val codeName = getValue(args, ++index)
                    if (codeName != "REL") {
                        currentCodeName = codeName
                    }
                }
                ARG_CURRENT_JAR -> {
                    currentJar = stringToExistingFile(getValue(args, ++index))
                }
                ARG_GENERATE_API_LEVELS -> {
                    generateApiLevelXml = stringToNewFile(getValue(args, ++index))
                }
                ARG_APPLY_API_LEVELS -> {
                    applyApiLevelsXml =
                        if (args.contains(ARG_GENERATE_API_LEVELS)) {
                            // If generating the API file at the same time, it doesn't have
                            // to already exist
                            stringToNewFile(getValue(args, ++index))
                        } else {
                            stringToExistingFile(getValue(args, ++index))
                        }
                }
                ARG_REMOVE_MISSING_CLASS_REFERENCES_IN_API_LEVELS ->
                    removeMissingClassesInApiLevels = true
                ARG_GENERATE_API_VERSION_HISTORY -> {
                    generateApiVersionsJson = stringToNewFile(getValue(args, ++index))
                }
                ARG_API_VERSION_SIGNATURE_FILES -> {
                    apiVersionSignatureFiles = stringToExistingFiles(getValue(args, ++index))
                }
                ARG_API_VERSION_NAMES -> {
                    apiVersionNames = getValue(args, ++index).split(' ')
                }
                ARG_CONVERT_TO_JDIFF -> {
                    val signatureFile = stringToExistingFile(getValue(args, ++index))
                    val outputFile = stringToNewFile(getValue(args, ++index))
                    mutableConvertToXmlFiles.add(
                        ConvertFile(signatureFile, outputFile, null, false)
                    )
                }
                ARG_CONVERT_NEW_TO_JDIFF -> {
                    val baseFile = stringToExistingFile(getValue(args, ++index))
                    val signatureFile = stringToExistingFile(getValue(args, ++index))
                    val jDiffFile = stringToNewFile(getValue(args, ++index))
                    mutableConvertToXmlFiles.add(
                        ConvertFile(signatureFile, jDiffFile, baseFile, false)
                    )
                }
                ARG_JAVA_SOURCE,
                "-source" -> {
                    val value = getValue(args, ++index)
                    val level = LanguageLevel.parse(value)
                    when {
                        level == null ->
                            throw MetalavaCliException(
                                "$value is not a valid or supported Java language level"
                            )
                        level.isLessThan(LanguageLevel.JDK_1_7) ->
                            throw MetalavaCliException("$arg must be at least 1.7")
                        else -> javaLanguageLevel = level
                    }
                }
                ARG_KOTLIN_SOURCE -> {
                    val value = getValue(args, ++index)
                    kotlinLanguageLevel = kotlinLanguageVersionSettings(value)
                }
                ARG_JDK_HOME -> {
                    jdkHome = stringToExistingDir(getValue(args, ++index))
                }
                ARG_SDK_HOME -> {
                    sdkHome = stringToExistingDir(getValue(args, ++index))
                }
                ARG_COMPILE_SDK_VERSION -> {
                    compileSdkVersion = getValue(args, ++index)
                }
                ARG_NO_IMPLICIT_ROOT -> {
                    allowImplicitRoot = false
                }
                ARG_STRICT_INPUT_FILES,
                ARG_STRICT_INPUT_FILES_WARN,
                ARG_STRICT_INPUT_FILES_STACK -> {
                    if (strictInputViolationsFile != null) {
                        throw MetalavaCliException(
                            "$ARG_STRICT_INPUT_FILES, $ARG_STRICT_INPUT_FILES_WARN and $ARG_STRICT_INPUT_FILES_STACK may be specified only once"
                        )
                    }
                    strictInputFiles = StrictInputFileMode.fromArgument(arg)

                    val file = stringToNewOrExistingFile(getValue(args, ++index))
                    strictInputViolationsFile = file
                    strictInputViolationsPrintWriter = file.printWriter()
                }
                ARG_STRICT_INPUT_FILES_EXEMPT -> {
                    val listString = getValue(args, ++index)
                    listString.split(File.pathSeparatorChar).forEach { path ->
                        // Throw away the result; just let the function add the files to the
                        // allowed list.
                        stringToExistingFilesOrDirs(path)
                    }
                }
                ARG_REPEAT_ERRORS_MAX -> {
                    repeatErrorsMax = Integer.parseInt(getValue(args, ++index))
                }
                ARG_USE_K2_UAST -> useK2Uast = true
                ARG_SDK_JAR_ROOT -> {
                    sdkJarRoot = stringToExistingDir(getValue(args, ++index))
                }
                ARG_SDK_INFO_FILE -> {
                    sdkInfoFile = stringToExistingFile(getValue(args, ++index))
                }
                "--temp-folder" -> {
                    tempFolder = stringToNewOrExistingDir(getValue(args, ++index))
                }

                // Option only meant for tests (not documented); doesn't work in all cases (to do
                // that we'd
                // need JNA to call libc)
                "--pwd" -> {
                    val pwd = stringToExistingDir(getValue(args, ++index)).absoluteFile
                    System.setProperty("user.dir", pwd.path)
                }
                else -> {
                    if (arg.startsWith("-")) {
                        // Some other argument: display usage info and exit
                        throw NoSuchOption(givenName = arg)
                    } else {
                        // All args that don't start with "-" are taken to be filenames
                        mutableSources.addAll(stringToExistingFiles(arg))
                    }
                }
            }

            ++index
        }

        if (generateApiLevelXml != null) {
            if (currentApiLevel == -1) {
                throw MetalavaCliException(
                    stderr = "$ARG_GENERATE_API_LEVELS requires $ARG_CURRENT_VERSION"
                )
            }

            // <String> is redundant here but while IDE (with newer type inference engine
            // understands that) the current 1.3.x compiler does not
            @Suppress("RemoveExplicitTypeArguments")
            val patterns = androidJarPatterns ?: run { mutableListOf<String>() }
            // Fallbacks
            patterns.add("prebuilts/tools/common/api-versions/android-%/android.jar")
            patterns.add("prebuilts/sdk/%/public/android.jar")
            apiLevelJars =
                findAndroidJars(
                    args,
                    patterns,
                    firstApiLevel,
                    currentApiLevel + if (isDeveloperPreviewBuild()) 1 else 0,
                    currentJar
                )
        }

        if ((sdkJarRoot == null) != (sdkInfoFile == null)) {
            throw MetalavaCliException(
                stderr = "$ARG_SDK_JAR_ROOT and $ARG_SDK_INFO_FILE must both be supplied"
            )
        }

        // apiVersionNames will include the current version but apiVersionSignatureFiles will not,
        // so there should be 1 more name than signature file (or both can be null)
        val numVersionNames = apiVersionNames?.size ?: 0
        val numVersionFiles = apiVersionSignatureFiles?.size ?: 0
        if (numVersionNames != 0 && numVersionNames != numVersionFiles + 1) {
            throw MetalavaCliException(
                "$ARG_API_VERSION_NAMES must have one more version than $ARG_API_VERSION_SIGNATURE_FILES to include the current version name"
            )
        }

        // If the caller has not explicitly requested that unannotated classes and
        // members should be shown in the output then only show them if no annotations were
        // provided.
        if (!showUnannotated && allShowAnnotations.isEmpty()) {
            showUnannotated = true
        }

        // Fix up [Baseline] files and [Reporter]s.

        val baselineHeaderComment =
            if (isBuildingAndroid())
                "// See tools/metalava/API-LINT.md for how to update this file.\n\n"
            else ""
        baselineBuilder.headerComment = baselineHeaderComment
        baselineApiLintBuilder.headerComment = baselineHeaderComment
        baselineCompatibilityReleasedBuilder.headerComment = baselineHeaderComment

        if (baselineBuilder.file == null) {
            // If default baseline is a file, use it.
            val defaultBaselineFile = getDefaultBaselineFile()
            if (defaultBaselineFile != null && defaultBaselineFile.isFile) {
                baselineBuilder.file = defaultBaselineFile
            }
        }

        baseline = baselineBuilder.build()
        baselineApiLint = baselineApiLintBuilder.build()
        baselineCompatibilityReleased = baselineCompatibilityReleasedBuilder.build()

        // Override the default reporters.
        reporterApiLint =
            DefaultReporter(
                issueConfiguration,
                baselineApiLint ?: baseline,
                errorMessageApiLint,
            )
        reporterCompatibilityReleased =
            DefaultReporter(
                issueConfiguration,
                baselineCompatibilityReleased ?: baseline,
                errorMessageCompatibilityReleased,
            )

        // Build "all baselines" and "all reporters"

        // Baselines are nullable, so selectively add to the list.
        allBaselines = listOfNotNull(baseline, baselineApiLint, baselineCompatibilityReleased)

        // Reporters are non-null.
        // Downcast to DefaultReporter to gain access to some implementation specific functionality.
        allReporters =
            listOf(
                    reporter,
                    reporterApiLint,
                    reporterCompatibilityReleased,
                )
                .map { it as DefaultReporter }

        updateClassPath()
        checkFlagConsistency()
    }

    fun isDeveloperPreviewBuild(): Boolean = currentCodeName != null

    /** Update the classpath to insert android.jar or JDK classpath elements if necessary */
    private fun updateClassPath() {
        val sdkHome = sdkHome
        val jdkHome = jdkHome

        if (
            sdkHome != null &&
                compileSdkVersion != null &&
                classpath.none { it.name == FN_FRAMEWORK_LIBRARY }
        ) {
            val jar = File(sdkHome, "platforms/android-$compileSdkVersion")
            if (jar.isFile) {
                mutableClassPath.add(jar)
            } else {
                throw MetalavaCliException(
                    stderr =
                        "Could not find android.jar for API level " +
                            "$compileSdkVersion in SDK $sdkHome: $jar does not exist"
                )
            }
            if (jdkHome != null) {
                throw MetalavaCliException(
                    stderr = "Do not specify both $ARG_SDK_HOME and $ARG_JDK_HOME"
                )
            }
        } else if (jdkHome != null) {
            val isJre = !isJdkFolder(jdkHome)
            val roots = JavaSdkUtil.getJdkClassesRoots(jdkHome.toPath(), isJre).map { it.toFile() }
            mutableClassPath.addAll(roots)
        }
    }

    /**
     * Produce a default file name for the baseline. It's normally "baseline.txt", but can be
     * prefixed by show annotations; e.g. @TestApi -> test-baseline.txt, @SystemApi ->
     * system-baseline.txt, etc.
     *
     * Note because the default baseline file is not explicitly set in the command line, this file
     * would trigger a --strict-input-files violation. To avoid that, always explicitly pass a
     * baseline file.
     */
    private fun getDefaultBaselineFile(): File? {
        if (sourcePath.isNotEmpty() && sourcePath[0].path.isNotBlank()) {
            fun annotationToPrefix(qualifiedName: String): String {
                val name = qualifiedName.substring(qualifiedName.lastIndexOf('.') + 1)
                return name.lowercase(Locale.US).removeSuffix("api") + "-"
            }
            val sb = StringBuilder()
            allShowAnnotations.getIncludedAnnotationNames().forEach {
                sb.append(annotationToPrefix(it))
            }
            sb.append(DEFAULT_BASELINE_NAME)
            var base = sourcePath[0]
            // Convention: in AOSP, signature files are often in sourcepath/api: let's place
            // baseline
            // files there too
            val api = File(base, "api")
            if (api.isDirectory) {
                base = api
            }
            return File(base, sb.toString())
        } else {
            return null
        }
    }

    /**
     * Find an android stub jar that matches the given criteria.
     *
     * Note because the default baseline file is not explicitly set in the command line, this file
     * would trigger a --strict-input-files violation. To avoid that, use
     * --strict-input-files-exempt to exempt the jar directory.
     */
    private fun findAndroidJars(
        args: Array<String>,
        androidJarPatterns: List<String>,
        minApi: Int,
        currentApiLevel: Int,
        currentJar: File?
    ): Array<File> {
        val apiLevelFiles = mutableListOf<File>()
        // api level 0: placeholder, should not be processed.
        // (This is here because we want the array index to match
        // the API level)
        val element = File("not an api: the starting API index is $minApi")
        for (i in 0 until minApi) {
            apiLevelFiles.add(element)
        }

        // Get all the android.jar. They are in platforms-#
        var apiLevel = minApi - 1
        while (true) {
            apiLevel++
            try {
                var jar: File? = null
                if (apiLevel == currentApiLevel) {
                    jar = currentJar
                }
                if (jar == null) {
                    jar = getAndroidJarFile(apiLevel, androidJarPatterns)
                }
                if (jar == null || !jar.isFile) {
                    if (verbose) {
                        stdout.println("Last API level found: ${apiLevel - 1}")
                    }

                    if (apiLevel < 28) {
                        // Clearly something is wrong with the patterns; this should result in a
                        // build error
                        val argList = mutableListOf<String>()
                        args.forEachIndexed { index, arg ->
                            if (arg == ARG_ANDROID_JAR_PATTERN) {
                                argList.add(args[index + 1])
                            }
                        }
                        throw MetalavaCliException(
                            stderr =
                                "Could not find android.jar for API level $apiLevel; the " +
                                    "$ARG_ANDROID_JAR_PATTERN set might be invalid: ${argList.joinToString()}"
                        )
                    }

                    break
                }
                if (verbose) {
                    stdout.println("Found API $apiLevel at ${jar.path}")
                }
                apiLevelFiles.add(jar)
            } catch (e: IOException) {
                e.printStackTrace()
            }
        }

        return apiLevelFiles.toTypedArray()
    }

    private fun getAndroidJarFile(apiLevel: Int, patterns: List<String>): File? {
        // Note this method doesn't register the result to [FileReadSandbox]
        return patterns
            .map { fileForPathInner(it.replace("%", apiLevel.toString())) }
            .firstOrNull { it.isFile }
    }

    /** Makes sure that the flag combinations make sense */
    private fun checkFlagConsistency() {
        if (apiJar != null && sources.isNotEmpty()) {
            throw MetalavaCliException(
                stderr = "Specify either $ARG_SOURCE_FILES or $ARG_INPUT_API_JAR, not both"
            )
        }
    }

    private fun getValue(args: Array<String>, index: Int): String {
        if (index >= args.size) {
            throw MetalavaCliException("Missing argument for ${args[index - 1]}")
        }
        return args[index]
    }

    @Suppress("unused")
    private fun stringToExistingDirs(value: String): List<File> {
        val files = mutableListOf<File>()
        for (path in value.split(File.pathSeparatorChar)) {
            val file = fileForPathInner(path)
            if (!file.isDirectory) {
                throw MetalavaCliException("$file is not a directory")
            }
            files.add(file)
        }
        return FileReadSandbox.allowAccess(files)
    }

    private fun stringToExistingDirsOrJars(value: String, exempt: Boolean = true): List<File> {
        val files = mutableListOf<File>()
        for (path in value.split(File.pathSeparatorChar)) {
            val file = fileForPathInner(path)
            if (!file.isDirectory && !(file.path.endsWith(SdkConstants.DOT_JAR) && file.isFile)) {
                throw MetalavaCliException("$file is not a jar or directory")
            }
            files.add(file)
        }
        if (exempt) {
            return FileReadSandbox.allowAccess(files)
        }
        return files
    }

    private fun stringToExistingDirsOrFiles(value: String): List<File> {
        val files = mutableListOf<File>()
        for (path in value.split(File.pathSeparatorChar)) {
            val file = fileForPathInner(path)
            if (!file.exists()) {
                throw MetalavaCliException("$file does not exist")
            }
            files.add(file)
        }
        return FileReadSandbox.allowAccess(files)
    }

    @Suppress("unused")
    private fun stringToExistingFileOrDir(value: String): File {
        val file = fileForPathInner(value)
        if (!file.exists()) {
            throw MetalavaCliException("$file is not a file or directory")
        }
        return FileReadSandbox.allowAccess(file)
    }

    private fun stringToExistingFiles(value: String): List<File> {
        return stringToExistingFilesOrDirsInternal(value, false)
    }

    private fun stringToExistingFilesOrDirs(value: String): List<File> {
        return stringToExistingFilesOrDirsInternal(value, true)
    }

    private fun stringToExistingFilesOrDirsInternal(value: String, allowDirs: Boolean): List<File> {
        val files = mutableListOf<File>()
        value
            .split(File.pathSeparatorChar)
            .map { fileForPathInner(it) }
            .forEach { file ->
                if (file.path.startsWith("@")) {
                    // File list; files to be read are stored inside. SHOULD have been one per line
                    // but sadly often uses spaces for separation too (so we split by whitespace,
                    // which means you can't point to files in paths with spaces)
                    val listFile = File(file.path.substring(1))
                    if (!allowDirs && !listFile.isFile) {
                        throw MetalavaCliException("$listFile is not a file")
                    }
                    val contents = Files.asCharSource(listFile, UTF_8).read()
                    val pathList =
                        Splitter.on(CharMatcher.whitespace())
                            .trimResults()
                            .omitEmptyStrings()
                            .split(contents)
                    pathList
                        .asSequence()
                        .map { File(it) }
                        .forEach {
                            if (!allowDirs && !it.isFile) {
                                throw MetalavaCliException("$it is not a file")
                            }
                            files.add(it)
                        }
                } else {
                    if (!allowDirs && !file.isFile) {
                        throw MetalavaCliException("$file is not a file")
                    }
                    files.add(file)
                }
            }
        return FileReadSandbox.allowAccess(files)
    }

    private fun stringToNewOrExistingDir(value: String): File {
        val dir = fileForPathInner(value)
        if (!dir.isDirectory) {
            val ok = dir.mkdirs()
            if (!ok) {
                throw MetalavaCliException("Could not create $dir")
            }
        }
        return FileReadSandbox.allowAccess(dir)
    }

    private fun stringToNewOrExistingFile(value: String): File {
        val file = fileForPathInner(value)
        if (!file.exists()) {
            val parentFile = file.parentFile
            if (parentFile != null && !parentFile.isDirectory) {
                val ok = parentFile.mkdirs()
                if (!ok) {
                    throw MetalavaCliException("Could not create $parentFile")
                }
            }
        }
        return FileReadSandbox.allowAccess(file)
    }

    private fun stringToNewDir(value: String): File {
        val output = fileForPathInner(value)
        val ok =
            if (output.exists()) {
                if (output.isDirectory) {
                    output.deleteRecursively()
                }
                if (output.exists()) {
                    true
                } else {
                    output.mkdir()
                }
            } else {
                output.mkdirs()
            }
        if (!ok) {
            throw MetalavaCliException("Could not create $output")
        }

        return FileReadSandbox.allowAccess(output)
    }

    fun getUsage(terminal: Terminal, width: Int): String {
        val usage = StringWriter()
        val printWriter = PrintWriter(usage)
        usage(printWriter, terminal, width)
        return usage.toString()
    }

    private fun usage(out: PrintWriter, terminal: Terminal, width: Int) {
        val args =
            arrayOf(
                "",
                "General:",
                "$ARG_REPEAT_ERRORS_MAX <N>",
                "When specified, repeat at most N errors before finishing.",
                "",
                "API sources:",
                "$ARG_SOURCE_FILES <files>",
                "A comma separated list of source files to be parsed. Can also be " +
                    "@ followed by a path to a text file containing paths to the full set of files to parse.",
                "$ARG_SOURCE_PATH <paths>",
                "One or more directories (separated by `${File.pathSeparator}`) " +
                    "containing source files (within a package hierarchy). If $ARG_STRICT_INPUT_FILES, " +
                    "$ARG_STRICT_INPUT_FILES_WARN, or $ARG_STRICT_INPUT_FILES_STACK are used, files accessed under " +
                    "$ARG_SOURCE_PATH that are not explicitly specified in $ARG_SOURCE_FILES are reported as " +
                    "violations.",
                "$ARG_CLASS_PATH <paths>",
                "One or more directories or jars (separated by " +
                    "`${File.pathSeparator}`) containing classes that should be on the classpath when parsing the " +
                    "source files",
                "$ARG_MERGE_QUALIFIER_ANNOTATIONS <file>",
                "An external annotations file to merge and overlay " +
                    "the sources, or a directory of such files. Should be used for annotations intended for " +
                    "inclusion in the API to be written out, e.g. nullability. Formats supported are: IntelliJ's " +
                    "external annotations database format, .jar or .zip files containing those, Android signature " +
                    "files, and Java stub files.",
                "$ARG_MERGE_INCLUSION_ANNOTATIONS <file>",
                "An external annotations file to merge and overlay " +
                    "the sources, or a directory of such files. Should be used for annotations which determine " +
                    "inclusion in the API to be written out, i.e. show and hide. The only format supported is " +
                    "Java stub files.",
                ARG_VALIDATE_NULLABILITY_FROM_MERGED_STUBS,
                "Triggers validation of nullability annotations " +
                    "for any class where $ARG_MERGE_QUALIFIER_ANNOTATIONS includes a Java stub file.",
                ARG_VALIDATE_NULLABILITY_FROM_LIST,
                "Triggers validation of nullability annotations " +
                    "for any class listed in the named file (one top-level class per line, # prefix for comment line).",
                "$ARG_NULLABILITY_WARNINGS_TXT <file>",
                "Specifies where to write warnings encountered during " +
                    "validation of nullability annotations. (Does not trigger validation by itself.)",
                ARG_NULLABILITY_ERRORS_NON_FATAL,
                "Specifies that errors encountered during validation of " +
                    "nullability annotations should not be treated as errors. They will be written out to the " +
                    "file specified in $ARG_NULLABILITY_WARNINGS_TXT instead.",
                "$ARG_INPUT_API_JAR <file>",
                "A .jar file to read APIs from directly",
                "$ARG_HIDE_PACKAGE <package>",
                "Remove the given packages from the API even if they have not been " +
                    "marked with @hide",
                "$ARG_SHOW_ANNOTATION <annotation class>",
                "Unhide any hidden elements that are also annotated " + "with the given annotation",
                "$ARG_SHOW_SINGLE_ANNOTATION <annotation>",
                "Like $ARG_SHOW_ANNOTATION, but does not apply " +
                    "to members; these must also be explicitly annotated",
                "$ARG_SHOW_FOR_STUB_PURPOSES_ANNOTATION <annotation class>",
                "Like $ARG_SHOW_ANNOTATION, but elements annotated " +
                    "with it are assumed to be \"implicitly\" included in the API surface, and they'll be included " +
                    "in certain kinds of output such as stubs, but not in others, such as the signature file and API lint",
                "$ARG_HIDE_ANNOTATION <annotation class>",
                "Treat any elements annotated with the given annotation " + "as hidden",
                "$ARG_HIDE_META_ANNOTATION <meta-annotation class>",
                "Treat as hidden any elements annotated with an " +
                    "annotation which is itself annotated with the given meta-annotation",
                ARG_SHOW_UNANNOTATED,
                "Include un-annotated public APIs in the signature file as well",
                "$ARG_JAVA_SOURCE <level>",
                "Sets the source level for Java source files; default is 1.8.",
                "$ARG_KOTLIN_SOURCE <level>",
                "Sets the source level for Kotlin source files; default is ${LanguageVersionSettingsImpl.DEFAULT.languageVersion}.",
                "$ARG_SDK_HOME <dir>",
                "If set, locate the `android.jar` file from the given Android SDK",
                "$ARG_COMPILE_SDK_VERSION <api>",
                "Use the given API level",
                "$ARG_JDK_HOME <dir>",
                "If set, add the Java APIs from the given JDK to the classpath",
                "$ARG_STUB_PACKAGES <package-list>",
                "List of packages (separated by ${File.pathSeparator}) which will " +
                    "be used to filter out irrelevant code. If specified, only code in these packages will be " +
                    "included in signature files, stubs, etc. (This is not limited to just the stubs; the name " +
                    "is historical.) You can also use \".*\" at the end to match subpackages, so `foo.*` will " +
                    "match both `foo` and `foo.bar`.",
                "$ARG_SUBTRACT_API <api file>",
                "Subtracts the API in the given signature or jar file from the " +
                    "current API being emitted via $ARG_API, $ARG_STUBS, $ARG_DOC_STUBS, etc. " +
                    "Note that the subtraction only applies to classes; it does not subtract members.",
                ARG_IGNORE_CLASSES_ON_CLASSPATH,
                "Prevents references to classes on the classpath from being added to " +
                    "the generated stub files.",
                "",
                "Extracting Signature Files:",
                // TODO: Document --show-annotation!
                "$ARG_DEX_API <file>",
                "Generate a DEX signature descriptor file listing the APIs",
                "$ARG_PROGUARD <file>",
                "Write a ProGuard keep file for the API",
                "$ARG_SDK_VALUES <dir>",
                "Write SDK values files to the given directory",
                "",
                "Generating Stubs:",
                "$ARG_STUBS <dir>",
                "Generate stub source files for the API",
                "$ARG_DOC_STUBS <dir>",
                "Generate documentation stub source files for the API. Documentation stub " +
                    "files are similar to regular stub files, but there are some differences. For example, in " +
                    "the stub files, we'll use special annotations like @RecentlyNonNull instead of @NonNull to " +
                    "indicate that an element is recently marked as non null, whereas in the documentation stubs we'll " +
                    "just list this as @NonNull. Another difference is that @doconly elements are included in " +
                    "documentation stubs, but not regular stubs, etc.",
                ARG_KOTLIN_STUBS,
                "[CURRENTLY EXPERIMENTAL] If specified, stubs generated from Kotlin source code will " +
                    "be written in Kotlin rather than the Java programming language.",
                ARG_INCLUDE_ANNOTATIONS,
                "Include annotations such as @Nullable in the stub files.",
                ARG_EXCLUDE_ALL_ANNOTATIONS,
                "Exclude annotations such as @Nullable from the stub files; the default.",
                "$ARG_PASS_THROUGH_ANNOTATION <annotation classes>",
                "A comma separated list of fully qualified names of " +
                    "annotation classes that must be passed through unchanged.",
                "$ARG_EXCLUDE_ANNOTATION <annotation classes>",
                "A comma separated list of fully qualified names of " +
                    "annotation classes that must be stripped from metalava's outputs.",
                ARG_ENHANCE_DOCUMENTATION,
                "Enhance documentation in various ways, for example auto-generating documentation based on source " +
                    "annotations present in the code. This is implied by --doc-stubs.",
                ARG_EXCLUDE_DOCUMENTATION_FROM_STUBS,
                "Exclude element documentation (javadoc and kdoc) " +
                    "from the generated stubs. (Copyright notices are not affected by this, they are always included. " +
                    "Documentation stubs (--doc-stubs) are not affected.)",
                "$ARG_STUBS_SOURCE_LIST <file>",
                "Write the list of generated stub files into the given source " +
                    "list file. If generating documentation stubs and you haven't also specified " +
                    "$ARG_DOC_STUBS_SOURCE_LIST, this list will refer to the documentation stubs; " +
                    "otherwise it's the non-documentation stubs.",
                "$ARG_DOC_STUBS_SOURCE_LIST <file>",
                "Write the list of generated doc stub files into the given source " + "list file",
                "",
                "Diffs and Checks:",
                "--check-compatibility:type:released <file>",
                "Check compatibility. Type is one of 'api' " +
                    "and 'removed', which checks either the public api or the removed api.",
                "$ARG_CHECK_COMPATIBILITY_BASE_API <file>",
                "When performing a compat check, use the provided signature " +
                    "file as a base api, which is treated as part of the API being checked. This allows us to compute the " +
                    "full API surface from a partial API surface (e.g. the current @SystemApi txt file), which allows us to " +
                    "recognize when an API is moved from the partial API to the base API and avoid incorrectly flagging this " +
                    "as an API removal.",
                "$ARG_API_LINT [api file]",
                "Check API for Android API best practices. If a signature file is " +
                    "provided, only the APIs that are new since the API will be checked.",
                "$ARG_API_LINT_IGNORE_PREFIX [prefix]",
                "A list of package prefixes to ignore API issues in " +
                    "when running with $ARG_API_LINT.",
                "$ARG_MIGRATE_NULLNESS <api file>",
                "Compare nullness information with the previous stable API " +
                    "and mark newly annotated APIs as under migration.",
                ARG_WARNINGS_AS_ERRORS,
                "Promote all warnings to errors",
                ARG_LINTS_AS_ERRORS,
                "Promote all API lint warnings to errors",
                "$ARG_ERROR <id>",
                "Report issues of the given id as errors",
                "$ARG_WARNING <id>",
                "Report issues of the given id as warnings",
                "$ARG_LINT <id>",
                "Report issues of the given id as having lint-severity",
                "$ARG_HIDE <id>",
                "Hide/skip issues of the given id",
                "$ARG_ERROR_CATEGORY <name>",
                "Report all issues in the given category as errors",
                "$ARG_WARNING_CATEGORY <name>",
                "Report all issues in the given category as warnings",
                "$ARG_LINT_CATEGORY <name>",
                "Report all issues in the given category as having lint-severity",
                "$ARG_HIDE_CATEGORY <name>",
                "Hide/skip all issues in the given category",
                "$ARG_REPORT_EVEN_IF_SUPPRESSED <file>",
                "Write all issues into the given file, even if suppressed (via annotation or baseline) but not if hidden (by '$ARG_HIDE' or '$ARG_HIDE_CATEGORY')",
                "$ARG_BASELINE <file>",
                "Filter out any errors already reported in the given baseline file, or " +
                    "create if it does not already exist",
                "$ARG_UPDATE_BASELINE [file]",
                "Rewrite the existing baseline file with the current set of warnings. " +
                    "If some warnings have been fixed, this will delete them from the baseline files. If a file " +
                    "is provided, the updated baseline is written to the given file; otherwise the original source " +
                    "baseline file is updated.",
                "$ARG_BASELINE_API_LINT <file> $ARG_UPDATE_BASELINE_API_LINT [file]",
                "Same as $ARG_BASELINE and " +
                    "$ARG_UPDATE_BASELINE respectively, but used specifically for API lint issues performed by " +
                    "$ARG_API_LINT.",
                "$ARG_BASELINE_CHECK_COMPATIBILITY_RELEASED <file> $ARG_UPDATE_BASELINE_CHECK_COMPATIBILITY_RELEASED [file]",
                "Same as $ARG_BASELINE and " +
                    "$ARG_UPDATE_BASELINE respectively, but used specifically for API compatibility issues performed by " +
                    "$ARG_CHECK_COMPATIBILITY_API_RELEASED and $ARG_CHECK_COMPATIBILITY_REMOVED_RELEASED.",
                "$ARG_MERGE_BASELINE [file]",
                "Like $ARG_UPDATE_BASELINE, but instead of always replacing entries " +
                    "in the baseline, it will merge the existing baseline with the new baseline. This is useful " +
                    "if $PROGRAM_NAME runs multiple times on the same source tree with different flags at different " +
                    "times, such as occasionally with $ARG_API_LINT.",
                ARG_PASS_BASELINE_UPDATES,
                "Normally, encountering error will fail the build, even when updating " +
                    "baselines. This flag allows you to tell $PROGRAM_NAME to continue without errors, such that " +
                    "all the baselines in the source tree can be updated in one go.",
                ARG_DELETE_EMPTY_BASELINES,
                "Whether to delete baseline files if they are updated and there is nothing " +
                    "to include.",
                "$ARG_ERROR_MESSAGE_API_LINT <message>",
                "If set, $PROGRAM_NAME shows it when errors are detected in $ARG_API_LINT.",
                "$ARG_ERROR_MESSAGE_CHECK_COMPATIBILITY_RELEASED <message>",
                "If set, $PROGRAM_NAME shows it " +
                    "when errors are detected in $ARG_CHECK_COMPATIBILITY_API_RELEASED and $ARG_CHECK_COMPATIBILITY_REMOVED_RELEASED.",
                "",
                "JDiff:",
                "$ARG_XML_API <file>",
                "Like $ARG_API, but emits the API in the JDiff XML format instead",
                "$ARG_CONVERT_TO_JDIFF <sig> <xml>",
                "Reads in the given signature file, and writes it out " +
                    "in the JDiff XML format. Can be specified multiple times.",
                "$ARG_CONVERT_NEW_TO_JDIFF <old> <new> <xml>",
                "Reads in the given old and new api files, " +
                    "computes the difference, and writes out only the new parts of the API in the JDiff XML format.",
                "",
                "Extracting Annotations:",
                "$ARG_EXTRACT_ANNOTATIONS <zipfile>",
                "Extracts source annotations from the source files and writes " +
                    "them into the given zip file",
                "$ARG_FORCE_CONVERT_TO_WARNING_NULLABILITY_ANNOTATIONS <package1:-package2:...>",
                "On every API declared " +
                    "in a class referenced by the given filter, makes nullability issues appear to callers as warnings " +
                    "rather than errors by replacing @Nullable/@NonNull in these APIs with " +
                    "@RecentlyNullable/@RecentlyNonNull",
                "$ARG_COPY_ANNOTATIONS <source> <dest>",
                "For a source folder full of annotation " +
                    "sources, generates corresponding package private versions of the same annotations.",
                ARG_INCLUDE_SOURCE_RETENTION,
                "If true, include source-retention annotations in the stub files. Does " +
                    "not apply to signature files. Source retention annotations are extracted into the external " +
                    "annotations files instead.",
                "",
                "Injecting API Levels:",
                "$ARG_APPLY_API_LEVELS <api-versions.xml>",
                "Reads an XML file containing API level descriptions " +
                    "and merges the information into the documentation",
                "",
                "Extracting API Levels:",
                "$ARG_GENERATE_API_LEVELS <xmlfile>",
                "Reads android.jar SDK files and generates an XML file recording " +
                    "the API level for each class, method and field",
                ARG_REMOVE_MISSING_CLASS_REFERENCES_IN_API_LEVELS,
                "Removes references to missing classes when generating the API levels XML file. " +
                    "This can happen when generating the XML file for the non-updatable portions of " +
                    "the module-lib sdk, as those non-updatable portions can reference classes that are " +
                    "part of an updatable apex.",
                "$ARG_ANDROID_JAR_PATTERN <pattern>",
                "Patterns to use to locate Android JAR files. The default " +
                    "is \$ANDROID_HOME/platforms/android-%/android.jar.",
                ARG_FIRST_VERSION,
                "Sets the first API level to generate an API database from; usually 1",
                ARG_CURRENT_VERSION,
                "Sets the current API level of the current source code",
                ARG_CURRENT_CODENAME,
                "Sets the code name for the current source code",
                ARG_CURRENT_JAR,
                "Points to the current API jar, if any",
                ARG_SDK_JAR_ROOT,
                "Points to root of prebuilt extension SDK jars, if any. This directory is expected to " +
                    "contain snapshots of historical extension SDK versions in the form of stub jars. " +
                    "The paths should be on the format \"<int>/public/<module-name>.jar\", where <int> " +
                    "corresponds to the extension SDK version, and <module-name> to the name of the mainline module.",
                ARG_SDK_INFO_FILE,
                "Points to map of extension SDK APIs to include, if any. The file is a plain text file " +
                    "and describes, per extension SDK, what APIs from that extension to include in the " +
                    "file created via $ARG_GENERATE_API_LEVELS. The format of each line is one of the following: " +
                    "\"<module-name> <pattern> <ext-name> [<ext-name> [...]]\", where <module-name> is the " +
                    "name of the mainline module this line refers to, <pattern> is a common Java name prefix " +
                    "of the APIs this line refers to, and <ext-name> is a list of extension SDK names " +
                    "in which these SDKs first appeared, or \"<ext-name> <ext-id> <type>\", where " +
                    "<ext-name> is the name of an SDK, " +
                    "<ext-id> its numerical ID and <type> is one of " +
                    "\"platform\" (the Android platform SDK), " +
                    "\"platform-ext\" (an extension to the Android platform SDK), " +
                    "\"standalone\" (a separate SDK). " +
                    "Fields are separated by whitespace. " +
                    "A mainline module may be listed multiple times. " +
                    "The special pattern \"*\" refers to all APIs in the given mainline module. " +
                    "Lines beginning with # are comments.",
                "",
                "Generating API version history:",
                "$ARG_GENERATE_API_VERSION_HISTORY <jsonfile>",
                "Reads API signature files and generates a JSON file recording the API version each " +
                    "class, method, and field was added in and (if applicable) deprecated in. " +
                    "Required to generate API version JSON.",
                "$ARG_API_VERSION_SIGNATURE_FILES <files>",
                "An ordered list of text API signature files. The oldest API version should be " +
                    "first, the newest last. This should not include a signature file for the " +
                    "current API version, which will be parsed from the provided source files. Not " +
                    "required to generate API version JSON if the current version is the only version.",
                "$ARG_API_VERSION_NAMES <strings>",
                "An ordered list of strings with the names to use for the API versions from " +
                    "$ARG_API_VERSION_SIGNATURE_FILES, and the name of the current API version. " +
                    "Required to generate API version JSON.",
                "",
                "Sandboxing:",
                ARG_NO_IMPLICIT_ROOT,
                "Disable implicit root directory detection. " +
                    "Otherwise, $PROGRAM_NAME adds in source roots implied by the source files",
                "$ARG_STRICT_INPUT_FILES <file>",
                "Do not read files that are not explicitly specified in the command line. " +
                    "All violations are written to the given file. Reads on directories are always allowed, but " +
                    "$PROGRAM_NAME still tracks reads on directories that are not specified in the command line, " +
                    "and write them to the file.",
                "$ARG_STRICT_INPUT_FILES_WARN <file>",
                "Warn when files not explicitly specified on the command line are " +
                    "read. All violations are written to the given file. Reads on directories not specified in the command " +
                    "line are allowed but also logged.",
                "$ARG_STRICT_INPUT_FILES_STACK <file>",
                "Same as $ARG_STRICT_INPUT_FILES but also print stacktraces.",
                "$ARG_STRICT_INPUT_FILES_EXEMPT <files or dirs>",
                "Used with $ARG_STRICT_INPUT_FILES. Explicitly allow " +
                    "access to files and/or directories (separated by `${File.pathSeparator}). Can also be " +
                    "@ followed by a path to a text file containing paths to the full set of files and/or directories.",
                "",
                "Environment Variables:",
                ENV_VAR_METALAVA_DUMP_ARGV,
                "Set to true to have metalava emit all the arguments it was invoked with. " +
                    "Helpful when debugging or reproducing under a debugger what the build system is doing.",
                ENV_VAR_METALAVA_PREPEND_ARGS,
                "One or more arguments (concatenated by space) to insert into the " +
                    "command line, before the documentation flags.",
                ENV_VAR_METALAVA_APPEND_ARGS,
                "One or more arguments (concatenated by space) to append to the " +
                    "end of the command line, after the generate documentation flags."
            )

        val indent = " ".repeat(INDENT_WIDTH)

        var i = 0
        while (i < args.size) {
            val arg = args[i]
            if (arg.isEmpty()) {
                val groupTitle = args[i + 1]
                out.println("\n")
                out.println(terminal.colorize(groupTitle, TerminalColor.YELLOW))
            } else {
                val description = "\n" + args[i + 1]
                val formattedArg = terminal.bold(arg)
                val invisibleChars = formattedArg.length - arg.length
                // +invisibleChars: the extra chars in the above are counted but don't
                // contribute to width so allow more space
                val formatString = "%1$-" + (INDENT_WIDTH + invisibleChars) + "s%2\$s"

                val output =
                    wrap(
                        String.format(formatString, formattedArg, description),
                        width + invisibleChars,
                        width,
                        indent
                    )

                // Remove trailing whitespace
                val lines = output.lines()
                lines.forEachIndexed { index, line ->
                    out.print(line.trimEnd())
                    if (index < lines.size - 1) {
                        out.println()
                    }
                }
            }
            i += 2
        }
    }

    private fun setIssueSeverity(id: String, severity: Severity, arg: String) {
        if (id.contains(",")) { // Handle being passed in multiple comma separated id's
            id.split(",").forEach { setIssueSeverity(it.trim(), severity, arg) }
            return
        }
        val issue =
            Issues.findIssueById(id)
                ?: Issues.findIssueByIdIgnoringCase(id)?.also {
                    reporter.report(
                        Issues.DEPRECATED_OPTION,
                        null as File?,
                        "Case-insensitive issue matching is deprecated, use " +
                            "$arg ${it.name} instead of $arg $id"
                    )
                }
                    ?: throw MetalavaCliException("Unknown issue id: $arg $id")

        issueConfiguration.setSeverity(issue, severity)
    }

    private fun setCategorySeverity(id: String, severity: Severity, arg: String) {
        if (id.contains(",")) { // Handle being passed in multiple comma separated id's
            id.split(",").forEach { setCategorySeverity(it.trim(), severity, arg) }
            return
        }
        val issues =
            Issues.findCategoryById(id)?.let { Issues.findIssuesByCategory(it) }
                ?: throw MetalavaCliException("Unknown category: $arg $id")

        issues.forEach { issueConfiguration.setSeverity(it, severity) }
    }

    companion object {
        private fun kotlinLanguageVersionSettings(value: String?): LanguageVersionSettings {
            val languageLevel =
                LanguageVersion.fromVersionString(value)
                    ?: throw MetalavaCliException(
                        "$value is not a valid or supported Kotlin language level"
                    )
            val apiVersion = ApiVersion.createByLanguageVersion(languageLevel)
            return LanguageVersionSettingsImpl(languageLevel, apiVersion)
        }
    }
}

/**
 * A command that is passed to [MetalavaCommand.defaultCommand] when the options need to be
 * initialized.
 */
internal open class OptionsCommand(commonOptions: CommonOptions) :
    CliktCommand(treatUnknownOptionsAsArgs = true) {

    /**
     * Property into which all the arguments (and unknown options) are gathered.
     *
     * This does not provide any `help` so that it is excluded from the `help` by
     * [MetalavaCommand.excludeArgumentsWithNoHelp].
     */
    private val flags by argument().multiple()

    /** Signature file options. */
    private val signatureFileOptions by SignatureFileOptions()

    /** Signature format options. */
    private val signatureFormatOptions by SignatureFormatOptions()

    /**
     * Add [Options] (an [OptionGroup]) so that any Clikt defined properties will be processed by
     * Clikt.
     */
    private val optionGroup by
        Options(
            commonOptions = commonOptions,
            signatureFileOptions = signatureFileOptions,
            signatureFormatOptions = signatureFormatOptions,
        )

    override fun run() {
        // Get any remaining arguments/options that were not handled by Clikt.
        val remainingArgs = flags.toTypedArray()

        // Parse any remaining arguments
        optionGroup.parse(remainingArgs, stdout, stderr)

        // Update the global options.
        @Suppress("DEPRECATION")
        options = optionGroup
    }
}<|MERGE_RESOLUTION|>--- conflicted
+++ resolved
@@ -879,15 +879,8 @@
                     nullabilityWarningsTxt = stringToNewFile(getValue(args, ++index))
                 ARG_NULLABILITY_ERRORS_NON_FATAL -> nullabilityErrorsFatal = false
                 ARG_SDK_VALUES -> sdkValueDir = stringToNewDir(getValue(args, ++index))
-<<<<<<< HEAD
-                ARG_API -> apiFile = stringToNewFile(getValue(args, ++index))
                 ARG_XML_API -> apiXmlFile = stringToNewFile(getValue(args, ++index))
                 ARG_DEX_API -> dexApiFile = stringToNewFile(getValue(args, ++index))
-                ARG_REMOVED_API -> removedApiFile = stringToNewFile(getValue(args, ++index))
-=======
-                ARG_XML_API -> apiXmlFile = stringToNewFile(getValue(args, ++index))
-                ARG_DEX_API -> dexApiFile = stringToNewFile(getValue(args, ++index))
->>>>>>> 7ec80690
                 ARG_SHOW_ANNOTATION -> {
                     val annotation = getValue(args, ++index)
                     showAnnotationsBuilder.add(annotation)
