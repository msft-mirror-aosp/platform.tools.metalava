--- conflicted
+++ resolved
@@ -99,6 +99,7 @@
 const val ARG_SHOW_SINGLE_ANNOTATION = "--show-single-annotation"
 const val ARG_HIDE_ANNOTATION = "--hide-annotation"
 const val ARG_HIDE_META_ANNOTATION = "--hide-meta-annotation"
+const val ARG_SUPPRESS_COMPATIBILITY_META_ANNOTATION = "--suppress-compatibility-meta-annotation"
 const val ARG_SHOW_FOR_STUB_PURPOSES_ANNOTATION = "--show-for-stub-purposes-annotation"
 const val ARG_SHOW_UNANNOTATED = "--show-unannotated"
 const val ARG_COLOR = "--color"
@@ -108,6 +109,10 @@
 const val ARG_WARNING = "--warning"
 const val ARG_LINT = "--lint"
 const val ARG_HIDE = "--hide"
+const val ARG_ERROR_CATEGORY = "--error-category"
+const val ARG_WARNING_CATEGORY = "--warning-category"
+const val ARG_LINT_CATEGORY = "--lint-category"
+const val ARG_HIDE_CATEGORY = "--hide-category"
 const val ARG_APPLY_API_LEVELS = "--apply-api-levels"
 const val ARG_GENERATE_API_LEVELS = "--generate-api-levels"
 const val ARG_REMOVE_MISSING_CLASS_REFERENCES_IN_API_LEVELS = "--remove-missing-class-references-in-api-levels"
@@ -116,6 +121,9 @@
 const val ARG_FIRST_VERSION = "--first-version"
 const val ARG_CURRENT_CODENAME = "--current-codename"
 const val ARG_CURRENT_JAR = "--current-jar"
+const val ARG_GENERATE_API_VERSION_HISTORY = "--generate-api-version-history"
+const val ARG_API_VERSION_SIGNATURE_FILES = "--api-version-signature-files"
+const val ARG_API_VERSION_NAMES = "--api-version-names"
 const val ARG_API_LINT = "--api-lint"
 const val ARG_API_LINT_IGNORE_PREFIX = "--api-lint-ignore-prefix"
 const val ARG_PUBLIC = "--public"
@@ -130,8 +138,6 @@
 const val ARG_COMPILE_SDK_VERSION = "--compile-sdk-version"
 const val ARG_INCLUDE_ANNOTATIONS = "--include-annotations"
 const val ARG_COPY_ANNOTATIONS = "--copy-annotations"
-const val ARG_INCLUDE_ANNOTATION_CLASSES = "--include-annotation-classes"
-const val ARG_REWRITE_ANNOTATIONS = "--rewrite-annotations"
 const val ARG_INCLUDE_SOURCE_RETENTION = "--include-source-retention"
 const val ARG_PASS_THROUGH_ANNOTATION = "--pass-through-annotation"
 const val ARG_EXCLUDE_ANNOTATION = "--exclude-annotation"
@@ -163,12 +169,9 @@
 const val ARG_STRICT_INPUT_FILES_WARN = "--strict-input-files:warn"
 const val ARG_STRICT_INPUT_FILES_EXEMPT = "--strict-input-files-exempt"
 const val ARG_REPEAT_ERRORS_MAX = "--repeat-errors-max"
-<<<<<<< HEAD
-=======
 const val ARG_SDK_JAR_ROOT = "--sdk-extensions-root"
 const val ARG_SDK_INFO_FILE = "--sdk-extensions-info"
 const val ARG_USE_K2_UAST = "--Xuse-k2-uast"
->>>>>>> e15af09d
 
 class Options(
     private val args: Array<String>,
@@ -192,6 +195,8 @@
     private val mutableHideAnnotations = MutableAnnotationFilter()
     /** Internal list backing [hideMetaAnnotations] */
     private val mutableHideMetaAnnotations: MutableList<String> = mutableListOf()
+    /** Internal list backing [suppressCompatibilityMetaAnnotations] */
+    private val mutableNoCompatCheckMetaAnnotations: MutableSet<String> = mutableSetOf()
     /** Internal list backing [showForStubPurposesAnnotations] */
     private val mutableShowForStubPurposesAnnotation = MutableAnnotationFilter()
     /** Internal list backing [stubImportPackages] */
@@ -377,9 +382,12 @@
     /** Meta-annotations to hide */
     var hideMetaAnnotations = mutableHideMetaAnnotations
 
+    /** Meta-annotations for which annotated APIs should not be checked for compatibility. */
+    var suppressCompatibilityMetaAnnotations = mutableNoCompatCheckMetaAnnotations
+
     /**
      * Annotations that defines APIs that are implicitly included in the API surface. These APIs
-     * will be included in included in certain kinds of output such as stubs, but others (e.g.
+     * will be included in certain kinds of output such as stubs, but others (e.g.
      * API lint and the API signature file) ignore them.
      */
     var showForStubPurposesAnnotations: AnnotationFilter = mutableShowForStubPurposesAnnotation
@@ -388,7 +396,7 @@
      * classpath. Defaults to true for backwards compatibility but is set to false if any API signatures are imported
      * as they must provide a complete set of all classes required but not provided by the generated API.
      *
-     * Once all APIs are either self contained or imported all the required references this will be removed and no
+     * Once all APIs are either self-contained or imported all the required references this will be removed and no
      * classes will be allowed from the classpath JARs. */
     var allowClassesFromClasspath = true
 
@@ -456,22 +464,6 @@
 
     /** For [ARG_COPY_ANNOTATIONS], the target directory to write converted stub annotations from */
     var privateAnnotationsTarget: File? = null
-
-    /**
-     * For [ARG_INCLUDE_ANNOTATION_CLASSES], the directory to copy stub annotation source files into the
-     * stubs folder from
-     */
-    var copyStubAnnotationsFrom: File? = null
-
-    /**
-     * For [ARG_INCLUDE_SOURCE_RETENTION], true if we want to include source-retention annotations
-     * both in the set of files emitted by [ARG_INCLUDE_ANNOTATION_CLASSES] and into the stubs
-     * themselves
-     */
-    var includeSourceRetentionAnnotations = false
-
-    /** For [ARG_REWRITE_ANNOTATIONS], the jar or bytecode folder to rewrite annotations in */
-    var rewriteAnnotations: List<File>? = null
 
     /** A manifest file to read to for example look up available permissions */
     var manifest: File? = null
@@ -554,8 +546,6 @@
     /** Reads API XML file to apply into documentation */
     var applyApiLevelsXml: File? = null
 
-<<<<<<< HEAD
-=======
     /** Directory of prebuilt extension SDK jars that contribute to the API */
     var sdkJarRoot: File? = null
 
@@ -574,7 +564,6 @@
     /** The names of the API versions in [apiVersionSignatureFiles], in the same order */
     var apiVersionNames: List<String>? = null
 
->>>>>>> e15af09d
     /** Level to include for javadoc */
     var docLevel = DocLevel.PROTECTED
 
@@ -753,6 +742,8 @@
 
     /** When non-0, metalava repeats all the errors at the end of the run, at most this many. */
     var repeatErrorsMax = 0
+
+    var useK2Uast = false
 
     init {
         // Pre-check whether --color/--no-color is present and use that to decide how
@@ -936,6 +927,9 @@
                 ARG_HIDE_META_ANNOTATION, "--hideMetaAnnotations", "-hideMetaAnnotation" ->
                     mutableHideMetaAnnotations.add(getValue(args, ++index))
 
+                ARG_SUPPRESS_COMPATIBILITY_META_ANNOTATION ->
+                    mutableNoCompatCheckMetaAnnotations.add(getValue(args, ++index))
+
                 ARG_STUBS, "-stubs" -> stubsDir = stringToNewDir(getValue(args, ++index))
                 ARG_DOC_STUBS -> docStubsDir = stringToNewDir(getValue(args, ++index))
                 ARG_KOTLIN_STUBS -> kotlinStubs = true
@@ -1060,9 +1054,6 @@
                     privateAnnotationsSource = stringToExistingDir(getValue(args, ++index))
                     privateAnnotationsTarget = stringToNewDir(getValue(args, ++index))
                 }
-                ARG_REWRITE_ANNOTATIONS -> rewriteAnnotations = stringToExistingDirsOrJars(getValue(args, ++index))
-                ARG_INCLUDE_ANNOTATION_CLASSES -> copyStubAnnotationsFrom = stringToExistingDir(getValue(args, ++index))
-                ARG_INCLUDE_SOURCE_RETENTION -> includeSourceRetentionAnnotations = true
 
                 "--previous-api" -> {
                     migrateNullsFrom = stringToExistingFile(getValue(args, ++index))
@@ -1117,6 +1108,27 @@
                 ARG_LINT, "-lint" -> setIssueSeverity(getValue(args, ++index), Severity.LINT, arg)
                 ARG_HIDE, "-hide" -> setIssueSeverity(getValue(args, ++index), Severity.HIDDEN, arg)
 
+                ARG_ERROR_CATEGORY, "-error-category" -> setCategorySeverity(
+                    getValue(args, ++index),
+                    Severity.ERROR,
+                    arg
+                )
+                ARG_WARNING_CATEGORY, "-warning-category" -> setCategorySeverity(
+                    getValue(args, ++index),
+                    Severity.WARNING,
+                    arg
+                )
+                ARG_LINT_CATEGORY, "-lint-category" -> setCategorySeverity(
+                    getValue(args, ++index),
+                    Severity.LINT,
+                    arg
+                )
+                ARG_HIDE_CATEGORY, "-hide-category" -> setCategorySeverity(
+                    getValue(args, ++index),
+                    Severity.HIDDEN,
+                    arg
+                )
+
                 ARG_WARNINGS_AS_ERRORS -> warningsAreErrors = true
                 ARG_LINTS_AS_ERRORS -> lintsAreErrors = true
                 "-werror" -> {
@@ -1194,6 +1206,16 @@
                 }
                 ARG_REMOVE_MISSING_CLASS_REFERENCES_IN_API_LEVELS -> removeMissingClassesInApiLevels = true
 
+                ARG_GENERATE_API_VERSION_HISTORY -> {
+                    generateApiVersionsJson = stringToNewFile(getValue(args, ++index))
+                }
+                ARG_API_VERSION_SIGNATURE_FILES -> {
+                    apiVersionSignatureFiles = stringToExistingFiles(getValue(args, ++index))
+                }
+                ARG_API_VERSION_NAMES -> {
+                    apiVersionNames = getValue(args, ++index).split(' ')
+                }
+
                 ARG_UPDATE_API, "--update-api" -> onlyUpdateApi = true
                 ARG_CHECK_API -> onlyCheckApi = true
 
@@ -1292,8 +1314,6 @@
                     repeatErrorsMax = Integer.parseInt(getValue(args, ++index))
                 }
 
-<<<<<<< HEAD
-=======
                 ARG_USE_K2_UAST -> useK2Uast = true
 
                 ARG_SDK_JAR_ROOT -> {
@@ -1304,7 +1324,6 @@
                     sdkInfoFile = stringToExistingFile(getValue(args, ++index))
                 }
 
->>>>>>> e15af09d
                 "--temp-folder" -> {
                     tempFolder = stringToNewOrExistingDir(getValue(args, ++index))
                 }
@@ -1499,8 +1518,6 @@
             )
         }
 
-<<<<<<< HEAD
-=======
         if ((sdkJarRoot == null) != (sdkInfoFile == null)) {
             throw DriverException(stderr = "$ARG_SDK_JAR_ROOT and $ARG_SDK_INFO_FILE must both be supplied")
         }
@@ -1511,7 +1528,6 @@
             )
         }
 
->>>>>>> e15af09d
         // outputKotlinStyleNulls implies at least format=v3
         if (outputKotlinStyleNulls) {
             if (outputFormat < FileFormat.V3) {
@@ -2133,6 +2149,9 @@
             "$ARG_HIDE_META_ANNOTATION <meta-annotation class>",
             "Treat as hidden any elements annotated with an " +
                 "annotation which is itself annotated with the given meta-annotation",
+            "$ARG_SUPPRESS_COMPATIBILITY_META_ANNOTATION <meta-annotation class>",
+            "Suppress compatibility checks for any elements within the scope of an annotation " +
+                "which is itself annotated with the given meta-annotation",
             ARG_SHOW_UNANNOTATED, "Include un-annotated public APIs in the signature file as well",
             "$ARG_JAVA_SOURCE <level>", "Sets the source level for Java source files; default is 1.8.",
             "$ARG_KOTLIN_SOURCE <level>", "Sets the source level for Kotlin source files; default is ${LanguageVersionSettingsImpl.DEFAULT.languageVersion}.",
@@ -2257,7 +2276,11 @@
             "$ARG_WARNING <id>", "Report issues of the given id as warnings",
             "$ARG_LINT <id>", "Report issues of the given id as having lint-severity",
             "$ARG_HIDE <id>", "Hide/skip issues of the given id",
-            "$ARG_REPORT_EVEN_IF_SUPPRESSED <file>", "Write all issues into the given file, even if suppressed (via annotation or baseline) but not if hidden (by '$ARG_HIDE')",
+            "$ARG_ERROR_CATEGORY <name>", "Report all issues in the given category as errors",
+            "$ARG_WARNING_CATEGORY <name>", "Report all issues in the given category as warnings",
+            "$ARG_LINT_CATEGORY <name>", "Report all issues in the given category as having lint-severity",
+            "$ARG_HIDE_CATEGORY <name>", "Hide/skip all issues in the given category",
+            "$ARG_REPORT_EVEN_IF_SUPPRESSED <file>", "Write all issues into the given file, even if suppressed (via annotation or baseline) but not if hidden (by '$ARG_HIDE' or '$ARG_HIDE_CATEGORY')",
             "$ARG_BASELINE <file>",
             "Filter out any errors already reported in the given baseline file, or " +
                 "create if it does not already exist",
@@ -2304,12 +2327,6 @@
             "$ARG_EXTRACT_ANNOTATIONS <zipfile>",
             "Extracts source annotations from the source files and writes " +
                 "them into the given zip file",
-            "$ARG_INCLUDE_ANNOTATION_CLASSES <dir>",
-            "Copies the given stub annotation source files into the " +
-                "generated stub sources; <dir> is typically $PROGRAM_NAME/stub-annotations/src/main/java/.",
-            "$ARG_REWRITE_ANNOTATIONS <dir/jar>",
-            "For a bytecode folder or output jar, rewrites the " +
-                "androidx annotations to be package private",
             "$ARG_FORCE_CONVERT_TO_WARNING_NULLABILITY_ANNOTATIONS <package1:-package2:...>",
             "On every API declared " +
                 "in a class referenced by the given filter, makes nullability issues appear to callers as warnings " +
@@ -2366,6 +2383,18 @@
                 "The special pattern \"*\" refers to all APIs in the given mainline module. " +
                 "Lines beginning with # are comments.",
 
+            "", "\nGenerating API version history:",
+            "$ARG_GENERATE_API_VERSION_HISTORY <jsonfile>",
+            "Reads API signature files and generates a JSON file recording the API version each " +
+                "class, method, and field was added in and (if applicable) deprecated in. " +
+                "Required to generate API version JSON.",
+            "$ARG_API_VERSION_SIGNATURE_FILES <files>",
+            "An ordered list of text API signature files. The oldest API version should be " +
+                "first, the newest last. Required to generate API version JSON.",
+            "$ARG_API_VERSION_NAMES <strings>",
+            "An ordered list of strings with the names to use for the API versions from " +
+                "$ARG_API_VERSION_SIGNATURE_FILES. Required to generate API version JSON.",
+
             "", "\nSandboxing:",
             ARG_NO_IMPLICIT_ROOT,
             "Disable implicit root directory detection. " +
@@ -2470,5 +2499,24 @@
 
             defaultConfiguration.setSeverity(issue, severity)
         }
+
+        private fun setCategorySeverity(
+            id: String,
+            severity: Severity,
+            arg: String
+        ) {
+            if (id.contains(",")) { // Handle being passed in multiple comma separated id's
+                id.split(",").forEach {
+                    setCategorySeverity(it.trim(), severity, arg)
+                }
+                return
+            }
+            val issues = Issues.findCategoryById(id)?.let { Issues.findIssuesByCategory(it) }
+                ?: throw DriverException("Unknown category: $arg $id")
+
+            issues.forEach {
+                defaultConfiguration.setSeverity(it, severity)
+            }
+        }
     }
 }