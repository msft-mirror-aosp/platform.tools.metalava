/*
 * Copyright (C) 2017 The Android Open Source Project
 *
 * Licensed under the Apache License, Version 2.0 (the "License");
 * you may not use this file except in compliance with the License.
 * You may obtain a copy of the License at
 *
 *      http://www.apache.org/licenses/LICENSE-2.0
 *
 * Unless required by applicable law or agreed to in writing, software
 * distributed under the License is distributed on an "AS IS" BASIS,
 * WITHOUT WARRANTIES OR CONDITIONS OF ANY KIND, either express or implied.
 * See the License for the specific language governing permissions and
 * limitations under the License.
 */
package com.android.tools.metalava.apilevels;

import com.google.common.collect.Iterables;
import org.jetbrains.annotations.NotNull;

import java.io.PrintStream;
import java.util.ArrayList;
import java.util.Collection;
import java.util.Collections;
import java.util.HashMap;
import java.util.HashSet;
import java.util.Iterator;
import java.util.List;
import java.util.ListIterator;
import java.util.Map;
import java.util.Set;
import java.util.concurrent.ConcurrentHashMap;

/**
 * Represents a class or an interface and its methods/fields.
 * This is used to write the simplified XML file containing all the public API.
 */
public class ApiClass extends ApiElement {
    private final List<ApiElement> mSuperClasses = new ArrayList<>();
    private final List<ApiElement> mInterfaces = new ArrayList<>();
    private boolean mPackagePrivate = false;

    /**
     * If negative, never seen as public. The absolute value is the last api level it is seen as hidden in.
     * E.g. "-5" means a class that was hidden in api levels 1-5, then it was deleted, and "8"
     * means a class that was hidden in api levels 1-8 then made public in 9.
     */
    private int mPrivateUntil; // Package private class?

    private final Map<String, ApiElement> mFields = new ConcurrentHashMap<>();
    private final Map<String, ApiElement> mMethods = new ConcurrentHashMap<>();

    public ApiClass(String name, int version, boolean deprecated) {
        super(name, version, deprecated);
    }

    public ApiElement addField(String name, int version, boolean deprecated) {
        return addToMap(mFields, name, version, deprecated);
    }

<<<<<<< HEAD
    public ApiElement addMethod(String name, int version, boolean deprecated) {
=======
    public Collection<ApiElement> getFields() {
        return mFields.values();
    }

    public void addMethod(String name, int version, boolean deprecated) {
>>>>>>> de0f89f2
        // Correct historical mistake in android.jar files
        if (name.endsWith(")Ljava/lang/AbstractStringBuilder;")) {
            name = name.substring(0, name.length() - ")Ljava/lang/AbstractStringBuilder;".length()) + ")L" + getName() + ";";
        }
        return addToMap(mMethods, name, version, deprecated);
    }

    public Collection<ApiElement> getMethods() {
        return mMethods.values();
    }

    public ApiElement addSuperClass(String superClass, int since) {
        return addToArray(mSuperClasses, superClass, since);
    }

    public ApiElement removeSuperClass(String superClass) {
        ApiElement entry = findByName(mSuperClasses, superClass);
        if (entry != null) {
            mSuperClasses.remove(entry);
        }
        return entry;
    }

    @NotNull
    List<ApiElement> getSuperClasses() {
        return mSuperClasses;
    }

    public void updateHidden(int api, boolean hidden) {
        if (hidden) {
            mPrivateUntil = -api;
        } else {
            mPrivateUntil = Math.abs(api);
        }
    }

    public boolean alwaysHidden() {
        return mPrivateUntil < 0;
    }

    public int getHiddenUntil() {
        return mPrivateUntil;
    }

    public void setHiddenUntil(int api) {
        mPrivateUntil = api;
    }

    public void addInterface(String interfaceClass, int since) {
        addToArray(mInterfaces, interfaceClass, since);
    }

    public List<ApiElement> getInterfaces() {
        return mInterfaces;
    }

    private ApiElement addToMap(Map<String, ApiElement> elements, String name, int version, boolean deprecated) {
        ApiElement element = elements.get(name);
        if (element == null) {
            element = new ApiElement(name, version, deprecated);
            elements.put(name, element);
        } else {
            element.update(version, deprecated);
        }
        return element;
    }

    private ApiElement addToArray(Collection<ApiElement> elements, String name, int version) {
        ApiElement element = findByName(elements, name);
        if (element == null) {
            element = new ApiElement(name, version);
            elements.add(element);
        } else {
            element.update(version);
        }
        return element;
    }

    private ApiElement findByName(Collection<ApiElement> collection, String name) {
        for (ApiElement element : collection) {
            if (element.getName().equals(name)) {
                return element;
            }
        }
        return null;
    }

    @Override
    public void print(String tag, ApiElement parentElement, String indent, PrintStream stream) {
        if (mPrivateUntil < 0) {
            return;
        }
        super.print(tag, false, parentElement, indent, stream);
        String innerIndent = indent + '\t';
        print(mSuperClasses, "extends", innerIndent, stream);
        print(mInterfaces, "implements", innerIndent, stream);
        print(mMethods.values(), "method", innerIndent, stream);
        print(mFields.values(), "field", innerIndent, stream);
        printClosingTag(tag, indent, stream);
    }

    /**
     * Removes all interfaces that are also implemented by superclasses or extended by interfaces
     * this class implements.
     *
     * @param allClasses all classes keyed by their names.
     */
    public void removeImplicitInterfaces(Map<String, ApiClass> allClasses) {
        if (mInterfaces.isEmpty() || mSuperClasses.isEmpty()) {
            return;
        }

        for (Iterator<ApiElement> iterator = mInterfaces.iterator(); iterator.hasNext(); ) {
            ApiElement interfaceElement = iterator.next();

            for (ApiElement superClass : mSuperClasses) {
                if (superClass.introducedNotLaterThan(interfaceElement)) {
                    ApiClass cls = allClasses.get(superClass.getName());
                    if (cls != null && cls.implementsInterface(interfaceElement, allClasses)) {
                        iterator.remove();
                        break;
                    }
                }
            }
        }
    }

    private boolean implementsInterface(ApiElement interfaceElement, Map<String, ApiClass> allClasses) {
        for (ApiElement localInterface : mInterfaces) {
            if (localInterface.introducedNotLaterThan(interfaceElement)) {
                if (interfaceElement.getName().equals(localInterface.getName())) {
                    return true;
                }
                // Check parent interface.
                ApiClass cls = allClasses.get(localInterface.getName());
                if (cls != null && cls.implementsInterface(interfaceElement, allClasses)) {
                    return true;
                }
            }
        }

        for (ApiElement superClass : mSuperClasses) {
            if (superClass.introducedNotLaterThan(interfaceElement)) {
                ApiClass cls = allClasses.get(superClass.getName());
                if (cls != null && cls.implementsInterface(interfaceElement, allClasses)) {
                    return true;
                }
            }
        }
        return false;
    }

    /**
     * Removes all methods that override method declared by superclasses and interfaces of this class.
     *
     * @param allClasses all classes keyed by their names.
     */
    public void removeOverridingMethods(Map<String, ApiClass> allClasses) {
        for (Iterator<Map.Entry<String, ApiElement>> it = mMethods.entrySet().iterator(); it.hasNext(); ) {
            Map.Entry<String, ApiElement> entry = it.next();
            ApiElement method = entry.getValue();
            if (!method.getName().startsWith("<init>(") && isOverrideOfInherited(method, allClasses)) {
                it.remove();
            }
        }
    }

    /**
     * Checks if the given method overrides one of the methods defined by this class or
     * its superclasses or interfaces.
     *
     * @param method     the method to check
     * @param allClasses the map containing all API classes
     * @return true if the method is an override
     */
    private boolean isOverride(ApiElement method, Map<String, ApiClass> allClasses) {
        String name = method.getName();
        ApiElement localMethod = mMethods.get(name);
        if (localMethod != null && localMethod.introducedNotLaterThan(method)) {
            // This class has the method and it was introduced in at the same api level
            // as the child method, or before.
            return true;
        }
        return isOverrideOfInherited(method, allClasses);
    }

    /**
     * Checks if the given method overrides one of the methods declared by ancestors of this class.
     */
    private boolean isOverrideOfInherited(ApiElement method, Map<String, ApiClass> allClasses) {
        // Check this class' parents.
        for (ApiElement parent : Iterables.concat(mSuperClasses, mInterfaces)) {
            // Only check the parent if it was a parent class at the introduction of the method.
            if (parent.introducedNotLaterThan(method)) {
                ApiClass cls = allClasses.get(parent.getName());
                if (cls != null && cls.isOverride(method, allClasses)) {
                    return true;
                }
            }
        }

        return false;
    }

    @Override
    public String toString() {
        return getName();
    }

    private boolean haveInlined = false;

    public void inlineFromHiddenSuperClasses(Map<String, ApiClass> hidden) {
        if (haveInlined) {
            return;
        }
        haveInlined = true;
        for (ApiElement superClass : getSuperClasses()) {
            ApiClass hiddenSuper = hidden.get(superClass.getName());
            if (hiddenSuper != null) {
                hiddenSuper.inlineFromHiddenSuperClasses(hidden);
                Map<String, ApiElement> myMethods = this.mMethods;
                Map<String, ApiElement> myFields = this.mFields;
                for (Map.Entry<String, ApiElement> entry : hiddenSuper.mMethods.entrySet()) {
                    String name = entry.getKey();
                    ApiElement value = entry.getValue();
                    if (!myMethods.containsKey(name)) {
                        myMethods.put(name, value);
                    }
                }
                for (Map.Entry<String, ApiElement> entry : hiddenSuper.mFields.entrySet()) {
                    String name = entry.getKey();
                    ApiElement value = entry.getValue();
                    if (!myFields.containsKey(name)) {
                        myFields.put(name, value);
                    }
                }
            }
        }
    }

    public void removeHiddenSuperClasses(Map<String, ApiClass> api) {
        // If we've included a package private class in the super class map (from the older android.jar files)
        // remove these here and replace with the filtered super classes, updating API levels in the process
        ListIterator<ApiElement> iterator = mSuperClasses.listIterator();
        int min = Integer.MAX_VALUE;
        while (iterator.hasNext()) {
            ApiElement next = iterator.next();
            min = Math.min(min, next.getSince());
            ApiClass extendsClass = api.get(next.getName());
            if (extendsClass != null && extendsClass.alwaysHidden()) {
                int since = extendsClass.getSince();
                iterator.remove();
                for (ApiElement other : mSuperClasses) {
                    if (other.getSince() >= since) {
                        other.update(min);
                    }
                }
                break;
            }
        }
    }

    // Ensure this class doesn't extend/implement any other classes/interfaces that are
    // not in the provided api. This can happen when a class in an android.jar file
    // encodes the inheritance, but the class that is inherited is not present in any
    // android.jar file. The class would instead be present in an apex's stub jar file.
    // An example of this is the QosSessionAttributes interface being provided by the
    // Connectivity apex, but being implemented by NrQosSessionAttributes from
    // frameworks/base/telephony.
    public void removeMissingClasses(Map<String, ApiClass> api) {
        Iterator<ApiElement> superClassIter = mSuperClasses.iterator();
        while (superClassIter.hasNext()) {
            ApiElement scls = superClassIter.next();
            if (!api.containsKey(scls.getName())) {
                superClassIter.remove();
            }
        }

        Iterator<ApiElement> interfacesIter = mInterfaces.iterator();
        while (interfacesIter.hasNext()) {
            ApiElement intf = interfacesIter.next();
            if (!api.containsKey(intf.getName())) {
                interfacesIter.remove();
            }
        }
    }

    // Returns the set of superclasses or interfaces are not present in the provided api map
    public Set<ApiElement> findMissingClasses(Map<String, ApiClass> api) {
        Set<ApiElement> result = new HashSet<>();
        for (ApiElement scls : mSuperClasses) {
            if (!api.containsKey(scls.getName())) {
                result.add(scls);
            }
        }

        for (ApiElement intf : mInterfaces) {
            if (!api.containsKey(intf.getName())) {
                result.add(intf);
            }
        }
        return result;
    }

    public Iterator<ApiElement> getFieldIterator() {
        return mFields.values().iterator();
    }

    public Iterator<ApiElement> getMethodIterator() {
        return mMethods.values().iterator();
    }

    public ApiElement getField(String name) {
        return mFields.get(name);
    }

    public ApiElement getMethod(String name) {
        return mMethods.get(name);
    }
}<|MERGE_RESOLUTION|>--- conflicted
+++ resolved
@@ -58,15 +58,11 @@
         return addToMap(mFields, name, version, deprecated);
     }
 
-<<<<<<< HEAD
-    public ApiElement addMethod(String name, int version, boolean deprecated) {
-=======
     public Collection<ApiElement> getFields() {
         return mFields.values();
     }
 
-    public void addMethod(String name, int version, boolean deprecated) {
->>>>>>> de0f89f2
+    public ApiElement addMethod(String name, int version, boolean deprecated) {
         // Correct historical mistake in android.jar files
         if (name.endsWith(")Ljava/lang/AbstractStringBuilder;")) {
             name = name.substring(0, name.length() - ")Ljava/lang/AbstractStringBuilder;".length()) + ")L" + getName() + ";";
