/*
 * Copyright (C) 2017 The Android Open Source Project
 *
 * Licensed under the Apache License, Version 2.0 (the "License");
 * you may not use this file except in compliance with the License.
 * You may obtain a copy of the License at
 *
 *      http://www.apache.org/licenses/LICENSE-2.0
 *
 * Unless required by applicable law or agreed to in writing, software
 * distributed under the License is distributed on an "AS IS" BASIS,
 * WITHOUT WARRANTIES OR CONDITIONS OF ANY KIND, either express or implied.
 * See the License for the specific language governing permissions and
 * limitations under the License.
 */

package com.android.tools.metalava

import com.android.SdkConstants.ATTR_VALUE
import com.android.tools.metalava.model.AnnotationAttributeValue
import com.android.tools.metalava.model.ClassItem
import com.android.tools.metalava.model.Codebase
import com.android.tools.metalava.model.ConstructorItem
import com.android.tools.metalava.model.FieldItem
import com.android.tools.metalava.model.Item
import com.android.tools.metalava.model.MethodItem
import com.android.tools.metalava.model.PackageItem
import com.android.tools.metalava.model.PackageList
import com.android.tools.metalava.model.ParameterItem
import com.android.tools.metalava.model.TypeItem
import com.android.tools.metalava.model.VisibilityLevel
import com.android.tools.metalava.model.visitors.ApiVisitor
import com.android.tools.metalava.model.visitors.ItemVisitor
import java.util.Locale
import java.util.function.Predicate

/**
 * The [ApiAnalyzer] is responsible for walking over the various
 * classes and members and compute visibility etc of the APIs
 */
class ApiAnalyzer(
    /** The code to analyze */
    private val codebase: Codebase
) {
    /** All packages in the API */
    private val packages: PackageList = codebase.getPackages()

    fun computeApi() {
        if (codebase.trustedApi()) {
            // The codebase is already an API; no consistency checks to be performed
            return
        }

        // Apply options for packages that should be hidden
        hidePackages()
        skipEmitPackages()

        // Propagate visibility down into individual elements -- if a class is hidden,
        // then the methods and fields are hidden etc
        propagateHiddenRemovedAndDocOnly(false)
    }

    fun addConstructors(filter: Predicate<Item>) {
        // Let's say I have
        //  class GrandParent { public GrandParent(int) {} }
        //  class Parent {  Parent(int) {} }
        //  class Child { public Child(int) {} }
        //
        // Here Parent's constructor is not public. For normal stub generation I'd end up with this:
        //  class GrandParent { public GrandParent(int) {} }
        //  class Parent { }
        //  class Child { public Child(int) {} }
        //
        // This doesn't compile - Parent can't have a default constructor since there isn't
        // one for it to invoke on GrandParent.
        //
        // I can generate a fake constructor instead, such as
        //   Parent() { super(0); }
        //
        // But it's hard to do this lazily; what if I'm generating the Child class first?
        // Therefore, we'll instead walk over the hierarchy and insert these constructors
        // into the Item hierarchy such that code generation can find them.
        //
        // (We also need to handle the throws list, so we can't just unconditionally
        // insert package private constructors
        //
        // To do this right I really need to process super constructors before the classes
        // depending on them.

        // Mark all classes that are the super class of some other class:
        val allClasses = packages.allClasses().filter { filter.test(it) }

        codebase.clearTags()
        allClasses.forEach { cls ->
            cls.superClass()?.tag = true
        }

        val leafClasses = allClasses.filter { !it.tag }.toList()

        // Now walk through all the leaf classes, and walk up the super hierarchy
        // and recursively add constructors; we'll do it recursively to make sure that
        // the superclass has had its constructors initialized first (such that we can
        // match the parameter lists and throws signatures), and we use the tag fields
        // to avoid looking at all the internal classes more than once.
        codebase.clearTags()
        leafClasses
            // Filter classes by filter here to not waste time in hidden packages
            .filter { filter.test(it) }
            .forEach { addConstructors(it, filter) }
    }

    /**
     * Handle computing constructor hierarchy. We'll be setting several attributes:
     * [ClassItem.stubConstructor] : The default constructor to invoke in this
     *   class from subclasses. **NOTE**: This constructor may not be part of
     *   the [ClassItem.constructors] list, e.g. for package private default constructors
     *   we've inserted (because there were no public constructors or constructors not
     *   using hidden parameter types.)
     *
     *   If we can find a public constructor we'll put that here instead.
     *
     * [ConstructorItem.superConstructor] The default constructor to invoke. If set,
     * use this rather than the [ClassItem.stubConstructor].
     *
     * [Item.tag] : mark for avoiding repeated iteration of internal item nodes
     *
     *
     */
    private fun addConstructors(cls: ClassItem, filter: Predicate<Item>) {
        // What happens if we have
        //  package foo:
        //     public class A { public A(int) }
        //  package bar
        //     public class B extends A { public B(int) }
        // If I just try inserting package private constructors here things will NOT work:
        //  package foo:
        //     public class A { public A(int); A() {} }
        //  package bar
        //     public class B extends A { public B(int); B() }
        //  because A <() is not accessible from B() -- it's outside the same package.
        //
        // So, I'll need to model the real constructors for all the scenarios where that
        // works.
        //
        // The remaining challenge is that there will be some gaps: when I don't have
        // a default constructor, subclass constructors will have to have an explicit
        // super(args) call to pick the parent constructor to use. And which one?
        // It generally doesn't matter; just pick one, but unfortunately, the super
        // constructor can throw exceptions, and in that case the subclass constructor
        // must also throw all those constructors (you can't surround a super call
        // with try/catch.)  Luckily, the source code already needs to do this to
        // compile, so we can just use the same constructor as the super call.
        // But there are two cases we have to deal with:
        //   (1) the constructor doesn't call a super constructor; it calls another
        //       constructor on this class.
        //   (2) the super constructor it *does* call isn't available.
        //
        // For (1), this means that our stub code generator should be prepared to
        // handle both super- and this- dispatches; we'll handle this by pointing
        // it to the constructor to use, and it checks to see if the containing class
        // for the constructor is the same to decide whether to emit "this" or "super".

        if (cls.tag || !cls.isClass()) { // Don't add constructors to interfaces, enums, annotations, etc
            return
        }

        // First handle its super class hierarchy to make sure that we've
        // already constructed super classes
        val superClass = cls.filteredSuperclass(filter)
        superClass?.let { addConstructors(it, filter) }
        cls.tag = true

        if (superClass != null) {
            val superDefaultConstructor = superClass.stubConstructor
            if (superDefaultConstructor != null) {
                val constructors = cls.constructors()
                for (constructor in constructors) {
                    val superConstructor = constructor.superConstructor
                    if (superConstructor == null ||
                        (
                            superConstructor.containingClass() != superClass &&
                                superConstructor.containingClass() != cls
                            )
                    ) {
                        constructor.superConstructor = superDefaultConstructor
                    }
                }
            }
        }

        // Find default constructor, if one doesn't exist
        val allConstructors = cls.constructors()
        if (allConstructors.isNotEmpty()) {

            // Try and use a publicly accessible constructor first.
            val constructors = cls.filteredConstructors(filter).toList()
            if (constructors.isNotEmpty()) {
                // Try to pick the constructor, select first by fewest throwables, then fewest parameters,
                // then based on order in listFilter.test(cls)
                cls.stubConstructor = constructors.reduce { first, second -> pickBest(first, second) }
                return
            }

            // No accessible constructors are available so one will have to be created, either a private constructor to
            // prevent instances of the class from being created, or a package private constructor for use by subclasses
            // in the package to use. Subclasses outside the package would need a protected or public constructor which
            // would already be part of the API so should have dropped out above.
            //
            // The visibility levels on the constructors from the source can give a clue as to what is required. e.g.
            // if all constructors are private then it is ok for the generated constructor to be private, otherwise it
            // should be package private.
            val allPrivate = allConstructors.asSequence()
                .map { it.isPrivate }
                .reduce { v1, v2 -> v1 and v2 }

            val visibilityLevel = if (allPrivate) VisibilityLevel.PRIVATE else VisibilityLevel.PACKAGE_PRIVATE

            // No constructors, yet somebody extends this (or private constructor): we have to invent one, such that
            // subclasses can dispatch to it in the stub files etc
            cls.stubConstructor = cls.createDefaultConstructor().also {
                it.mutableModifiers().setVisibilityLevel(visibilityLevel)
                it.hidden = false
                it.superConstructor = superClass?.stubConstructor
            }
        }
    }

    // TODO: Annotation test: @ParameterName, if present, must be supplied on *all* the arguments!
    // Warn about @DefaultValue("null"); they probably meant @DefaultNull
    // Supplying default parameter in override is not allowed!

    private fun pickBest(
        current: ConstructorItem,
        next: ConstructorItem
    ): ConstructorItem {
        val currentThrowsCount = current.throwsTypes().size
        val nextThrowsCount = next.throwsTypes().size

        return if (currentThrowsCount < nextThrowsCount) {
            current
        } else if (currentThrowsCount > nextThrowsCount) {
            next
        } else {
            val currentParameterCount = current.parameters().size
            val nextParameterCount = next.parameters().size
            if (currentParameterCount <= nextParameterCount) {
                current
            } else next
        }
    }

    fun generateInheritedStubs(filterEmit: Predicate<Item>, filterReference: Predicate<Item>) {
        // When analyzing libraries we may discover some new classes during traversal; these aren't
        // part of the API but may be super classes or interfaces; these will then be added into the
        // package class lists, which could trigger a concurrent modification, so create a snapshot
        // of the class list and iterate over it:
        val allClasses = packages.allClasses().toList()
        allClasses.forEach {
            if (filterEmit.test(it)) {
                generateInheritedStubs(it, filterEmit, filterReference)
            }
        }
    }

    private fun generateInheritedStubs(cls: ClassItem, filterEmit: Predicate<Item>, filterReference: Predicate<Item>) {
        if (!cls.isClass()) return
        if (cls.superClass() == null) return
        val superClasses: Sequence<ClassItem> = generateSequence(cls.superClass()) { it.superClass() }
        val hiddenSuperClasses: Sequence<ClassItem> =
            superClasses.filter { !filterReference.test(it) && !it.isJavaLangObject() }

        if (hiddenSuperClasses.none()) { // not missing any implementation methods
            return
        }

        addInheritedStubsFrom(cls, hiddenSuperClasses, superClasses, filterEmit, filterReference)
        addInheritedInterfacesFrom(cls, hiddenSuperClasses, filterReference)
    }

    private fun addInheritedInterfacesFrom(
        cls: ClassItem,
        hiddenSuperClasses: Sequence<ClassItem>,
        filterReference: Predicate<Item>
    ) {
        var interfaceTypes: MutableList<TypeItem>? = null
        var interfaceTypeClasses: MutableList<ClassItem>? = null
        for (hiddenSuperClass in hiddenSuperClasses) {
            for (hiddenInterface in hiddenSuperClass.interfaceTypes()) {
                val hiddenInterfaceClass = hiddenInterface.asClass()
                if (filterReference.test(hiddenInterfaceClass ?: continue)) {
                    if (interfaceTypes == null) {
                        interfaceTypes = cls.interfaceTypes().toMutableList()
                        interfaceTypeClasses =
                            interfaceTypes.asSequence().map { it.asClass() }.filterNotNull().toMutableList()
                        if (cls.isInterface()) {
                            cls.superClass()?.let { interfaceTypeClasses.add(it) }
                        }
                        cls.setInterfaceTypes(interfaceTypes)
                    }
                    if (interfaceTypeClasses!!.any { it == hiddenInterfaceClass }) {
                        continue
                    }

                    interfaceTypeClasses.add(hiddenInterfaceClass)

                    if (hiddenInterfaceClass.hasTypeVariables()) {
                        val mapping = cls.mapTypeVariables(hiddenSuperClass)
                        if (mapping.isNotEmpty()) {
                            val mappedType: TypeItem = hiddenInterface.convertType(mapping, cls)
                            interfaceTypes.add(mappedType)
                            continue
                        }
                    }

                    interfaceTypes.add(hiddenInterface)
                }
            }
        }
    }

    private fun addInheritedStubsFrom(
        cls: ClassItem,
        hiddenSuperClasses: Sequence<ClassItem>,
        superClasses: Sequence<ClassItem>,
        filterEmit: Predicate<Item>,
        filterReference: Predicate<Item>
    ) {

        // Also generate stubs for any methods we would have inherited from abstract parents
        // All methods from super classes that (1) aren't overridden in this class already, and
        // (2) are overriding some method that is in a public interface accessible from this class.
        val interfaces: Set<TypeItem> = cls.allInterfaceTypes(filterReference).asSequence().toSet()

        // Note that we can't just call method.superMethods() to and see whether any of their containing
        // classes are among our target APIs because it's possible that the super class doesn't actually
        // implement the interface, but still provides a matching signature for the interface.
        // Instead we'll look through all of our interface methods and look for potential overrides
        val interfaceNames = mutableMapOf<String, MutableList<MethodItem>>()
        for (interfaceType in interfaces) {
            val interfaceClass = interfaceType.asClass() ?: continue
            for (method in interfaceClass.methods()) {
                val name = method.name()
                val list = interfaceNames[name] ?: run {
                    val list = ArrayList<MethodItem>()
                    interfaceNames[name] = list
                    list
                }
                list.add(method)
            }
        }

        // Also add in any abstract methods from public super classes
        val publicSuperClasses = superClasses.filter { filterEmit.test(it) && !it.isJavaLangObject() }
        for (superClass in publicSuperClasses) {
            for (method in superClass.methods()) {
                if (!method.modifiers.isAbstract() || !method.modifiers.isPublicOrProtected()) {
                    continue
                }
                val name = method.name()
                val list = interfaceNames[name] ?: run {
                    val list = ArrayList<MethodItem>()
                    interfaceNames[name] = list
                    list
                }
                list.add(method)
            }
        }

        // Also add in any concrete public methods from hidden super classes
        for (superClass in hiddenSuperClasses) {

            // Determine if there is a non-hidden class between the superClass and this class.
            // If non hidden classes are found, don't include the methods for this hiddenSuperClass,
            // as it will already have been included in a previous super class
            var includeHiddenSuperClassMethods = true
            var currentClass = cls.superClass()
            while (currentClass != superClass && currentClass != null) {
                if (!hiddenSuperClasses.contains(currentClass)) {
                    includeHiddenSuperClassMethods = false
                    break
                }
                currentClass = currentClass.superClass()
            }

            if (!includeHiddenSuperClassMethods) {
                continue
            }

            for (method in superClass.methods()) {
                if (method.modifiers.isAbstract() || !method.modifiers.isPublic()) {
                    continue
                }

                if (method.hasHiddenType(filterReference)) {
                    continue
                }

                val name = method.name()
                val list = interfaceNames[name] ?: run {
                    val list = ArrayList<MethodItem>()
                    interfaceNames[name] = list
                    list
                }
                list.add(method)
            }
        }

        // Find all methods that are inherited from these classes into our class
        // (making sure that we don't have duplicates, e.g. a method defined by one
        // inherited class and then overridden by another closer one).
        // map from method name to super methods overriding our interfaces
        val map = HashMap<String, MutableList<MethodItem>>()

        for (superClass in hiddenSuperClasses) {
            for (method in superClass.methods()) {
                val modifiers = method.modifiers
                if (!modifiers.isPrivate() && !modifiers.isAbstract()) {
                    val name = method.name()
                    val candidates = interfaceNames[name] ?: continue
                    val parameterCount = method.parameters().size
                    for (superMethod in candidates) {
                        if (parameterCount != superMethod.parameters().count()) {
                            continue
                        }
                        if (method.matches(superMethod)) {
                            val list = map[name] ?: run {
                                val newList = ArrayList<MethodItem>()
                                map[name] = newList
                                newList
                            }
                            list.add(method)
                            break
                        }
                    }
                }
            }
        }

        // Remove any methods that are overriding any of our existing methods
        for (method in cls.methods()) {
            val name = method.name()
            val candidates = map[name] ?: continue
            val iterator = candidates.listIterator()
            while (iterator.hasNext()) {
                val inheritedMethod = iterator.next()
                if (method.matches(inheritedMethod)) {
                    iterator.remove()
                }
            }
        }

        // Next remove any overrides among the remaining super methods (e.g. one method from a hidden parent is
        // overriding another method from a more distant hidden parent).
        map.values.forEach { methods ->
            if (methods.size >= 2) {
                for (candidate in ArrayList(methods)) {
                    for (superMethod in candidate.allSuperMethods()) {
                        methods.remove(superMethod)
                    }
                }
            }
        }

        val existingMethodMap = HashMap<String, MutableList<MethodItem>>()
        for (method in cls.methods()) {
            val name = method.name()
            val list = existingMethodMap[name] ?: run {
                val newList = ArrayList<MethodItem>()
                existingMethodMap[name] = newList
                newList
            }
            list.add(method)
        }

        // We're now left with concrete methods in hidden parents that are implementing methods in public
        // interfaces that are listed in this class. Create stubs for them:
        map.values.flatten().forEach {
            val method = cls.createMethod(it)
            /* Insert comment marker: This is useful for debugging purposes but doesn't
               belong in the stub
            method.documentation = "// Inlined stub from hidden parent class ${it.containingClass().qualifiedName()}\n" +
                    method.documentation
             */
            method.inheritedMethod = true
            method.inheritedFrom = it.containingClass()

            val name = method.name()
            val candidates = existingMethodMap[name]
            if (candidates != null) {
                val iterator = candidates.listIterator()
                while (iterator.hasNext()) {
                    val inheritedMethod = iterator.next()
                    if (method.matches(inheritedMethod)) {
                        // If we already have an override of this method, do not add it to the
                        // methods list
                        return@forEach
                    }
                }
            }

            cls.addMethod(method)
        }
    }

    /** Hide packages explicitly listed in [Options.hidePackages] */
    private fun hidePackages() {
        for (pkgName in options.hidePackages) {
            val pkg = codebase.findPackage(pkgName) ?: continue
            pkg.hidden = true
        }
    }

    /** Apply emit filters listed in [Options.skipEmitPackages] */
    private fun skipEmitPackages() {
        for (pkgName in options.skipEmitPackages) {
            val pkg = codebase.findPackage(pkgName) ?: continue
            pkg.emit = false
        }
    }

    /**
     * Merge in external qualifier annotations (i.e. ones intended to be included in the API written
     * from all configured sources.
     */
    fun mergeExternalQualifierAnnotations() {
        if (options.mergeQualifierAnnotations.isNotEmpty()) {
            AnnotationsMerger(codebase).mergeQualifierAnnotations(options.mergeQualifierAnnotations)
        }
    }

    /** Merge in external show/hide annotations from all configured sources */
    fun mergeExternalInclusionAnnotations() {
        if (options.mergeInclusionAnnotations.isNotEmpty()) {
            AnnotationsMerger(codebase).mergeInclusionAnnotations(options.mergeInclusionAnnotations)
        }
    }

    /**
     * Propagate the hidden flag down into individual elements -- if a class is hidden, then the methods and fields
     * are hidden etc
     */
    private fun propagateHiddenRemovedAndDocOnly(includingFields: Boolean) {
        packages.accept(object : ItemVisitor(visitConstructorsAsMethods = true, nestInnerClasses = true) {
            override fun visitPackage(pkg: PackageItem) {
                when {
                    options.hidePackages.contains(pkg.qualifiedName()) -> pkg.hidden = true
                    pkg.modifiers.hasShowAnnotation() -> pkg.hidden = false
                    pkg.modifiers.hasHideAnnotations() -> pkg.hidden = true
                }
                val containingPackage = pkg.containingPackage()
                if (containingPackage != null) {
                    if (containingPackage.hidden && !containingPackage.isDefault) {
                        pkg.hidden = true
                    }
                    if (containingPackage.docOnly) {
                        pkg.docOnly = true
                    }
                }
            }

            override fun visitClass(cls: ClassItem) {
                val containingClass = cls.containingClass()
                if (cls.modifiers.hasShowAnnotation()) {
                    cls.hidden = false
                    // Make containing package non-hidden if it contains a show-annotation
                    // class. Doclava does this in PackageInfo.isHidden().
                    cls.containingPackage().hidden = false
                    if (cls.containingClass() != null) {
                        ensureParentVisible(cls)
                    }
                } else if (cls.modifiers.hasHideAnnotations()) {
                    cls.hidden = true
                } else if (containingClass != null) {
                    if (containingClass.hidden) {
                        cls.hidden = true
                    } else if (containingClass.originallyHidden && containingClass.modifiers.hasShowSingleAnnotation()) {
                        // See explanation in visitMethod
                        cls.hidden = true
                    }
                    if (containingClass.docOnly) {
                        cls.docOnly = true
                    }
                    if (containingClass.removed) {
                        cls.removed = true
                    }
                } else {
                    val containingPackage = cls.containingPackage()
                    if (containingPackage.hidden && !containingPackage.isDefault) {
                        cls.hidden = true
                    } else if (containingPackage.originallyHidden) {
                        // Package was marked hidden; it's been unhidden by some other
                        // classes (marked with show annotations) but this class
                        // should continue to default.
                        cls.hidden = true
                    }
                    if (containingPackage.docOnly && !containingPackage.isDefault) {
                        cls.docOnly = true
                    }
                    if (containingPackage.removed && !cls.modifiers.hasShowAnnotation()) {
                        cls.removed = true
                    }
                }
            }

            override fun visitMethod(method: MethodItem) {
                if (method.modifiers.hasShowAnnotation()) {
                    method.hidden = false
                    ensureParentVisible(method)
                } else if (method.modifiers.hasHideAnnotations()) {
                    method.hidden = true
                } else {
                    val containingClass = method.containingClass()
                    if (containingClass.hidden) {
                        method.hidden = true
                    } else if (containingClass.originallyHidden && containingClass.modifiers.hasShowSingleAnnotation()) {
                        // This is a member in a class that was hidden but then unhidden;
                        // but it was unhidden by a non-recursive (single) show annotation, so
                        // don't inherit the show annotation into this item.
                        method.hidden = true
                    }
                    if (containingClass.docOnly) {
                        method.docOnly = true
                    }
                    if (containingClass.removed) {
                        method.removed = true
                    }
                }
            }

            override fun visitField(field: FieldItem) {
                if (field.modifiers.hasShowAnnotation()) {
                    field.hidden = false
                    ensureParentVisible(field)
                } else if (field.modifiers.hasHideAnnotations()) {
                    field.hidden = true
                } else {
                    val containingClass = field.containingClass()
                    /* We don't always propagate field visibility down to the fields
                       because we sometimes move fields around, and in that
                       case we don't want to carry forward the "hidden" attribute
                       from the field that wasn't marked on the field but its
                       container interface.
                    */
                    if (includingFields && containingClass.hidden) {
                        field.hidden = true
                    } else if (containingClass.originallyHidden && containingClass.modifiers.hasShowSingleAnnotation()) {
                        // See explanation in visitMethod
                        field.hidden = true
                    }
                    if (containingClass.docOnly) {
                        field.docOnly = true
                    }
<<<<<<< HEAD
                    if (containingClass.removed) {
                        field.removed = true
=======
                    val violatingAnnotation =
                        if (item.modifiers.hasShowAnnotation()) {
                            item.modifiers.annotations().find(AnnotationItem::isShowAnnotation)
                                ?: options.showAnnotations.firstQualifiedName()
                        } else {
                            null
                        }
                    if (violatingAnnotation != null) {
                        reporter.report(
                            Issues.SHOWING_MEMBER_IN_HIDDEN_CLASS,
                            item,
                            "Attempting to unhide ${item.describe()}, but surrounding ${parent.describe()} is " +
                                "hidden and should also be annotated with $violatingAnnotation"
                        )
>>>>>>> 5984ff20
                    }
                }
            }

            private fun ensureParentVisible(item: Item) {
                val parent = item.parent() ?: return
                if (!parent.hidden) {
                    return
                }
                val violatingAnnotation = if (item.modifiers.hasShowAnnotation()) {
                    item.modifiers.annotations().find {
                        options.showAnnotations.matches(it)
                    } ?: options.showAnnotations.firstQualifiedName()
                } else if (item.modifiers.hasShowSingleAnnotation()) {
                    item.modifiers.annotations().find {
                        options.showSingleAnnotations.matches(it)
                    } ?: options.showSingleAnnotations.firstQualifiedName()
                } else {
                    null
                }
                if (violatingAnnotation != null) {
                    reporter.report(
                        Issues.SHOWING_MEMBER_IN_HIDDEN_CLASS, item,
                        "Attempting to unhide ${item.describe()}, but surrounding ${parent.describe()} is " +
                            "hidden and should also be annotated with $violatingAnnotation"
                    )
                }
            }
        })
    }

    private fun checkSystemPermissions(method: MethodItem) {
        if (method.isImplicitConstructor()) { // Don't warn on non-source elements like implicit default constructors
            return
        }

        val annotation = method.modifiers.findAnnotation(ANDROID_REQUIRES_PERMISSION)
        var hasAnnotation = false

        if (annotation != null) {
            hasAnnotation = true
            for (attribute in annotation.attributes) {
                var values: List<AnnotationAttributeValue>? = null
                var any = false
                when (attribute.name) {
                    "value", "allOf" -> {
                        values = attribute.leafValues()
                    }
                    "anyOf" -> {
                        any = true
                        values = attribute.leafValues()
                    }
                }

                values ?: continue

                val system = ArrayList<String>()
                val nonSystem = ArrayList<String>()
                val missing = ArrayList<String>()
                for (value in values) {
                    val perm = (value.value() ?: value.toSource()).toString()
                    val level = codebase.getPermissionLevel(perm)
                    if (level == null) {
                        if (any) {
                            missing.add(perm)
                            continue
                        }

                        reporter.report(
                            Issues.REQUIRES_PERMISSION, method,
                            "Permission '$perm' is not defined by manifest ${codebase.manifest}."
                        )
                        continue
                    }
                    if (level.contains("normal") || level.contains("dangerous") ||
                        level.contains("ephemeral")
                    ) {
                        nonSystem.add(perm)
                    } else {
                        system.add(perm)
                    }
                }
                if (any && missing.size == values.size) {
                    reporter.report(
                        Issues.REQUIRES_PERMISSION, method,
                        "None of the permissions ${missing.joinToString()} are defined by manifest " +
                            "${codebase.manifest}."
                    )
                }

                if (system.isEmpty() && nonSystem.isEmpty()) {
                    hasAnnotation = false
                } else if (any && nonSystem.isNotEmpty() || !any && system.isEmpty()) {
                    reporter.report(
                        Issues.REQUIRES_PERMISSION, method,
                        "Method '" + method.name() +
                            "' must be protected with a system permission; it currently" +
                            " allows non-system callers holding " + nonSystem.toString()
                    )
                }
            }
        }

        if (!hasAnnotation) {
            reporter.report(
                Issues.REQUIRES_PERMISSION, method,
                "Method '" + method.name() +
                    "' must be protected with a system permission."
            )
        }
    }

    fun performChecks() {
        if (codebase.trustedApi()) {
            // The codebase is already an API; no consistency checks to be performed
            return
        }

        val checkSystemApi = !reporter.isSuppressed(Issues.REQUIRES_PERMISSION) &&
            options.showAnnotations.matches(ANDROID_SYSTEM_API) && options.manifest != null
        val checkHiddenShowAnnotations = !reporter.isSuppressed(Issues.UNHIDDEN_SYSTEM_API) &&
            options.showAnnotations.isNotEmpty()

        packages.accept(object : ApiVisitor() {
            override fun visitParameter(parameter: ParameterItem) {
                checkTypeReferencesHidden(parameter, parameter.type())
            }

            override fun visitItem(item: Item) {
                if (item.deprecated && !item.documentation.contains("@deprecated") &&
                    // Don't warn about this in Kotlin; the Kotlin deprecation annotation includes deprecation
                    // messages (unlike java.lang.Deprecated which has no attributes). Instead, these
                    // are added to the documentation by the [DocAnalyzer].
                    !item.isKotlin() &&
                    // @DeprecatedForSdk will show up as an alias for @Deprecated, but it's correct
                    // and expected to *not* combine this with @deprecated in the text; here,
                    // the text comes from an annotation attribute.
                    item.modifiers.findAnnotation(JAVA_LANG_DEPRECATED)?.originalName != ANDROID_DEPRECATED_FOR_SDK
                ) {
                    reporter.report(
                        Issues.DEPRECATION_MISMATCH, item,
                        "${item.toString().capitalize()}: @Deprecated annotation (present) and @deprecated doc tag (not present) do not match"
                    )
                    // TODO: Check opposite (doc tag but no annotation)
                } else {
                    val deprecatedForSdk = item.modifiers.findExactAnnotation(ANDROID_DEPRECATED_FOR_SDK)
                    if (deprecatedForSdk != null) {
                        item.deprecated = true
                        if (item.documentation.contains("@deprecated")) {
                            reporter.report(
                                Issues.DEPRECATION_MISMATCH, item,
                                "${item.toString().capitalize()}: Documentation contains `@deprecated` which implies this API is fully deprecated, not just @DeprecatedForSdk"
                            )
                        } else {
                            val value = deprecatedForSdk.findAttribute(ATTR_VALUE)
                            val message = value?.value?.value()?.toString() ?: ""
                            item.appendDocumentation(message, "@deprecated")
                        }
                    }
                }

                if (checkHiddenShowAnnotations &&
                    item.hasShowAnnotation() &&
                    !item.originallyHidden &&
                    !item.modifiers.hasShowSingleAnnotation()
                ) {
                    val annotationName = (
                        item.modifiers.annotations().firstOrNull { annotation ->
                            options.showAnnotations.matches(annotation)
                        }?.qualifiedName ?: options.showAnnotations.firstQualifiedName()
                        ).removePrefix(ANDROID_ANNOTATION_PREFIX)
                    reporter.report(
                        Issues.UNHIDDEN_SYSTEM_API, item,
                        "@$annotationName APIs must also be marked @hide: ${item.describe()}"
                    )
                }
            }

            override fun visitClass(cls: ClassItem) {
                // Propagate @Deprecated flags down from classes into inner classes, if configured.
                // Done here rather than in the analyzer which propagates visibility, since we want to do it
                // after warning
                val containingClass = cls.containingClass()
                if (containingClass != null && containingClass.deprecated) {
                    cls.deprecated = true
                }

                if (checkSystemApi) {
                    // Look for Android @SystemApi exposed outside the normal SDK; we require
                    // that they're protected with a system permission.
                    // Also flag @SystemApi apis not annotated with @hide.

                    // This class is a system service if it's annotated with @SystemService,
                    // or if it's android.content.pm.PackageManager
                    if (cls.modifiers.isAnnotatedWith("android.annotation.SystemService") ||
                        cls.qualifiedName() == "android.content.pm.PackageManager"
                    ) {
                        // Check permissions on system services
                        for (method in cls.filteredMethods(filterEmit)) {
                            checkSystemPermissions(method)
                        }
                    }
                }
            }

            override fun visitField(field: FieldItem) {
                val containingClass = field.containingClass()
                if (containingClass.deprecated) {
                    field.deprecated = true
                }

                checkTypeReferencesHidden(field, field.type())
            }

            override fun visitMethod(method: MethodItem) {
                if (!method.isConstructor()) {
                    checkTypeReferencesHidden(
                        method,
                        method.returnType()!!
                    ) // returnType is nullable only for constructors
                }

                val containingClass = method.containingClass()
                if (containingClass.deprecated) {
                    method.deprecated = true
                }

                // Make sure we don't annotate findViewById & getSystemService as @Nullable.
                // See for example 68914170.
                val name = method.name()
                if ((name == "findViewById" || name == "getSystemService") && method.parameters().size == 1 &&
                    method.modifiers.isNullable()
                ) {
                    reporter.report(
                        Issues.EXPECTED_PLATFORM_TYPE, method,
                        "$method should not be annotated @Nullable; it should be left unspecified to make it a platform type"
                    )
                    val annotation = method.modifiers.annotations().find { it.isNullable() }
                    annotation?.let {
                        method.mutableModifiers().removeAnnotation(it)
                        // Have to also clear the annotation out of the return type itself, if it's a type
                        // use annotation
                        method.returnType()?.scrubAnnotations()
                    }
                }
            }

            private fun checkTypeReferencesHidden(item: Item, type: TypeItem) {
                if (type.primitive) {
                    return
                }

                val cls = type.asClass()

                // Don't flag type parameters like T
                if (cls?.isTypeParameter == true) {
                    return
                }

                // class may be null for things like array types and ellipsis types,
                // but iterating through the type argument classes below will find and
                // check the component class
                if (cls != null && !filterReference.test(cls) && !cls.isFromClassPath()) {
                    reporter.report(
                        Issues.HIDDEN_TYPE_PARAMETER, item,
                        "${item.toString().capitalize()} references hidden type $type."
                    )
                }

                type.typeArgumentClasses()
                    .filter { it != cls }
                    .forEach { checkTypeReferencesHidden(item, it) }
            }

            private fun checkTypeReferencesHidden(item: Item, cls: ClassItem) {
                if (!filterReference.test(cls)) {
                    if (!cls.isFromClassPath()) {
                        reporter.report(
                            Issues.HIDDEN_TYPE_PARAMETER, item,
                            "${item.toString().capitalize()} references hidden type $cls."
                        )
                    }
                } else {
                    cls.typeArgumentClasses()
                        .filter { it != cls }
                        .forEach { checkTypeReferencesHidden(item, it) }
                }
            }
        })
    }

    fun handleStripping() {
        // TODO: Switch to visitor iteration
        // val stubPackages = options.stubPackages
        val stubImportPackages = options.stubImportPackages
        handleStripping(stubImportPackages)
    }

    private fun handleStripping(stubImportPackages: Set<String>) {
        val notStrippable = HashSet<ClassItem>(5000)

        val filter = ApiPredicate(ignoreShown = true)

        // If a class is public or protected, not hidden, not imported and marked as included,
        // then we can't strip it
        val allTopLevelClasses = codebase.getPackages().allTopLevelClasses().toList()
        allTopLevelClasses
            .filter { it.checkLevel() && it.emit && !it.hidden() }
            .forEach {
                cantStripThis(it, filter, notStrippable, stubImportPackages, it, "self")
            }

        // complain about anything that looks includeable but is not supposed to
        // be written, e.g. hidden things
        for (cl in notStrippable) {
            if (!cl.isHiddenOrRemoved()) {
                val publiclyConstructable =
                    cl.constructors().any { it.checkLevel() }
                for (m in cl.methods()) {
<<<<<<< HEAD
                    if (!m.checkLevel()) {
                        // TODO: enable this check for options.showSingleAnnotations
                        if (options.showSingleAnnotations.isEmpty() &&
                            publiclyConstructable && m.modifiers.isAbstract()
                        ) {
=======
                    if (!m.isApiCandidate()) {
                        if (publiclyConstructable && m.modifiers.isAbstract()) {
>>>>>>> 5984ff20
                            reporter.report(
                                Issues.HIDDEN_ABSTRACT_METHOD, m,
                                "${m.name()} cannot be hidden and abstract when " +
                                    "${cl.simpleName()} has a visible constructor, in case a " +
                                    "third-party attempts to subclass it."
                            )
                        }
                        continue
                    }
                    if (m.isHiddenOrRemoved()) {
                        reporter.report(
                            Issues.UNAVAILABLE_SYMBOL, m,
                            "Reference to unavailable method " + m.name()
                        )
                    } else if (m.deprecated) {
                        // don't bother reporting deprecated methods
                        // unless they are public
                        reporter.report(
                            Issues.DEPRECATED, m,
                            "Method " + cl.qualifiedName() + "." +
                                m.name() + " is deprecated"
                        )
                    }

                    val returnType = m.returnType()
                    if (!m.deprecated && !cl.deprecated && returnType != null && returnType.asClass()?.deprecated == true) {
                        reporter.report(
                            Issues.REFERENCES_DEPRECATED, m,
                            "Return type of deprecated type $returnType in ${cl.qualifiedName()}.${m.name()}(): this method should also be deprecated"
                        )
                    }

                    var hiddenClass = findHiddenClasses(returnType, stubImportPackages)
                    if (hiddenClass != null && !hiddenClass.isFromClassPath()) {
                        if (hiddenClass.qualifiedName() == returnType?.asClass()?.qualifiedName()) {
                            // Return type is hidden
                            reporter.report(
                                Issues.UNAVAILABLE_SYMBOL, m,
                                "Method ${cl.qualifiedName()}.${m.name()} returns unavailable " +
                                    "type ${hiddenClass.simpleName()}"
                            )
                        } else {
                            // Return type contains a generic parameter
                            reporter.report(
                                Issues.HIDDEN_TYPE_PARAMETER, m,
                                "Method ${cl.qualifiedName()}.${m.name()} returns unavailable " +
                                    "type ${hiddenClass.simpleName()} as a type parameter"
                            )
                        }
                    }

                    for (p in m.parameters()) {
                        val t = p.type()
                        if (!t.primitive) {
                            if (!m.deprecated && !cl.deprecated && t.asClass()?.deprecated == true) {
                                reporter.report(
                                    Issues.REFERENCES_DEPRECATED, m,
                                    "Parameter of deprecated type $t in ${cl.qualifiedName()}.${m.name()}(): this method should also be deprecated"
                                )
                            }

                            hiddenClass = findHiddenClasses(t, stubImportPackages)
                            if (hiddenClass != null && !hiddenClass.isFromClassPath()) {
                                if (hiddenClass.qualifiedName() == t.asClass()?.qualifiedName()) {
                                    // Parameter type is hidden
                                    reporter.report(
                                        Issues.UNAVAILABLE_SYMBOL, m,
                                        "Parameter of unavailable type $t in ${cl.qualifiedName()}.${m.name()}()"
                                    )
                                } else {
                                    // Parameter type contains a generic parameter
                                    reporter.report(
                                        Issues.HIDDEN_TYPE_PARAMETER, m,
                                        "Parameter uses type parameter of unavailable type $t in ${cl.qualifiedName()}.${m.name()}()"
                                    )
                                }
                            }
                        }
                    }

                    val t = m.returnType()
                    if (t != null && !t.primitive && !m.deprecated && !cl.deprecated && t.asClass()?.deprecated == true) {
                        reporter.report(
                            Issues.REFERENCES_DEPRECATED, m,
                            "Returning deprecated type $t from ${cl.qualifiedName()}.${m.name()}(): this method should also be deprecated"
                        )
                    }
                }

                if (!cl.deprecated) {
                    val s = cl.superClass()
                    if (s?.deprecated == true) {
                        reporter.report(
                            Issues.EXTENDS_DEPRECATED, cl,
                            "Extending deprecated super class $s from ${cl.qualifiedName()}: this class should also be deprecated"
                        )
                    }

                    for (t in cl.interfaceTypes()) {
                        if (t.asClass()?.deprecated == true) {
                            reporter.report(
                                Issues.EXTENDS_DEPRECATED, cl,
                                "Implementing interface of deprecated type $t in ${cl.qualifiedName()}: this class should also be deprecated"
                            )
                        }
                    }
                }
            } else if (cl.deprecated) {
                // not hidden, but deprecated
                reporter.report(Issues.DEPRECATED, cl, "Class ${cl.qualifiedName()} is deprecated")
            }
        }
    }

    private fun cantStripThis(
        cl: ClassItem,
        filter: Predicate<Item>,
        notStrippable: MutableSet<ClassItem>,
        stubImportPackages: Set<String>?,
        from: Item,
        usage: String
    ) {
        if (stubImportPackages != null && stubImportPackages.contains(cl.containingPackage().qualifiedName())) {
            // if the package is imported then it does not need stubbing.
            return
        }

        if (cl.isFromClassPath()) {
            return
        }

        if ((cl.isHiddenOrRemoved() || cl.isPackagePrivate && !cl.checkLevel()) && !cl.isTypeParameter) {
            reporter.report(
                Issues.REFERENCES_HIDDEN, from,
                "Class ${cl.qualifiedName()} is ${if (cl.isHiddenOrRemoved()) "hidden" else "not public"} but was referenced ($usage) from public ${from.describe(
                    false
                )}"
            )
        }

        if (!notStrippable.add(cl)) {
            // slight optimization: if it already contains cl, it already contains
            // all of cl's parents
            return
        }

        // cant strip any public fields or their generics
        for (field in cl.fields()) {
            if (!filter.test(field)) {
                continue
            }
            val fieldType = field.type()
            if (!fieldType.primitive) {
                val typeClass = fieldType.asClass()
                if (typeClass != null) {
                    cantStripThis(typeClass, filter, notStrippable, stubImportPackages, field, "as field type")
                }
                for (cls in fieldType.typeArgumentClasses()) {
                    if (cls == typeClass) {
                        continue
                    }
                    cantStripThis(cls, filter, notStrippable, stubImportPackages, field, "as field type argument class")
                }
            }
        }
        // cant strip any of the type's generics
        for (cls in cl.typeArgumentClasses()) {
            cantStripThis(cls, filter, notStrippable, stubImportPackages, cl, "as type argument")
        }
        // cant strip any of the annotation elements
        // cantStripThis(cl.annotationElements(), notStrippable);
        // take care of methods
        cantStripThis(cl.methods(), filter, notStrippable, stubImportPackages)
        cantStripThis(cl.constructors(), filter, notStrippable, stubImportPackages)
        // blow the outer class open if this is an inner class
        val containingClass = cl.containingClass()
        if (containingClass != null) {
            cantStripThis(containingClass, filter, notStrippable, stubImportPackages, cl, "as containing class")
        }
        // blow open super class and interfaces
        // TODO: Consider using val superClass = cl.filteredSuperclass(filter)
        val superItems = cl.allInterfaces().toMutableSet()
        cl.superClass()?.let { superClass -> superItems.add(superClass) }

        for (superItem in superItems) {
            if (superItem.isHiddenOrRemoved()) {
                // cl is a public class declared as extending a hidden superclass.
                // this is not a desired practice but it's happened, so we deal
                // with it by finding the first super class which passes checkLevel for purposes of
                // generating the doc & stub information, and proceeding normally.
                if (!superItem.isFromClassPath()) {
                    reporter.report(
                        Issues.HIDDEN_SUPERCLASS, cl,
                        "Public class " + cl.qualifiedName() +
                            " stripped of unavailable superclass " + superItem.qualifiedName()
                    )
                }
            } else {
                // doclava would also mark the package private super classes as unhidden, but that's not
                // right (this was just done for its stub handling)
                //   cantStripThis(superClass, filter, notStrippable, stubImportPackages, cl, "as super class")

                if (superItem.isPrivate && !superItem.isFromClassPath()) {
                    reporter.report(
                        Issues.PRIVATE_SUPERCLASS, cl,
                        "Public class " +
                            cl.qualifiedName() + " extends private class " + superItem.qualifiedName()
                    )
                }
            }
        }
    }

    private fun cantStripThis(
        methods: List<MethodItem>,
        filter: Predicate<Item>,
        notStrippable: MutableSet<ClassItem>,
        stubImportPackages: Set<String>?
    ) {
        // for each method, blow open the parameters, throws and return types. also blow open their
        // generics
        for (method in methods) {
            if (!filter.test(method)) {
                continue
            }
            for (typeParameterClass in method.typeArgumentClasses()) {
                cantStripThis(
                    typeParameterClass,
                    filter,
                    notStrippable,
                    stubImportPackages,
                    method,
                    "as type parameter"
                )
            }
            for (parameter in method.parameters()) {
                for (parameterTypeClass in parameter.type().typeArgumentClasses()) {
                    cantStripThis(
                        parameterTypeClass,
                        filter,
                        notStrippable,
                        stubImportPackages,
                        parameter,
                        "as parameter type"
                    )
                    for (tcl in parameter.type().typeArgumentClasses()) {
                        if (tcl == parameterTypeClass) {
                            continue
                        }
                        if (tcl.isHiddenOrRemoved()) {
                            reporter.report(
                                Issues.UNAVAILABLE_SYMBOL, method,
                                "Parameter of hidden type ${tcl.fullName()} " +
                                    "in ${method.containingClass().qualifiedName()}.${method.name()}()"
                            )
                        } else {
                            cantStripThis(
                                tcl,
                                filter,
                                notStrippable,
                                stubImportPackages,
                                parameter,
                                "as type parameter"
                            )
                        }
                    }
                }
            }
            for (thrown in method.throwsTypes()) {
                cantStripThis(thrown, filter, notStrippable, stubImportPackages, method, "as exception")
            }
            val returnType = method.returnType()
            if (returnType != null && !returnType.primitive) {
                val returnTypeClass = returnType.asClass()
                if (returnTypeClass != null) {
                    cantStripThis(returnTypeClass, filter, notStrippable, stubImportPackages, method, "as return type")
                    for (tyItem in returnType.typeArgumentClasses()) {
                        if (tyItem == returnTypeClass) {
                            continue
                        }
                        cantStripThis(
                            tyItem,
                            filter,
                            notStrippable,
                            stubImportPackages,
                            method,
                            "as return type parameter"
                        )
                    }
                }
            }
        }
    }

    /**
     * Find references to hidden classes.
     *
     * This finds hidden classes that are used by public parts of the API in order to ensure the
     * API is self consistent and does not reference classes that are not included in
     * the stubs. Any such references cause an error to be reported.
     *
     * A reference to an imported class is not treated as an error, even though imported classes
     * are hidden from the stub generation. That is because imported classes are, by definition,
     * excluded from the set of classes for which stubs are required.
     *
     * @param ti the type information to examine for references to hidden classes.
     * @param stubImportPackages the possibly null set of imported package names.
     * @return a reference to a hidden class or null if there are none
     */
    private fun findHiddenClasses(ti: TypeItem?, stubImportPackages: Set<String>?): ClassItem? {
        ti ?: return null
        val ci = ti.asClass() ?: return null
        return findHiddenClasses(ci, stubImportPackages)
    }

    private fun findHiddenClasses(ci: ClassItem, stubImportPackages: Set<String>?): ClassItem? {
        if (stubImportPackages != null && stubImportPackages.contains(ci.containingPackage().qualifiedName())) {
            return null
        }
        if (ci.isHiddenOrRemoved()) return ci
        for (tii in ci.toType().typeArgumentClasses()) {
            // Avoid infinite recursion in the case of Foo<T extends Foo>
            if (tii != ci) {
                val hiddenClass = findHiddenClasses(tii, stubImportPackages)
                if (hiddenClass != null) return hiddenClass
            }
        }
        return null
    }
}

private fun String.capitalize(): String {
    return this.replaceFirstChar {
        if (it.isLowerCase()) {
            it.titlecase(Locale.getDefault())
        } else {
            it.toString()
        }
    }
}<|MERGE_RESOLUTION|>--- conflicted
+++ resolved
@@ -16,31 +16,43 @@
 
 package com.android.tools.metalava
 
-import com.android.SdkConstants.ATTR_VALUE
+import com.android.tools.metalava.manifest.Manifest
+import com.android.tools.metalava.manifest.emptyManifest
+import com.android.tools.metalava.model.ANDROID_ANNOTATION_PREFIX
+import com.android.tools.metalava.model.ANNOTATION_ATTR_VALUE
 import com.android.tools.metalava.model.AnnotationAttributeValue
+import com.android.tools.metalava.model.AnnotationItem
 import com.android.tools.metalava.model.ClassItem
 import com.android.tools.metalava.model.Codebase
 import com.android.tools.metalava.model.ConstructorItem
 import com.android.tools.metalava.model.FieldItem
 import com.android.tools.metalava.model.Item
+import com.android.tools.metalava.model.JAVA_LANG_DEPRECATED
 import com.android.tools.metalava.model.MethodItem
 import com.android.tools.metalava.model.PackageItem
 import com.android.tools.metalava.model.PackageList
 import com.android.tools.metalava.model.ParameterItem
+import com.android.tools.metalava.model.PropertyItem
 import com.android.tools.metalava.model.TypeItem
 import com.android.tools.metalava.model.VisibilityLevel
+import com.android.tools.metalava.model.psi.PsiClassItem
+import com.android.tools.metalava.model.psi.PsiItem.Companion.isKotlin
 import com.android.tools.metalava.model.visitors.ApiVisitor
-import com.android.tools.metalava.model.visitors.ItemVisitor
+import com.android.tools.metalava.model.visitors.BaseItemVisitor
+import com.android.tools.metalava.reporter.Issues
 import java.util.Locale
 import java.util.function.Predicate
+import org.jetbrains.kotlin.asJava.classes.KtLightClassForFacade
+import org.jetbrains.uast.UClass
 
 /**
- * The [ApiAnalyzer] is responsible for walking over the various
- * classes and members and compute visibility etc of the APIs
+ * The [ApiAnalyzer] is responsible for walking over the various classes and members and compute
+ * visibility etc of the APIs
  */
 class ApiAnalyzer(
     /** The code to analyze */
-    private val codebase: Codebase
+    private val codebase: Codebase,
+    private val manifest: Manifest = emptyManifest,
 ) {
     /** All packages in the API */
     private val packages: PackageList = codebase.getPackages()
@@ -54,6 +66,8 @@
         // Apply options for packages that should be hidden
         hidePackages()
         skipEmitPackages()
+        // Suppress kotlin file facade classes with no public api
+        hideEmptyKotlinFileFacadeClasses()
 
         // Propagate visibility down into individual elements -- if a class is hidden,
         // then the methods and fields are hidden etc
@@ -91,9 +105,7 @@
         val allClasses = packages.allClasses().filter { filter.test(it) }
 
         codebase.clearTags()
-        allClasses.forEach { cls ->
-            cls.superClass()?.tag = true
-        }
+        allClasses.forEach { cls -> cls.superClass()?.tag = true }
 
         val leafClasses = allClasses.filter { !it.tag }.toList()
 
@@ -111,20 +123,17 @@
 
     /**
      * Handle computing constructor hierarchy. We'll be setting several attributes:
-     * [ClassItem.stubConstructor] : The default constructor to invoke in this
-     *   class from subclasses. **NOTE**: This constructor may not be part of
-     *   the [ClassItem.constructors] list, e.g. for package private default constructors
-     *   we've inserted (because there were no public constructors or constructors not
-     *   using hidden parameter types.)
+     * [ClassItem.stubConstructor] : The default constructor to invoke in this class from
+     * subclasses. **NOTE**: This constructor may not be part of the [ClassItem.constructors] list,
+     * e.g. for package private default constructors we've inserted (because there were no public
+     * constructors or constructors not using hidden parameter types.)
      *
-     *   If we can find a public constructor we'll put that here instead.
+     * If we can find a public constructor we'll put that here instead.
      *
-     * [ConstructorItem.superConstructor] The default constructor to invoke. If set,
-     * use this rather than the [ClassItem.stubConstructor].
+     * [ConstructorItem.superConstructor] The default constructor to invoke. If set, use this rather
+     * than the [ClassItem.stubConstructor].
      *
      * [Item.tag] : mark for avoiding repeated iteration of internal item nodes
-     *
-     *
      */
     private fun addConstructors(cls: ClassItem, filter: Predicate<Item>) {
         // What happens if we have
@@ -160,7 +169,9 @@
         // it to the constructor to use, and it checks to see if the containing class
         // for the constructor is the same to decide whether to emit "this" or "super".
 
-        if (cls.tag || !cls.isClass()) { // Don't add constructors to interfaces, enums, annotations, etc
+        if (
+            cls.tag || !cls.isClass()
+        ) { // Don't add constructors to interfaces, enums, annotations, etc
             return
         }
 
@@ -176,11 +187,10 @@
                 val constructors = cls.constructors()
                 for (constructor in constructors) {
                     val superConstructor = constructor.superConstructor
-                    if (superConstructor == null ||
-                        (
-                            superConstructor.containingClass() != superClass &&
-                                superConstructor.containingClass() != cls
-                            )
+                    if (
+                        superConstructor == null ||
+                            (superConstructor.containingClass() != superClass &&
+                                superConstructor.containingClass() != cls)
                     ) {
                         constructor.superConstructor = superDefaultConstructor
                     }
@@ -189,39 +199,26 @@
         }
 
         // Find default constructor, if one doesn't exist
-        val allConstructors = cls.constructors()
-        if (allConstructors.isNotEmpty()) {
-
-            // Try and use a publicly accessible constructor first.
-            val constructors = cls.filteredConstructors(filter).toList()
-            if (constructors.isNotEmpty()) {
-                // Try to pick the constructor, select first by fewest throwables, then fewest parameters,
-                // then based on order in listFilter.test(cls)
-                cls.stubConstructor = constructors.reduce { first, second -> pickBest(first, second) }
-                return
-            }
-
-            // No accessible constructors are available so one will have to be created, either a private constructor to
-            // prevent instances of the class from being created, or a package private constructor for use by subclasses
-            // in the package to use. Subclasses outside the package would need a protected or public constructor which
-            // would already be part of the API so should have dropped out above.
-            //
-            // The visibility levels on the constructors from the source can give a clue as to what is required. e.g.
-            // if all constructors are private then it is ok for the generated constructor to be private, otherwise it
-            // should be package private.
-            val allPrivate = allConstructors.asSequence()
-                .map { it.isPrivate }
-                .reduce { v1, v2 -> v1 and v2 }
-
-            val visibilityLevel = if (allPrivate) VisibilityLevel.PRIVATE else VisibilityLevel.PACKAGE_PRIVATE
-
-            // No constructors, yet somebody extends this (or private constructor): we have to invent one, such that
-            // subclasses can dispatch to it in the stub files etc
-            cls.stubConstructor = cls.createDefaultConstructor().also {
-                it.mutableModifiers().setVisibilityLevel(visibilityLevel)
-                it.hidden = false
-                it.superConstructor = superClass?.stubConstructor
-            }
+        val constructors = cls.filteredConstructors(filter).toList()
+        if (constructors.isNotEmpty()) {
+            // Try to pick the constructor, select first by fewest throwables,
+            // then fewest parameters, then based on order in listFilter.test(cls)
+            cls.stubConstructor = constructors.reduce { first, second -> pickBest(first, second) }
+            return
+        }
+
+        // For text based codebase, stub constructor needs to be generated even if
+        // cls.constructors() is empty, so that public default constructor is not created.
+        if (cls.constructors().isNotEmpty() || cls.codebase.preFiltered) {
+            // No accessible constructors are available so a package private constructor is created.
+            // Technically, the stub now has a constructor that isn't available at runtime,
+            // but apps creating subclasses inside the android.* package is not supported.
+            cls.stubConstructor =
+                cls.createDefaultConstructor().also {
+                    it.mutableModifiers().setVisibilityLevel(VisibilityLevel.PACKAGE_PRIVATE)
+                    it.hidden = false
+                    it.superConstructor = superClass?.stubConstructor
+                }
         }
     }
 
@@ -229,10 +226,7 @@
     // Warn about @DefaultValue("null"); they probably meant @DefaultNull
     // Supplying default parameter in override is not allowed!
 
-    private fun pickBest(
-        current: ConstructorItem,
-        next: ConstructorItem
-    ): ConstructorItem {
+    private fun pickBest(current: ConstructorItem, next: ConstructorItem): ConstructorItem {
         val currentThrowsCount = current.throwsTypes().size
         val nextThrowsCount = next.throwsTypes().size
 
@@ -262,10 +256,15 @@
         }
     }
 
-    private fun generateInheritedStubs(cls: ClassItem, filterEmit: Predicate<Item>, filterReference: Predicate<Item>) {
+    private fun generateInheritedStubs(
+        cls: ClassItem,
+        filterEmit: Predicate<Item>,
+        filterReference: Predicate<Item>
+    ) {
         if (!cls.isClass()) return
         if (cls.superClass() == null) return
-        val superClasses: Sequence<ClassItem> = generateSequence(cls.superClass()) { it.superClass() }
+        val superClasses: Sequence<ClassItem> =
+            generateSequence(cls.superClass()) { it.superClass() }
         val hiddenSuperClasses: Sequence<ClassItem> =
             superClasses.filter { !filterReference.test(it) && !it.isJavaLangObject() }
 
@@ -291,7 +290,7 @@
                     if (interfaceTypes == null) {
                         interfaceTypes = cls.interfaceTypes().toMutableList()
                         interfaceTypeClasses =
-                            interfaceTypes.asSequence().map { it.asClass() }.filterNotNull().toMutableList()
+                            interfaceTypes.mapNotNull { it.asClass() }.toMutableList()
                         if (cls.isInterface()) {
                             cls.superClass()?.let { interfaceTypeClasses.add(it) }
                         }
@@ -325,14 +324,15 @@
         filterEmit: Predicate<Item>,
         filterReference: Predicate<Item>
     ) {
-
         // Also generate stubs for any methods we would have inherited from abstract parents
         // All methods from super classes that (1) aren't overridden in this class already, and
         // (2) are overriding some method that is in a public interface accessible from this class.
-        val interfaces: Set<TypeItem> = cls.allInterfaceTypes(filterReference).asSequence().toSet()
-
-        // Note that we can't just call method.superMethods() to and see whether any of their containing
-        // classes are among our target APIs because it's possible that the super class doesn't actually
+        val interfaces: Set<TypeItem> = cls.allInterfaceTypes(filterReference).toSet()
+
+        // Note that we can't just call method.superMethods() to and see whether any of their
+        // containing
+        // classes are among our target APIs because it's possible that the super class doesn't
+        // actually
         // implement the interface, but still provides a matching signature for the interface.
         // Instead we'll look through all of our interface methods and look for potential overrides
         val interfaceNames = mutableMapOf<String, MutableList<MethodItem>>()
@@ -340,35 +340,39 @@
             val interfaceClass = interfaceType.asClass() ?: continue
             for (method in interfaceClass.methods()) {
                 val name = method.name()
-                val list = interfaceNames[name] ?: run {
-                    val list = ArrayList<MethodItem>()
-                    interfaceNames[name] = list
-                    list
-                }
+                val list =
+                    interfaceNames[name]
+                        ?: run {
+                            val list = ArrayList<MethodItem>()
+                            interfaceNames[name] = list
+                            list
+                        }
                 list.add(method)
             }
         }
 
         // Also add in any abstract methods from public super classes
-        val publicSuperClasses = superClasses.filter { filterEmit.test(it) && !it.isJavaLangObject() }
+        val publicSuperClasses =
+            superClasses.filter { filterEmit.test(it) && !it.isJavaLangObject() }
         for (superClass in publicSuperClasses) {
             for (method in superClass.methods()) {
                 if (!method.modifiers.isAbstract() || !method.modifiers.isPublicOrProtected()) {
                     continue
                 }
                 val name = method.name()
-                val list = interfaceNames[name] ?: run {
-                    val list = ArrayList<MethodItem>()
-                    interfaceNames[name] = list
-                    list
-                }
+                val list =
+                    interfaceNames[name]
+                        ?: run {
+                            val list = ArrayList<MethodItem>()
+                            interfaceNames[name] = list
+                            list
+                        }
                 list.add(method)
             }
         }
 
         // Also add in any concrete public methods from hidden super classes
         for (superClass in hiddenSuperClasses) {
-
             // Determine if there is a non-hidden class between the superClass and this class.
             // If non hidden classes are found, don't include the methods for this hiddenSuperClass,
             // as it will already have been included in a previous super class
@@ -396,11 +400,13 @@
                 }
 
                 val name = method.name()
-                val list = interfaceNames[name] ?: run {
-                    val list = ArrayList<MethodItem>()
-                    interfaceNames[name] = list
-                    list
-                }
+                val list =
+                    interfaceNames[name]
+                        ?: run {
+                            val list = ArrayList<MethodItem>()
+                            interfaceNames[name] = list
+                            list
+                        }
                 list.add(method)
             }
         }
@@ -423,11 +429,13 @@
                             continue
                         }
                         if (method.matches(superMethod)) {
-                            val list = map[name] ?: run {
-                                val newList = ArrayList<MethodItem>()
-                                map[name] = newList
-                                newList
-                            }
+                            val list =
+                                map[name]
+                                    ?: run {
+                                        val newList = ArrayList<MethodItem>()
+                                        map[name] = newList
+                                        newList
+                                    }
                             list.add(method)
                             break
                         }
@@ -449,7 +457,8 @@
             }
         }
 
-        // Next remove any overrides among the remaining super methods (e.g. one method from a hidden parent is
+        // Next remove any overrides among the remaining super methods (e.g. one method from a
+        // hidden parent is
         // overriding another method from a more distant hidden parent).
         map.values.forEach { methods ->
             if (methods.size >= 2) {
@@ -464,15 +473,18 @@
         val existingMethodMap = HashMap<String, MutableList<MethodItem>>()
         for (method in cls.methods()) {
             val name = method.name()
-            val list = existingMethodMap[name] ?: run {
-                val newList = ArrayList<MethodItem>()
-                existingMethodMap[name] = newList
-                newList
-            }
+            val list =
+                existingMethodMap[name]
+                    ?: run {
+                        val newList = ArrayList<MethodItem>()
+                        existingMethodMap[name] = newList
+                        newList
+                    }
             list.add(method)
         }
 
-        // We're now left with concrete methods in hidden parents that are implementing methods in public
+        // We're now left with concrete methods in hidden parents that are implementing methods in
+        // public
         // interfaces that are listed in this class. Create stubs for them:
         map.values.flatten().forEach {
             val method = cls.createMethod(it)
@@ -518,6 +530,29 @@
         }
     }
 
+    /** If a file facade class has no public members, don't add it to the api */
+    private fun hideEmptyKotlinFileFacadeClasses() {
+        codebase.getPackages().allClasses().forEach { cls ->
+            val psi = (cls as? PsiClassItem)?.psi()
+            if (
+                psi != null &&
+                    isKotlin(psi) &&
+                    psi is UClass &&
+                    psi.javaPsi is KtLightClassForFacade &&
+                    // a facade class needs to be emitted if it has any top-level fun/prop to emit
+                    cls.members().none { member ->
+                        // a member needs to be emitted if
+                        //  1) it doesn't have a hide annotation and
+                        //  2) it is either public or has a show annotation
+                        !member.hasHideAnnotation() &&
+                            (member.isPublic || member.hasShowAnnotation())
+                    }
+            ) {
+                cls.emit = false
+            }
+        }
+    }
+
     /**
      * Merge in external qualifier annotations (i.e. ones intended to be included in the API written
      * from all configured sources.
@@ -536,124 +571,141 @@
     }
 
     /**
-     * Propagate the hidden flag down into individual elements -- if a class is hidden, then the methods and fields
-     * are hidden etc
+     * Propagate the hidden flag down into individual elements -- if a class is hidden, then the
+     * methods and fields are hidden etc
      */
     private fun propagateHiddenRemovedAndDocOnly(includingFields: Boolean) {
-        packages.accept(object : ItemVisitor(visitConstructorsAsMethods = true, nestInnerClasses = true) {
-            override fun visitPackage(pkg: PackageItem) {
-                when {
-                    options.hidePackages.contains(pkg.qualifiedName()) -> pkg.hidden = true
-                    pkg.modifiers.hasShowAnnotation() -> pkg.hidden = false
-                    pkg.modifiers.hasHideAnnotations() -> pkg.hidden = true
-                }
-                val containingPackage = pkg.containingPackage()
-                if (containingPackage != null) {
-                    if (containingPackage.hidden && !containingPackage.isDefault) {
-                        pkg.hidden = true
-                    }
-                    if (containingPackage.docOnly) {
-                        pkg.docOnly = true
-                    }
-                }
-            }
-
-            override fun visitClass(cls: ClassItem) {
-                val containingClass = cls.containingClass()
-                if (cls.modifiers.hasShowAnnotation()) {
-                    cls.hidden = false
-                    // Make containing package non-hidden if it contains a show-annotation
-                    // class. Doclava does this in PackageInfo.isHidden().
-                    cls.containingPackage().hidden = false
-                    if (cls.containingClass() != null) {
-                        ensureParentVisible(cls)
-                    }
-                } else if (cls.modifiers.hasHideAnnotations()) {
-                    cls.hidden = true
-                } else if (containingClass != null) {
-                    if (containingClass.hidden) {
+        packages.accept(
+            object : BaseItemVisitor(visitConstructorsAsMethods = true, nestInnerClasses = true) {
+                override fun visitPackage(pkg: PackageItem) {
+                    when {
+                        options.hidePackages.contains(pkg.qualifiedName()) -> pkg.hidden = true
+                        pkg.modifiers.hasShowAnnotation() -> pkg.hidden = false
+                        pkg.modifiers.hasHideAnnotations() -> pkg.hidden = true
+                    }
+                    val containingPackage = pkg.containingPackage()
+                    if (containingPackage != null) {
+                        if (containingPackage.hidden && !containingPackage.isDefault) {
+                            pkg.hidden = true
+                        }
+                        if (containingPackage.docOnly) {
+                            pkg.docOnly = true
+                        }
+                    }
+                }
+
+                override fun visitClass(cls: ClassItem) {
+                    val containingClass = cls.containingClass()
+                    if (cls.modifiers.hasShowAnnotation()) {
+                        cls.hidden = false
+                        // Make containing package non-hidden if it contains a show-annotation
+                        // class. Doclava does this in PackageInfo.isHidden().
+                        cls.containingPackage().hidden = false
+                        if (cls.containingClass() != null) {
+                            ensureParentVisible(cls)
+                        }
+                    } else if (cls.modifiers.hasHideAnnotations()) {
                         cls.hidden = true
-                    } else if (containingClass.originallyHidden && containingClass.modifiers.hasShowSingleAnnotation()) {
-                        // See explanation in visitMethod
-                        cls.hidden = true
-                    }
-                    if (containingClass.docOnly) {
-                        cls.docOnly = true
-                    }
-                    if (containingClass.removed) {
-                        cls.removed = true
-                    }
-                } else {
-                    val containingPackage = cls.containingPackage()
-                    if (containingPackage.hidden && !containingPackage.isDefault) {
-                        cls.hidden = true
-                    } else if (containingPackage.originallyHidden) {
-                        // Package was marked hidden; it's been unhidden by some other
-                        // classes (marked with show annotations) but this class
-                        // should continue to default.
-                        cls.hidden = true
-                    }
-                    if (containingPackage.docOnly && !containingPackage.isDefault) {
-                        cls.docOnly = true
-                    }
-                    if (containingPackage.removed && !cls.modifiers.hasShowAnnotation()) {
-                        cls.removed = true
-                    }
-                }
-            }
-
-            override fun visitMethod(method: MethodItem) {
-                if (method.modifiers.hasShowAnnotation()) {
-                    method.hidden = false
-                    ensureParentVisible(method)
-                } else if (method.modifiers.hasHideAnnotations()) {
-                    method.hidden = true
-                } else {
-                    val containingClass = method.containingClass()
-                    if (containingClass.hidden) {
+                    } else if (containingClass != null) {
+                        if (containingClass.hidden) {
+                            cls.hidden = true
+                        } else if (
+                            containingClass.originallyHidden &&
+                                containingClass.modifiers.hasShowSingleAnnotation()
+                        ) {
+                            // See explanation in visitMethod
+                            cls.hidden = true
+                        }
+                        if (containingClass.docOnly) {
+                            cls.docOnly = true
+                        }
+                        if (containingClass.removed) {
+                            cls.removed = true
+                        }
+                    } else {
+                        val containingPackage = cls.containingPackage()
+                        if (containingPackage.hidden && !containingPackage.isDefault) {
+                            cls.hidden = true
+                        } else if (containingPackage.originallyHidden) {
+                            // Package was marked hidden; it's been unhidden by some other
+                            // classes (marked with show annotations) but this class
+                            // should continue to default.
+                            cls.hidden = true
+                        }
+                        if (containingPackage.docOnly && !containingPackage.isDefault) {
+                            cls.docOnly = true
+                        }
+                        if (containingPackage.removed && !cls.modifiers.hasShowAnnotation()) {
+                            cls.removed = true
+                        }
+                    }
+                }
+
+                override fun visitMethod(method: MethodItem) {
+                    if (method.modifiers.hasShowAnnotation()) {
+                        method.hidden = false
+                        ensureParentVisible(method)
+                    } else if (method.modifiers.hasHideAnnotations()) {
                         method.hidden = true
-                    } else if (containingClass.originallyHidden && containingClass.modifiers.hasShowSingleAnnotation()) {
-                        // This is a member in a class that was hidden but then unhidden;
-                        // but it was unhidden by a non-recursive (single) show annotation, so
-                        // don't inherit the show annotation into this item.
-                        method.hidden = true
-                    }
-                    if (containingClass.docOnly) {
-                        method.docOnly = true
-                    }
-                    if (containingClass.removed) {
-                        method.removed = true
-                    }
-                }
-            }
-
-            override fun visitField(field: FieldItem) {
-                if (field.modifiers.hasShowAnnotation()) {
-                    field.hidden = false
-                    ensureParentVisible(field)
-                } else if (field.modifiers.hasHideAnnotations()) {
-                    field.hidden = true
-                } else {
-                    val containingClass = field.containingClass()
-                    /* We don't always propagate field visibility down to the fields
-                       because we sometimes move fields around, and in that
-                       case we don't want to carry forward the "hidden" attribute
-                       from the field that wasn't marked on the field but its
-                       container interface.
-                    */
-                    if (includingFields && containingClass.hidden) {
+                    } else {
+                        val containingClass = method.containingClass()
+                        if (containingClass.hidden) {
+                            method.hidden = true
+                        } else if (
+                            containingClass.originallyHidden &&
+                                containingClass.modifiers.hasShowSingleAnnotation()
+                        ) {
+                            // This is a member in a class that was hidden but then unhidden;
+                            // but it was unhidden by a non-recursive (single) show annotation, so
+                            // don't inherit the show annotation into this item.
+                            method.hidden = true
+                        }
+                        if (containingClass.docOnly) {
+                            method.docOnly = true
+                        }
+                        if (containingClass.removed) {
+                            method.removed = true
+                        }
+                    }
+                }
+
+                override fun visitField(field: FieldItem) {
+                    if (field.modifiers.hasShowAnnotation()) {
+                        field.hidden = false
+                        ensureParentVisible(field)
+                    } else if (field.modifiers.hasHideAnnotations()) {
                         field.hidden = true
-                    } else if (containingClass.originallyHidden && containingClass.modifiers.hasShowSingleAnnotation()) {
-                        // See explanation in visitMethod
-                        field.hidden = true
-                    }
-                    if (containingClass.docOnly) {
-                        field.docOnly = true
-                    }
-<<<<<<< HEAD
-                    if (containingClass.removed) {
-                        field.removed = true
-=======
+                    } else {
+                        val containingClass = field.containingClass()
+                        /* We don't always propagate field visibility down to the fields
+                           because we sometimes move fields around, and in that
+                           case we don't want to carry forward the "hidden" attribute
+                           from the field that wasn't marked on the field but its
+                           container interface.
+                        */
+                        if (includingFields && containingClass.hidden) {
+                            field.hidden = true
+                        } else if (
+                            containingClass.originallyHidden &&
+                                containingClass.modifiers.hasShowSingleAnnotation()
+                        ) {
+                            // See explanation in visitMethod
+                            field.hidden = true
+                        }
+                        if (containingClass.docOnly) {
+                            field.docOnly = true
+                        }
+                        if (containingClass.removed) {
+                            field.removed = true
+                        }
+                    }
+                }
+
+                private fun ensureParentVisible(item: Item) {
+                    val parent = item.parent() ?: return
+                    if (!parent.hidden) {
+                        return
+                    }
                     val violatingAnnotation =
                         if (item.modifiers.hasShowAnnotation()) {
                             item.modifiers.annotations().find(AnnotationItem::isShowAnnotation)
@@ -668,40 +720,16 @@
                             "Attempting to unhide ${item.describe()}, but surrounding ${parent.describe()} is " +
                                 "hidden and should also be annotated with $violatingAnnotation"
                         )
->>>>>>> 5984ff20
-                    }
-                }
-            }
-
-            private fun ensureParentVisible(item: Item) {
-                val parent = item.parent() ?: return
-                if (!parent.hidden) {
-                    return
-                }
-                val violatingAnnotation = if (item.modifiers.hasShowAnnotation()) {
-                    item.modifiers.annotations().find {
-                        options.showAnnotations.matches(it)
-                    } ?: options.showAnnotations.firstQualifiedName()
-                } else if (item.modifiers.hasShowSingleAnnotation()) {
-                    item.modifiers.annotations().find {
-                        options.showSingleAnnotations.matches(it)
-                    } ?: options.showSingleAnnotations.firstQualifiedName()
-                } else {
-                    null
-                }
-                if (violatingAnnotation != null) {
-                    reporter.report(
-                        Issues.SHOWING_MEMBER_IN_HIDDEN_CLASS, item,
-                        "Attempting to unhide ${item.describe()}, but surrounding ${parent.describe()} is " +
-                            "hidden and should also be annotated with $violatingAnnotation"
-                    )
-                }
-            }
-        })
+                    }
+                }
+            }
+        )
     }
 
     private fun checkSystemPermissions(method: MethodItem) {
-        if (method.isImplicitConstructor()) { // Don't warn on non-source elements like implicit default constructors
+        if (
+            method.isImplicitConstructor()
+        ) { // Don't warn on non-source elements like implicit default constructors
             return
         }
 
@@ -714,7 +742,8 @@
                 var values: List<AnnotationAttributeValue>? = null
                 var any = false
                 when (attribute.name) {
-                    "value", "allOf" -> {
+                    "value",
+                    "allOf" -> {
                         values = attribute.leafValues()
                     }
                     "anyOf" -> {
@@ -730,7 +759,7 @@
                 val missing = ArrayList<String>()
                 for (value in values) {
                     val perm = (value.value() ?: value.toSource()).toString()
-                    val level = codebase.getPermissionLevel(perm)
+                    val level = manifest.getPermissionLevel(perm)
                     if (level == null) {
                         if (any) {
                             missing.add(perm)
@@ -738,13 +767,16 @@
                         }
 
                         reporter.report(
-                            Issues.REQUIRES_PERMISSION, method,
-                            "Permission '$perm' is not defined by manifest ${codebase.manifest}."
+                            Issues.REQUIRES_PERMISSION,
+                            method,
+                            "Permission '$perm' is not defined by manifest ${manifest}."
                         )
                         continue
                     }
-                    if (level.contains("normal") || level.contains("dangerous") ||
-                        level.contains("ephemeral")
+                    if (
+                        level.contains("normal") ||
+                            level.contains("dangerous") ||
+                            level.contains("ephemeral")
                     ) {
                         nonSystem.add(perm)
                     } else {
@@ -753,9 +785,10 @@
                 }
                 if (any && missing.size == values.size) {
                     reporter.report(
-                        Issues.REQUIRES_PERMISSION, method,
+                        Issues.REQUIRES_PERMISSION,
+                        method,
                         "None of the permissions ${missing.joinToString()} are defined by manifest " +
-                            "${codebase.manifest}."
+                            "${manifest}."
                     )
                 }
 
@@ -763,10 +796,13 @@
                     hasAnnotation = false
                 } else if (any && nonSystem.isNotEmpty() || !any && system.isEmpty()) {
                     reporter.report(
-                        Issues.REQUIRES_PERMISSION, method,
-                        "Method '" + method.name() +
+                        Issues.REQUIRES_PERMISSION,
+                        method,
+                        "Method '" +
+                            method.name() +
                             "' must be protected with a system permission; it currently" +
-                            " allows non-system callers holding " + nonSystem.toString()
+                            " allows non-system callers holding " +
+                            nonSystem.toString()
                     )
                 }
             }
@@ -774,9 +810,9 @@
 
         if (!hasAnnotation) {
             reporter.report(
-                Issues.REQUIRES_PERMISSION, method,
-                "Method '" + method.name() +
-                    "' must be protected with a system permission."
+                Issues.REQUIRES_PERMISSION,
+                method,
+                "Method '" + method.name() + "' must be protected with a system permission."
             )
         }
     }
@@ -787,177 +823,214 @@
             return
         }
 
-        val checkSystemApi = !reporter.isSuppressed(Issues.REQUIRES_PERMISSION) &&
-            options.showAnnotations.matches(ANDROID_SYSTEM_API) && options.manifest != null
-        val checkHiddenShowAnnotations = !reporter.isSuppressed(Issues.UNHIDDEN_SYSTEM_API) &&
-            options.showAnnotations.isNotEmpty()
-
-        packages.accept(object : ApiVisitor() {
-            override fun visitParameter(parameter: ParameterItem) {
-                checkTypeReferencesHidden(parameter, parameter.type())
-            }
-
-            override fun visitItem(item: Item) {
-                if (item.deprecated && !item.documentation.contains("@deprecated") &&
-                    // Don't warn about this in Kotlin; the Kotlin deprecation annotation includes deprecation
-                    // messages (unlike java.lang.Deprecated which has no attributes). Instead, these
-                    // are added to the documentation by the [DocAnalyzer].
-                    !item.isKotlin() &&
-                    // @DeprecatedForSdk will show up as an alias for @Deprecated, but it's correct
-                    // and expected to *not* combine this with @deprecated in the text; here,
-                    // the text comes from an annotation attribute.
-                    item.modifiers.findAnnotation(JAVA_LANG_DEPRECATED)?.originalName != ANDROID_DEPRECATED_FOR_SDK
-                ) {
-                    reporter.report(
-                        Issues.DEPRECATION_MISMATCH, item,
-                        "${item.toString().capitalize()}: @Deprecated annotation (present) and @deprecated doc tag (not present) do not match"
-                    )
-                    // TODO: Check opposite (doc tag but no annotation)
-                } else {
-                    val deprecatedForSdk = item.modifiers.findExactAnnotation(ANDROID_DEPRECATED_FOR_SDK)
-                    if (deprecatedForSdk != null) {
-                        item.deprecated = true
-                        if (item.documentation.contains("@deprecated")) {
-                            reporter.report(
-                                Issues.DEPRECATION_MISMATCH, item,
-                                "${item.toString().capitalize()}: Documentation contains `@deprecated` which implies this API is fully deprecated, not just @DeprecatedForSdk"
-                            )
-                        } else {
-                            val value = deprecatedForSdk.findAttribute(ATTR_VALUE)
-                            val message = value?.value?.value()?.toString() ?: ""
-                            item.appendDocumentation(message, "@deprecated")
-                        }
-                    }
-                }
-
-                if (checkHiddenShowAnnotations &&
-                    item.hasShowAnnotation() &&
-                    !item.originallyHidden &&
-                    !item.modifiers.hasShowSingleAnnotation()
-                ) {
-                    val annotationName = (
-                        item.modifiers.annotations().firstOrNull { annotation ->
-                            options.showAnnotations.matches(annotation)
-                        }?.qualifiedName ?: options.showAnnotations.firstQualifiedName()
-                        ).removePrefix(ANDROID_ANNOTATION_PREFIX)
-                    reporter.report(
-                        Issues.UNHIDDEN_SYSTEM_API, item,
-                        "@$annotationName APIs must also be marked @hide: ${item.describe()}"
-                    )
-                }
-            }
-
-            override fun visitClass(cls: ClassItem) {
-                // Propagate @Deprecated flags down from classes into inner classes, if configured.
-                // Done here rather than in the analyzer which propagates visibility, since we want to do it
-                // after warning
-                val containingClass = cls.containingClass()
-                if (containingClass != null && containingClass.deprecated) {
-                    cls.deprecated = true
-                }
-
-                if (checkSystemApi) {
-                    // Look for Android @SystemApi exposed outside the normal SDK; we require
-                    // that they're protected with a system permission.
-                    // Also flag @SystemApi apis not annotated with @hide.
-
-                    // This class is a system service if it's annotated with @SystemService,
-                    // or if it's android.content.pm.PackageManager
-                    if (cls.modifiers.isAnnotatedWith("android.annotation.SystemService") ||
-                        cls.qualifiedName() == "android.content.pm.PackageManager"
+        val checkSystemApi =
+            !reporter.isSuppressed(Issues.REQUIRES_PERMISSION) &&
+                options.showAnnotations.matches(ANDROID_SYSTEM_API) &&
+                !options.manifest.isEmpty()
+        val checkHiddenShowAnnotations =
+            !reporter.isSuppressed(Issues.UNHIDDEN_SYSTEM_API) &&
+                options.showAnnotations.isNotEmpty()
+
+        packages.accept(
+            object : ApiVisitor() {
+                override fun visitParameter(parameter: ParameterItem) {
+                    checkTypeReferencesHidden(parameter, parameter.type())
+                }
+
+                override fun visitItem(item: Item) {
+                    if (
+                        item.deprecated &&
+                            !item.documentationContainsDeprecated() &&
+                            // Don't warn about this in Kotlin; the Kotlin deprecation annotation
+                            // includes deprecation
+                            // messages (unlike java.lang.Deprecated which has no attributes).
+                            // Instead, these
+                            // are added to the documentation by the [DocAnalyzer].
+                            !item.isKotlin() &&
+                            // @DeprecatedForSdk will show up as an alias for @Deprecated, but it's
+                            // correct
+                            // and expected to *not* combine this with @deprecated in the text;
+                            // here,
+                            // the text comes from an annotation attribute.
+                            item.modifiers.isAnnotatedWith(JAVA_LANG_DEPRECATED)
                     ) {
-                        // Check permissions on system services
-                        for (method in cls.filteredMethods(filterEmit)) {
-                            checkSystemPermissions(method)
-                        }
-                    }
-                }
-            }
-
-            override fun visitField(field: FieldItem) {
-                val containingClass = field.containingClass()
-                if (containingClass.deprecated) {
-                    field.deprecated = true
-                }
-
-                checkTypeReferencesHidden(field, field.type())
-            }
-
-            override fun visitMethod(method: MethodItem) {
-                if (!method.isConstructor()) {
-                    checkTypeReferencesHidden(
-                        method,
-                        method.returnType()!!
-                    ) // returnType is nullable only for constructors
-                }
-
-                val containingClass = method.containingClass()
-                if (containingClass.deprecated) {
-                    method.deprecated = true
-                }
-
-                // Make sure we don't annotate findViewById & getSystemService as @Nullable.
-                // See for example 68914170.
-                val name = method.name()
-                if ((name == "findViewById" || name == "getSystemService") && method.parameters().size == 1 &&
-                    method.modifiers.isNullable()
-                ) {
-                    reporter.report(
-                        Issues.EXPECTED_PLATFORM_TYPE, method,
-                        "$method should not be annotated @Nullable; it should be left unspecified to make it a platform type"
-                    )
-                    val annotation = method.modifiers.annotations().find { it.isNullable() }
-                    annotation?.let {
-                        method.mutableModifiers().removeAnnotation(it)
-                        // Have to also clear the annotation out of the return type itself, if it's a type
-                        // use annotation
-                        method.returnType()?.scrubAnnotations()
-                    }
-                }
-            }
-
-            private fun checkTypeReferencesHidden(item: Item, type: TypeItem) {
-                if (type.primitive) {
-                    return
-                }
-
-                val cls = type.asClass()
-
-                // Don't flag type parameters like T
-                if (cls?.isTypeParameter == true) {
-                    return
-                }
-
-                // class may be null for things like array types and ellipsis types,
-                // but iterating through the type argument classes below will find and
-                // check the component class
-                if (cls != null && !filterReference.test(cls) && !cls.isFromClassPath()) {
-                    reporter.report(
-                        Issues.HIDDEN_TYPE_PARAMETER, item,
-                        "${item.toString().capitalize()} references hidden type $type."
-                    )
-                }
-
-                type.typeArgumentClasses()
-                    .filter { it != cls }
-                    .forEach { checkTypeReferencesHidden(item, it) }
-            }
-
-            private fun checkTypeReferencesHidden(item: Item, cls: ClassItem) {
-                if (!filterReference.test(cls)) {
-                    if (!cls.isFromClassPath()) {
                         reporter.report(
-                            Issues.HIDDEN_TYPE_PARAMETER, item,
-                            "${item.toString().capitalize()} references hidden type $cls."
+                            Issues.DEPRECATION_MISMATCH,
+                            item,
+                            "${item.toString().capitalize()}: @Deprecated annotation (present) and @deprecated doc tag (not present) do not match"
                         )
-                    }
-                } else {
-                    cls.typeArgumentClasses()
+                        // TODO: Check opposite (doc tag but no annotation)
+                    } else {
+                        val deprecatedForSdk =
+                            item.modifiers.findAnnotation(ANDROID_DEPRECATED_FOR_SDK)
+                        if (deprecatedForSdk != null) {
+                            item.deprecated = true
+                            if (item.documentation.contains("@deprecated")) {
+                                reporter.report(
+                                    Issues.DEPRECATION_MISMATCH,
+                                    item,
+                                    "${item.toString().capitalize()}: Documentation contains `@deprecated` which implies this API is fully deprecated, not just @DeprecatedForSdk"
+                                )
+                            } else {
+                                val value = deprecatedForSdk.findAttribute(ANNOTATION_ATTR_VALUE)
+                                val message = value?.value?.value()?.toString() ?: ""
+                                item.appendDocumentation(message, "@deprecated")
+                            }
+                        }
+                    }
+
+                    if (
+                        checkHiddenShowAnnotations &&
+                            item.hasShowAnnotation() &&
+                            !item.originallyHidden &&
+                            !item.modifiers.hasShowSingleAnnotation()
+                    ) {
+                        val annotationName =
+                            (item.modifiers
+                                    .annotations()
+                                    .firstOrNull(AnnotationItem::isShowAnnotation)
+                                    ?.qualifiedName
+                                    ?: options.showAnnotations.firstQualifiedName())
+                                .removePrefix(ANDROID_ANNOTATION_PREFIX)
+                        reporter.report(
+                            Issues.UNHIDDEN_SYSTEM_API,
+                            item,
+                            "@$annotationName APIs must also be marked @hide: ${item.describe()}"
+                        )
+                    }
+                }
+
+                override fun visitClass(cls: ClassItem) {
+                    // Propagate @Deprecated flags down from classes into inner classes, if
+                    // configured.
+                    // Done here rather than in the analyzer which propagates visibility, since we
+                    // want to do it
+                    // after warning
+                    val containingClass = cls.containingClass()
+                    if (containingClass != null && containingClass.deprecated) {
+                        cls.deprecated = true
+                    }
+
+                    if (checkSystemApi) {
+                        // Look for Android @SystemApi exposed outside the normal SDK; we require
+                        // that they're protected with a system permission.
+                        // Also flag @SystemApi apis not annotated with @hide.
+
+                        // This class is a system service if it's annotated with @SystemService,
+                        // or if it's android.content.pm.PackageManager
+                        if (
+                            cls.modifiers.isAnnotatedWith("android.annotation.SystemService") ||
+                                cls.qualifiedName() == "android.content.pm.PackageManager"
+                        ) {
+                            // Check permissions on system services
+                            for (method in cls.filteredMethods(filterEmit)) {
+                                checkSystemPermissions(method)
+                            }
+                        }
+                    }
+                }
+
+                override fun visitField(field: FieldItem) {
+                    val containingClass = field.containingClass()
+                    if (containingClass.deprecated) {
+                        field.deprecated = true
+                    }
+
+                    checkTypeReferencesHidden(field, field.type())
+                }
+
+                override fun visitProperty(property: PropertyItem) {
+                    val containingClass = property.containingClass()
+                    if (containingClass.deprecated) {
+                        property.deprecated = true
+                    }
+
+                    checkTypeReferencesHidden(property, property.type())
+                }
+
+                override fun visitMethod(method: MethodItem) {
+                    if (!method.isConstructor()) {
+                        checkTypeReferencesHidden(
+                            method,
+                            method.returnType()
+                        ) // returnType is nullable only for constructors
+                    }
+
+                    val containingClass = method.containingClass()
+                    if (containingClass.deprecated) {
+                        method.deprecated = true
+                    }
+
+                    // Make sure we don't annotate findViewById & getSystemService as @Nullable.
+                    // See for example 68914170.
+                    val name = method.name()
+                    if (
+                        (name == "findViewById" || name == "getSystemService") &&
+                            method.parameters().size == 1 &&
+                            method.modifiers.isNullable()
+                    ) {
+                        reporter.report(
+                            Issues.EXPECTED_PLATFORM_TYPE,
+                            method,
+                            "$method should not be annotated @Nullable; it should be left unspecified to make it a platform type"
+                        )
+                        val annotation = method.modifiers.annotations().find { it.isNullable() }
+                        annotation?.let {
+                            method.mutableModifiers().removeAnnotation(it)
+                            // Have to also clear the annotation out of the return type itself, if
+                            // it's a type
+                            // use annotation
+                            method.returnType().scrubAnnotations()
+                        }
+                    }
+                }
+
+                private fun checkTypeReferencesHidden(item: Item, type: TypeItem) {
+                    if (type.primitive) {
+                        return
+                    }
+
+                    val cls = type.asClass()
+
+                    // Don't flag type parameters like T
+                    if (cls?.isTypeParameter == true) {
+                        return
+                    }
+
+                    // class may be null for things like array types and ellipsis types,
+                    // but iterating through the type argument classes below will find and
+                    // check the component class
+                    if (cls != null && !filterReference.test(cls) && !cls.isFromClassPath()) {
+                        reporter.report(
+                            Issues.HIDDEN_TYPE_PARAMETER,
+                            item,
+                            "${item.toString().capitalize()} references hidden type $type."
+                        )
+                    }
+
+                    type
+                        .typeArgumentClasses()
                         .filter { it != cls }
                         .forEach { checkTypeReferencesHidden(item, it) }
                 }
-            }
-        })
+
+                private fun checkTypeReferencesHidden(item: Item, cls: ClassItem) {
+                    if (!filterReference.test(cls)) {
+                        if (!cls.isFromClassPath()) {
+                            reporter.report(
+                                Issues.HIDDEN_TYPE_PARAMETER,
+                                item,
+                                "${item.toString().capitalize()} references hidden type $cls."
+                            )
+                        }
+                    } else {
+                        cls.typeArgumentClasses()
+                            .filter { it != cls }
+                            .forEach { checkTypeReferencesHidden(item, it) }
+                    }
+                }
+            }
+        )
     }
 
     fun handleStripping() {
@@ -976,30 +1049,21 @@
         // then we can't strip it
         val allTopLevelClasses = codebase.getPackages().allTopLevelClasses().toList()
         allTopLevelClasses
-            .filter { it.checkLevel() && it.emit && !it.hidden() }
-            .forEach {
-                cantStripThis(it, filter, notStrippable, stubImportPackages, it, "self")
-            }
+            .filter { it.isApiCandidate() && it.emit && !it.hidden() }
+            .forEach { cantStripThis(it, filter, notStrippable, stubImportPackages, it, "self") }
 
         // complain about anything that looks includeable but is not supposed to
         // be written, e.g. hidden things
         for (cl in notStrippable) {
             if (!cl.isHiddenOrRemoved()) {
                 val publiclyConstructable =
-                    cl.constructors().any { it.checkLevel() }
+                    !cl.modifiers.isSealed() && cl.constructors().any { it.isApiCandidate() }
                 for (m in cl.methods()) {
-<<<<<<< HEAD
-                    if (!m.checkLevel()) {
-                        // TODO: enable this check for options.showSingleAnnotations
-                        if (options.showSingleAnnotations.isEmpty() &&
-                            publiclyConstructable && m.modifiers.isAbstract()
-                        ) {
-=======
                     if (!m.isApiCandidate()) {
                         if (publiclyConstructable && m.modifiers.isAbstract()) {
->>>>>>> 5984ff20
                             reporter.report(
-                                Issues.HIDDEN_ABSTRACT_METHOD, m,
+                                Issues.HIDDEN_ABSTRACT_METHOD,
+                                m,
                                 "${m.name()} cannot be hidden and abstract when " +
                                     "${cl.simpleName()} has a visible constructor, in case a " +
                                     "third-party attempts to subclass it."
@@ -1009,40 +1073,46 @@
                     }
                     if (m.isHiddenOrRemoved()) {
                         reporter.report(
-                            Issues.UNAVAILABLE_SYMBOL, m,
+                            Issues.UNAVAILABLE_SYMBOL,
+                            m,
                             "Reference to unavailable method " + m.name()
                         )
                     } else if (m.deprecated) {
                         // don't bother reporting deprecated methods
                         // unless they are public
                         reporter.report(
-                            Issues.DEPRECATED, m,
-                            "Method " + cl.qualifiedName() + "." +
-                                m.name() + " is deprecated"
+                            Issues.DEPRECATED,
+                            m,
+                            "Method " + cl.qualifiedName() + "." + m.name() + " is deprecated"
                         )
                     }
 
                     val returnType = m.returnType()
-                    if (!m.deprecated && !cl.deprecated && returnType != null && returnType.asClass()?.deprecated == true) {
+                    if (
+                        !m.deprecated && !cl.deprecated && returnType.asClass()?.deprecated == true
+                    ) {
                         reporter.report(
-                            Issues.REFERENCES_DEPRECATED, m,
+                            Issues.REFERENCES_DEPRECATED,
+                            m,
                             "Return type of deprecated type $returnType in ${cl.qualifiedName()}.${m.name()}(): this method should also be deprecated"
                         )
                     }
 
                     var hiddenClass = findHiddenClasses(returnType, stubImportPackages)
                     if (hiddenClass != null && !hiddenClass.isFromClassPath()) {
-                        if (hiddenClass.qualifiedName() == returnType?.asClass()?.qualifiedName()) {
+                        if (hiddenClass.qualifiedName() == returnType.asClass()?.qualifiedName()) {
                             // Return type is hidden
                             reporter.report(
-                                Issues.UNAVAILABLE_SYMBOL, m,
+                                Issues.UNAVAILABLE_SYMBOL,
+                                m,
                                 "Method ${cl.qualifiedName()}.${m.name()} returns unavailable " +
                                     "type ${hiddenClass.simpleName()}"
                             )
                         } else {
                             // Return type contains a generic parameter
                             reporter.report(
-                                Issues.HIDDEN_TYPE_PARAMETER, m,
+                                Issues.HIDDEN_TYPE_PARAMETER,
+                                m,
                                 "Method ${cl.qualifiedName()}.${m.name()} returns unavailable " +
                                     "type ${hiddenClass.simpleName()} as a type parameter"
                             )
@@ -1052,9 +1122,12 @@
                     for (p in m.parameters()) {
                         val t = p.type()
                         if (!t.primitive) {
-                            if (!m.deprecated && !cl.deprecated && t.asClass()?.deprecated == true) {
+                            if (
+                                !m.deprecated && !cl.deprecated && t.asClass()?.deprecated == true
+                            ) {
                                 reporter.report(
-                                    Issues.REFERENCES_DEPRECATED, m,
+                                    Issues.REFERENCES_DEPRECATED,
+                                    m,
                                     "Parameter of deprecated type $t in ${cl.qualifiedName()}.${m.name()}(): this method should also be deprecated"
                                 )
                             }
@@ -1064,13 +1137,15 @@
                                 if (hiddenClass.qualifiedName() == t.asClass()?.qualifiedName()) {
                                     // Parameter type is hidden
                                     reporter.report(
-                                        Issues.UNAVAILABLE_SYMBOL, m,
+                                        Issues.UNAVAILABLE_SYMBOL,
+                                        m,
                                         "Parameter of unavailable type $t in ${cl.qualifiedName()}.${m.name()}()"
                                     )
                                 } else {
                                     // Parameter type contains a generic parameter
                                     reporter.report(
-                                        Issues.HIDDEN_TYPE_PARAMETER, m,
+                                        Issues.HIDDEN_TYPE_PARAMETER,
+                                        m,
                                         "Parameter uses type parameter of unavailable type $t in ${cl.qualifiedName()}.${m.name()}()"
                                     )
                                 }
@@ -1079,9 +1154,15 @@
                     }
 
                     val t = m.returnType()
-                    if (t != null && !t.primitive && !m.deprecated && !cl.deprecated && t.asClass()?.deprecated == true) {
+                    if (
+                        !t.primitive &&
+                            !m.deprecated &&
+                            !cl.deprecated &&
+                            t.asClass()?.deprecated == true
+                    ) {
                         reporter.report(
-                            Issues.REFERENCES_DEPRECATED, m,
+                            Issues.REFERENCES_DEPRECATED,
+                            m,
                             "Returning deprecated type $t from ${cl.qualifiedName()}.${m.name()}(): this method should also be deprecated"
                         )
                     }
@@ -1091,7 +1172,8 @@
                     val s = cl.superClass()
                     if (s?.deprecated == true) {
                         reporter.report(
-                            Issues.EXTENDS_DEPRECATED, cl,
+                            Issues.EXTENDS_DEPRECATED,
+                            cl,
                             "Extending deprecated super class $s from ${cl.qualifiedName()}: this class should also be deprecated"
                         )
                     }
@@ -1099,7 +1181,8 @@
                     for (t in cl.interfaceTypes()) {
                         if (t.asClass()?.deprecated == true) {
                             reporter.report(
-                                Issues.EXTENDS_DEPRECATED, cl,
+                                Issues.EXTENDS_DEPRECATED,
+                                cl,
                                 "Implementing interface of deprecated type $t in ${cl.qualifiedName()}: this class should also be deprecated"
                             )
                         }
@@ -1120,7 +1203,10 @@
         from: Item,
         usage: String
     ) {
-        if (stubImportPackages != null && stubImportPackages.contains(cl.containingPackage().qualifiedName())) {
+        if (
+            stubImportPackages != null &&
+                stubImportPackages.contains(cl.containingPackage().qualifiedName())
+        ) {
             // if the package is imported then it does not need stubbing.
             return
         }
@@ -1129,9 +1215,13 @@
             return
         }
 
-        if ((cl.isHiddenOrRemoved() || cl.isPackagePrivate && !cl.checkLevel()) && !cl.isTypeParameter) {
+        if (
+            (cl.isHiddenOrRemoved() || cl.isPackagePrivate && !cl.isApiCandidate()) &&
+                !cl.isTypeParameter
+        ) {
             reporter.report(
-                Issues.REFERENCES_HIDDEN, from,
+                Issues.REFERENCES_HIDDEN,
+                from,
                 "Class ${cl.qualifiedName()} is ${if (cl.isHiddenOrRemoved()) "hidden" else "not public"} but was referenced ($usage) from public ${from.describe(
                     false
                 )}"
@@ -1153,13 +1243,27 @@
             if (!fieldType.primitive) {
                 val typeClass = fieldType.asClass()
                 if (typeClass != null) {
-                    cantStripThis(typeClass, filter, notStrippable, stubImportPackages, field, "as field type")
+                    cantStripThis(
+                        typeClass,
+                        filter,
+                        notStrippable,
+                        stubImportPackages,
+                        field,
+                        "as field type"
+                    )
                 }
                 for (cls in fieldType.typeArgumentClasses()) {
                     if (cls == typeClass) {
                         continue
                     }
-                    cantStripThis(cls, filter, notStrippable, stubImportPackages, field, "as field type argument class")
+                    cantStripThis(
+                        cls,
+                        filter,
+                        notStrippable,
+                        stubImportPackages,
+                        field,
+                        "as field type argument class"
+                    )
                 }
             }
         }
@@ -1175,7 +1279,14 @@
         // blow the outer class open if this is an inner class
         val containingClass = cl.containingClass()
         if (containingClass != null) {
-            cantStripThis(containingClass, filter, notStrippable, stubImportPackages, cl, "as containing class")
+            cantStripThis(
+                containingClass,
+                filter,
+                notStrippable,
+                stubImportPackages,
+                cl,
+                "as containing class"
+            )
         }
         // blow open super class and interfaces
         // TODO: Consider using val superClass = cl.filteredSuperclass(filter)
@@ -1190,21 +1301,29 @@
                 // generating the doc & stub information, and proceeding normally.
                 if (!superItem.isFromClassPath()) {
                     reporter.report(
-                        Issues.HIDDEN_SUPERCLASS, cl,
-                        "Public class " + cl.qualifiedName() +
-                            " stripped of unavailable superclass " + superItem.qualifiedName()
+                        Issues.HIDDEN_SUPERCLASS,
+                        cl,
+                        "Public class " +
+                            cl.qualifiedName() +
+                            " stripped of unavailable superclass " +
+                            superItem.qualifiedName()
                     )
                 }
             } else {
-                // doclava would also mark the package private super classes as unhidden, but that's not
+                // doclava would also mark the package private super classes as unhidden, but that's
+                // not
                 // right (this was just done for its stub handling)
-                //   cantStripThis(superClass, filter, notStrippable, stubImportPackages, cl, "as super class")
+                //   cantStripThis(superClass, filter, notStrippable, stubImportPackages, cl, "as
+                // super class")
 
                 if (superItem.isPrivate && !superItem.isFromClassPath()) {
                     reporter.report(
-                        Issues.PRIVATE_SUPERCLASS, cl,
+                        Issues.PRIVATE_SUPERCLASS,
+                        cl,
                         "Public class " +
-                            cl.qualifiedName() + " extends private class " + superItem.qualifiedName()
+                            cl.qualifiedName() +
+                            " extends private class " +
+                            superItem.qualifiedName()
                     )
                 }
             }
@@ -1249,7 +1368,8 @@
                         }
                         if (tcl.isHiddenOrRemoved()) {
                             reporter.report(
-                                Issues.UNAVAILABLE_SYMBOL, method,
+                                Issues.UNAVAILABLE_SYMBOL,
+                                method,
                                 "Parameter of hidden type ${tcl.fullName()} " +
                                     "in ${method.containingClass().qualifiedName()}.${method.name()}()"
                             )
@@ -1267,13 +1387,27 @@
                 }
             }
             for (thrown in method.throwsTypes()) {
-                cantStripThis(thrown, filter, notStrippable, stubImportPackages, method, "as exception")
+                cantStripThis(
+                    thrown,
+                    filter,
+                    notStrippable,
+                    stubImportPackages,
+                    method,
+                    "as exception"
+                )
             }
             val returnType = method.returnType()
-            if (returnType != null && !returnType.primitive) {
+            if (!returnType.primitive) {
                 val returnTypeClass = returnType.asClass()
                 if (returnTypeClass != null) {
-                    cantStripThis(returnTypeClass, filter, notStrippable, stubImportPackages, method, "as return type")
+                    cantStripThis(
+                        returnTypeClass,
+                        filter,
+                        notStrippable,
+                        stubImportPackages,
+                        method,
+                        "as return type"
+                    )
                     for (tyItem in returnType.typeArgumentClasses()) {
                         if (tyItem == returnTypeClass) {
                             continue
@@ -1295,12 +1429,12 @@
     /**
      * Find references to hidden classes.
      *
-     * This finds hidden classes that are used by public parts of the API in order to ensure the
-     * API is self consistent and does not reference classes that are not included in
-     * the stubs. Any such references cause an error to be reported.
+     * This finds hidden classes that are used by public parts of the API in order to ensure the API
+     * is self consistent and does not reference classes that are not included in the stubs. Any
+     * such references cause an error to be reported.
      *
-     * A reference to an imported class is not treated as an error, even though imported classes
-     * are hidden from the stub generation. That is because imported classes are, by definition,
+     * A reference to an imported class is not treated as an error, even though imported classes are
+     * hidden from the stub generation. That is because imported classes are, by definition,
      * excluded from the set of classes for which stubs are required.
      *
      * @param ti the type information to examine for references to hidden classes.
@@ -1314,7 +1448,10 @@
     }
 
     private fun findHiddenClasses(ci: ClassItem, stubImportPackages: Set<String>?): ClassItem? {
-        if (stubImportPackages != null && stubImportPackages.contains(ci.containingPackage().qualifiedName())) {
+        if (
+            stubImportPackages != null &&
+                stubImportPackages.contains(ci.containingPackage().qualifiedName())
+        ) {
             return null
         }
         if (ci.isHiddenOrRemoved()) return ci
@@ -1337,4 +1474,21 @@
             it.toString()
         }
     }
+}
+
+/** Returns true if this item is public or protected and so a candidate for inclusion in an API. */
+private fun Item.isApiCandidate(): Boolean {
+    return !isHiddenOrRemoved() && (modifiers.isPublic() || modifiers.isProtected())
+}
+
+/**
+ * Whether documentation for the [Item] has the `@deprecated` tag -- for inherited methods, this
+ * also looks at any inherited documentation.
+ */
+private fun Item.documentationContainsDeprecated(): Boolean {
+    if (documentation.contains("@deprecated")) return true
+    if (this is MethodItem && (documentation == "" || documentation.contains("@inheritDoc"))) {
+        return superMethods().any { it.documentationContainsDeprecated() }
+    }
+    return false
 }