--- conflicted
+++ resolved
@@ -189,7 +189,6 @@
         }
 
         // Find default constructor, if one doesn't exist
-<<<<<<< HEAD
         val constructors = cls.filteredConstructors(filter).toList()
         if (constructors.isNotEmpty()) {
             // Try to pick the constructor, select first by fewest throwables,
@@ -197,18 +196,6 @@
             cls.stubConstructor = constructors.reduce { first, second -> pickBest(first, second) }
             return
         }
-=======
-        val allConstructors = cls.constructors()
-        if (allConstructors.isNotEmpty()) {
-            // Try and use a publicly accessible constructor first.
-            val constructors = cls.filteredConstructors(filter).toList()
-            if (constructors.isNotEmpty()) {
-                // Try to pick the constructor, select first by fewest throwables, then fewest parameters,
-                // then based on order in listFilter.test(cls)
-                cls.stubConstructor = constructors.reduce { first, second -> pickBest(first, second) }
-                return
-            }
->>>>>>> a9c5dac9
 
         // For text based codebase, stub constructor needs to be generated even if
         // cls.constructors() is empty, so that public default constructor is not created.
