/*
 * Copyright (C) 2018 The Android Open Source Project
 *
 * Licensed under the Apache License, Version 2.0 (the "License");
 * you may not use this file except in compliance with the License.
 * You may obtain a copy of the License at
 *
 *      http://www.apache.org/licenses/LICENSE-2.0
 *
 * Unless required by applicable law or agreed to in writing, software
 * distributed under the License is distributed on an "AS IS" BASIS,
 * WITHOUT WARRANTIES OR CONDITIONS OF ANY KIND, either express or implied.
 * See the License for the specific language governing permissions and
 * limitations under the License.
 */

package com.android.tools.metalava

import com.android.tools.metalava.model.text.ApiFile
import com.android.tools.metalava.model.text.ApiParseException
import com.android.tools.metalava.model.text.TextCodebase
import java.io.File

object SignatureFileLoader {
    private val map = mutableMapOf<File, TextCodebase>()

<<<<<<< HEAD
    fun load(file: File, kotlinStyleNulls: Boolean = false): Codebase {
=======
    fun load(
        file: File,
        kotlinStyleNulls: Boolean? = null
    ): TextCodebase {
>>>>>>> eaa74470
        return map[file] ?: run {
            val loaded = loadFiles(listOf(file), kotlinStyleNulls)
            map[file] = loaded
            loaded
        }
    }

<<<<<<< HEAD
    fun loadFiles(files: List<File>, kotlinStyleNulls: Boolean = false): Codebase {
        require(files.isNotEmpty()) { "files must not be empty" }

=======
    private fun loadFromSignatureFiles(
        file: File,
        kotlinStyleNulls: Boolean? = null
    ): TextCodebase {
        try {
            val codebase = ApiFile.parseApi(File(file.path), kotlinStyleNulls ?: false)
            codebase.description = "Codebase loaded from ${file.path}"
            return codebase
        } catch (ex: ApiParseException) {
            val message = "Unable to parse signature file $file: ${ex.message}"
            throw DriverException(message)
        }
    }

    fun loadFiles(files: List<File>, kotlinStyleNulls: Boolean? = null): TextCodebase {
        if (files.isEmpty()) {
            throw IllegalArgumentException("files must not be empty")
        }
>>>>>>> eaa74470
        try {
            val codebase = ApiFile.parseApi(files, kotlinStyleNulls)

            // Unlike loadFromSources, analyzer methods are not required for text based codebase
            // because all methods in the API text file belong to an API surface.
            val analyzer = ApiAnalyzer(codebase)
            analyzer.addConstructors { _ -> true }
            return codebase
        } catch (ex: ApiParseException) {
            throw DriverException("Unable to parse signature file: ${ex.message}")
        }
    }
}<|MERGE_RESOLUTION|>--- conflicted
+++ resolved
@@ -24,14 +24,7 @@
 object SignatureFileLoader {
     private val map = mutableMapOf<File, TextCodebase>()
 
-<<<<<<< HEAD
-    fun load(file: File, kotlinStyleNulls: Boolean = false): Codebase {
-=======
-    fun load(
-        file: File,
-        kotlinStyleNulls: Boolean? = null
-    ): TextCodebase {
->>>>>>> eaa74470
+    fun load(file: File, kotlinStyleNulls: Boolean = false): TextCodebase {
         return map[file] ?: run {
             val loaded = loadFiles(listOf(file), kotlinStyleNulls)
             map[file] = loaded
@@ -39,30 +32,9 @@
         }
     }
 
-<<<<<<< HEAD
-    fun loadFiles(files: List<File>, kotlinStyleNulls: Boolean = false): Codebase {
+    fun loadFiles(files: List<File>, kotlinStyleNulls: Boolean = false): TextCodebase {
         require(files.isNotEmpty()) { "files must not be empty" }
 
-=======
-    private fun loadFromSignatureFiles(
-        file: File,
-        kotlinStyleNulls: Boolean? = null
-    ): TextCodebase {
-        try {
-            val codebase = ApiFile.parseApi(File(file.path), kotlinStyleNulls ?: false)
-            codebase.description = "Codebase loaded from ${file.path}"
-            return codebase
-        } catch (ex: ApiParseException) {
-            val message = "Unable to parse signature file $file: ${ex.message}"
-            throw DriverException(message)
-        }
-    }
-
-    fun loadFiles(files: List<File>, kotlinStyleNulls: Boolean? = null): TextCodebase {
-        if (files.isEmpty()) {
-            throw IllegalArgumentException("files must not be empty")
-        }
->>>>>>> eaa74470
         try {
             val codebase = ApiFile.parseApi(files, kotlinStyleNulls)
 
