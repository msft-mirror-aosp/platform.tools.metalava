--- conflicted
+++ resolved
@@ -16,22 +16,15 @@
 
 package com.android.tools.metalava
 
-import com.android.tools.metalava.model.Codebase
 import com.android.tools.metalava.model.text.ApiFile
 import com.android.tools.metalava.model.text.ApiParseException
+import com.android.tools.metalava.model.text.TextCodebase
 import java.io.File
 
 object SignatureFileLoader {
-    private val map = mutableMapOf<File, Codebase>()
+    private val map = mutableMapOf<File, TextCodebase>()
 
-<<<<<<< HEAD
-    fun load(
-        file: File,
-        kotlinStyleNulls: Boolean? = null
-    ): Codebase {
-=======
     fun load(file: File, kotlinStyleNulls: Boolean = false): TextCodebase {
->>>>>>> e15af09d
         return map[file] ?: run {
             val loaded = loadFiles(listOf(file), kotlinStyleNulls)
             map[file] = loaded
@@ -39,30 +32,9 @@
         }
     }
 
-<<<<<<< HEAD
-    private fun loadFromSignatureFiles(
-        file: File,
-        kotlinStyleNulls: Boolean? = null
-    ): Codebase {
-        try {
-            val codebase = ApiFile.parseApi(File(file.path), kotlinStyleNulls ?: false)
-            codebase.description = "Codebase loaded from ${file.path}"
-            return codebase
-        } catch (ex: ApiParseException) {
-            val message = "Unable to parse signature file $file: ${ex.message}"
-            throw DriverException(message)
-        }
-    }
-
-    fun loadFiles(files: List<File>, kotlinStyleNulls: Boolean? = null): Codebase {
-        if (files.isEmpty()) {
-            throw IllegalArgumentException("files must not be empty")
-        }
-=======
     fun loadFiles(files: List<File>, kotlinStyleNulls: Boolean = false): TextCodebase {
         require(files.isNotEmpty()) { "files must not be empty" }
 
->>>>>>> e15af09d
         try {
             val codebase = ApiFile.parseApi(files, kotlinStyleNulls)
 
