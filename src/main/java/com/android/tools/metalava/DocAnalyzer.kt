package com.android.tools.metalava

import com.android.SdkConstants.ATTR_VALUE
import com.android.sdklib.SdkVersionInfo
import com.android.tools.lint.LintCliClient
import com.android.tools.lint.checks.ApiLookup
import com.android.tools.lint.detector.api.editDistance
import com.android.tools.lint.helpers.DefaultJavaEvaluator
import com.android.tools.metalava.apilevels.ApiToExtensionsMap
import com.android.tools.metalava.model.AnnotationAttributeValue
import com.android.tools.metalava.model.AnnotationItem
import com.android.tools.metalava.model.ClassItem
import com.android.tools.metalava.model.Codebase
import com.android.tools.metalava.model.FieldItem
import com.android.tools.metalava.model.Item
import com.android.tools.metalava.model.MemberItem
import com.android.tools.metalava.model.MethodItem
import com.android.tools.metalava.model.PackageItem
import com.android.tools.metalava.model.ParameterItem
import com.android.tools.metalava.model.psi.containsLinkTags
import com.android.tools.metalava.model.visitors.ApiVisitor
import com.intellij.psi.PsiClass
import com.intellij.psi.PsiField
import com.intellij.psi.PsiMethod
import org.w3c.dom.Node
import org.w3c.dom.NodeList
import org.xml.sax.Attributes
import org.xml.sax.helpers.DefaultHandler
import java.io.File
import java.nio.file.Files
import java.util.regex.Pattern
import javax.xml.parsers.SAXParserFactory
import kotlin.math.min

/**
 * Whether to include textual descriptions of the API requirements instead
 * of just inserting a since-tag. This should be off if there is post-processing
 * to convert since tags in the documentation tool used.
 */
const val ADD_API_LEVEL_TEXT = false
const val ADD_DEPRECATED_IN_TEXT = false

/**
 * Walk over the API and apply tweaks to the documentation, such as
 *     - Looking for annotations and converting them to auxiliary tags
 *       that will be processed by the documentation tools later.
 *     - Reading lint's API database and inserting metadata into
 *       the documentation like api levels and deprecation levels.
 *     - Transferring docs from hidden super methods.
 *     - Performing tweaks for common documentation mistakes, such as
 *       ending the first sentence with ", e.g. " where javadoc will sadly
 *       see the ". " and think "aha, that's the end of the sentence!"
 *       (It works around this by replacing the space with &nbsp;.)
 *       This will also attempt to fix common typos (Andriod->Android etc).
 */
class DocAnalyzer(
    /** The codebase to analyze */
    private val codebase: Codebase
) {

    /** Computes the visible part of the API from all the available code in the codebase */
    fun enhance() {
        // Apply options for packages that should be hidden
        documentsFromAnnotations()

        tweakGrammar()

        // TODO:
        // insertMissingDocFromHiddenSuperclasses()
    }

    val mentionsNull: Pattern = Pattern.compile("\\bnull\\b")

    /** Hide packages explicitly listed in [Options.hidePackages] */
    private fun documentsFromAnnotations() {
        // Note: Doclava1 inserts its own javadoc parameters into the documentation,
        // which is then later processed by javadoc to insert actual descriptions.
        // This indirection makes the actual descriptions of the annotations more
        // configurable from a separate file -- but since this tool isn't hooked
        // into javadoc anymore (and is going to be used by for example Dokka too)
        // instead metalava will generate the descriptions directly in-line into the
        // docs.
        //
        // This does mean that you have to update the metalava source code to update
        // the docs -- but on the other hand all the other docs in the documentation
        // set also requires updating framework source code, so this doesn't seem
        // like an unreasonable burden.

        codebase.accept(object : ApiVisitor() {
            override fun visitItem(item: Item) {
                val annotations = item.modifiers.annotations()
                if (annotations.isEmpty()) {
                    return
                }

                for (annotation in annotations) {
                    handleAnnotation(annotation, item, depth = 0)
                }

                /* Handled via @memberDoc/@classDoc on the annotations themselves right now.
                   That doesn't handle combinations of multiple thread annotations, but those
                   don't occur yet, right?
                // Threading annotations: can't look at them one at a time; need to list them
                // all together
                if (item is ClassItem || item is MethodItem) {
                    val threads = findThreadAnnotations(annotations)
                    threads?.let {
                        val threadList = it.joinToString(separator = " or ") +
                                (if (it.size == 1) " thread" else " threads")
                        val doc = if (item is ClassItem) {
                            "All methods in this class must be invoked on the $threadList, unless otherwise noted"
                        } else {
                            assert(item is MethodItem)
                            "This method must be invoked on the $threadList"
                        }
                        appendDocumentation(doc, item, false)
                    }
                }
                */
                if (findThreadAnnotations(annotations).size > 1) {
                    reporter.report(
                        Issues.MULTIPLE_THREAD_ANNOTATIONS,
                        item,
                        "Found more than one threading annotation on $item; " +
                            "the auto-doc feature does not handle this correctly"
                    )
                }
            }

            private fun findThreadAnnotations(annotations: List<AnnotationItem>): List<String> {
                var result: MutableList<String>? = null
                for (annotation in annotations) {
                    val name = annotation.qualifiedName
                    if (name != null &&
                        name.endsWith("Thread") &&
                        name.startsWith(ANDROIDX_ANNOTATION_PREFIX)
                    ) {
                        if (result == null) {
                            result = mutableListOf()
                        }
                        val threadName = if (name.endsWith("UiThread")) {
                            "UI"
                        } else {
                            name.substring(name.lastIndexOf('.') + 1, name.length - "Thread".length)
                        }
                        result.add(threadName)
                    }
                }
                return result ?: emptyList()
            }

            /** Fallback if field can't be resolved or if an inlined string value is used */
            private fun findPermissionField(codebase: Codebase, value: Any): FieldItem? {
                val perm = value.toString()
                val permClass = codebase.findClass("android.Manifest.permission")
                permClass?.fields()?.filter {
                    it.initialValue(requireConstant = false)?.toString() == perm
                }?.forEach { return it }
                return null
            }

            private fun handleAnnotation(
                annotation: AnnotationItem,
                item: Item,
                depth: Int,
                visitedClasses: MutableSet<String> = mutableSetOf()
            ) {
                val name = annotation.qualifiedName
                if (name == null || name.startsWith(JAVA_LANG_PREFIX)) {
                    // Ignore java.lang.Retention etc.
                    return
                }

                if (item is ClassItem && name == item.qualifiedName()) {
                    // The annotation annotates itself; we shouldn't attempt to recursively
                    // pull in documentation from it; the documentation is already complete.
                    return
                }

                // Some annotations include the documentation they want inlined into usage docs.
                // Copy those here:

                handleInliningDocs(annotation, item)

                when (name) {
                    "androidx.annotation.RequiresPermission" -> handleRequiresPermission(annotation, item)
                    "androidx.annotation.IntRange",
                    "androidx.annotation.FloatRange" -> handleRange(annotation, item)
                    "androidx.annotation.IntDef",
                    "androidx.annotation.LongDef",
                    "androidx.annotation.StringDef" -> handleTypeDef(annotation, item)
                    "android.annotation.RequiresFeature" -> handleRequiresFeature(annotation, item)
                    "androidx.annotation.RequiresApi" -> handleRequiresApi(annotation, item)
                    "android.provider.Column" -> handleColumn(annotation, item)
                    "kotlin.Deprecated" -> handleKotlinDeprecation(annotation, item)
                }

                visitedClasses.add(name)
                // Thread annotations are ignored here because they're handled as a group afterwards

                // TODO: Resource type annotations

                // Handle inner annotations
                annotation.resolve()?.modifiers?.annotations()?.forEach { nested ->
                    if (depth == 20) { // Temp debugging
                        throw StackOverflowError(
                            "Unbounded recursion, processing annotation ${annotation.toSource()} " +
                                "in $item in ${item.sourceFile()} "
                        )
                    } else if (nested.qualifiedName !in visitedClasses) {
                        handleAnnotation(nested, item, depth + 1, visitedClasses)
                    }
                }
            }

            private fun handleKotlinDeprecation(annotation: AnnotationItem, item: Item) {
                val text = (annotation.findAttribute("message") ?: annotation.findAttribute(ATTR_VALUE))
                    ?.value?.value()?.toString() ?: return
                if (text.isBlank() || item.documentation.contains(text)) {
                    return
                }

                item.appendDocumentation(text, "@deprecated")
            }

            private fun handleInliningDocs(
                annotation: AnnotationItem,
                item: Item
            ) {
                if (annotation.isNullable() || annotation.isNonNull()) {
                    // Some docs already specifically talk about null policy; in that case,
                    // don't include the docs (since it may conflict with more specific conditions
                    // outlined in the docs).
                    val doc =
                        if (item is ParameterItem) {
                            item.containingMethod().findTagDocumentation("param", item.name())
                                ?: ""
                        } else if (item is MethodItem) {
                            // Don't inspect param docs (and other tags) for this purpose.
                            item.findMainDocumentation() + (item.findTagDocumentation("return") ?: "")
                        } else {
                            item.documentation
                        }
                    if (doc.contains("null") && mentionsNull.matcher(doc).find()) {
                        return
                    }
                }

                when (item) {
                    is FieldItem -> {
                        addDoc(annotation, "memberDoc", item)
                    }
                    is MethodItem -> {
                        addDoc(annotation, "memberDoc", item)
                        addDoc(annotation, "returnDoc", item)
                    }
                    is ParameterItem -> {
                        addDoc(annotation, "paramDoc", item)
                    }
                    is ClassItem -> {
                        addDoc(annotation, "classDoc", item)
                    }
                }
            }

            private fun handleRequiresPermission(
                annotation: AnnotationItem,
                item: Item
            ) {
                if (item !is MemberItem) {
                    return
                }
                var values: List<AnnotationAttributeValue>? = null
                var any = false
                var conditional = false
                for (attribute in annotation.attributes) {
                    when (attribute.name) {
                        "value", "allOf" -> {
                            values = attribute.leafValues()
                        }
                        "anyOf" -> {
                            any = true
                            values = attribute.leafValues()
                        }
                        "conditional" -> {
                            conditional = attribute.value.value() == true
                        }
                    }
                }

                if (values != null && values.isNotEmpty() && !conditional) {
                    // Look at macros_override.cs for the usage of these
                    // tags. In particular, search for def:dump_permission

                    val sb = StringBuilder(100)
                    sb.append("Requires ")
                    var first = true
                    for (value in values) {
                        when {
                            first -> first = false
                            any -> sb.append(" or ")
                            else -> sb.append(" and ")
                        }

                        val resolved = value.resolve()
                        val field = if (resolved is FieldItem)
                            resolved
                        else {
                            val v: Any = value.value() ?: value.toSource()
                            if (v == CARRIER_PRIVILEGES_MARKER) {
                                // TODO: Warn if using allOf with carrier
                                sb.append("{@link android.telephony.TelephonyManager#hasCarrierPrivileges carrier privileges}")
                                continue
                            }
                            findPermissionField(codebase, v)
                        }
                        if (field == null) {
                            val v = value.value()?.toString() ?: value.toSource()
                            if (editDistance(CARRIER_PRIVILEGES_MARKER, v, 3) < 3) {
                                reporter.report(
                                    Issues.MISSING_PERMISSION, item,
                                    "Unrecognized permission `$v`; did you mean `$CARRIER_PRIVILEGES_MARKER`?"
                                )
                            } else {
                                reporter.report(
                                    Issues.MISSING_PERMISSION, item,
                                    "Cannot find permission field for $value required by $item (may be hidden or removed)"
                                )
                            }
                            sb.append(value.toSource())
                        } else {
                            if (filterReference.test(field)) {
                                sb.append("{@link ${field.containingClass().qualifiedName()}#${field.name()}}")
                            } else {
                                reporter.report(
                                    Issues.MISSING_PERMISSION, item,
                                    "Permission $value required by $item is hidden or removed"
                                )
                                sb.append("${field.containingClass().qualifiedName()}.${field.name()}")
                            }
                        }
                    }

                    appendDocumentation(sb.toString(), item, false)
                }
            }

            private fun handleRange(
                annotation: AnnotationItem,
                item: Item
            ) {
                val from: String? = annotation.findAttribute("from")?.value?.toSource()
                val to: String? = annotation.findAttribute("to")?.value?.toSource()
                // TODO: inclusive/exclusive attributes on FloatRange!
                if (from != null || to != null) {
                    val args = HashMap<String, String>()
                    if (from != null) args["from"] = from
                    if (from != null) args["from"] = from
                    if (to != null) args["to"] = to
                    val doc = if (from != null && to != null) {
                        "Value is between $from and $to inclusive"
                    } else if (from != null) {
                        "Value is $from or greater"
                    } else if (to != null) {
                        "Value is $to or less"
                    } else {
                        null
                    }
                    appendDocumentation(doc, item, true)
                }
            }

            private fun handleTypeDef(
                annotation: AnnotationItem,
                item: Item
            ) {
                val values = annotation.findAttribute("value")?.leafValues() ?: return
                val flag = annotation.findAttribute("flag")?.value?.toSource() == "true"

                // Look at macros_override.cs for the usage of these
                // tags. In particular, search for def:dump_int_def

                val sb = StringBuilder(100)
                sb.append("Value is ")
                if (flag) {
                    sb.append("either <code>0</code> or ")
                    if (values.size > 1) {
                        sb.append("a combination of ")
                    }
                }

                values.forEachIndexed { index, value ->
                    sb.append(
                        when (index) {
                            0 -> {
                                ""
                            }
                            values.size - 1 -> {
                                if (flag) {
                                    ", and "
                                } else {
                                    ", or "
                                }
                            }
                            else -> {
                                ", "
                            }
                        }
                    )

                    val field = value.resolve()
                    if (field is FieldItem)
                        if (filterReference.test(field)) {
                            sb.append("{@link ${field.containingClass().qualifiedName()}#${field.name()}}")
                        } else {
                            // Typedef annotation references field which isn't part of the API: don't
                            // try to link to it.
                            reporter.report(
                                Issues.HIDDEN_TYPEDEF_CONSTANT, item,
                                "Typedef references constant which isn't part of the API, skipping in documentation: " +
                                    "${field.containingClass().qualifiedName()}#${field.name()}"
                            )
                            sb.append(field.containingClass().qualifiedName() + "." + field.name())
                        }
                    else {
                        sb.append(value.toSource())
                    }
                }
                appendDocumentation(sb.toString(), item, true)
            }

            private fun handleRequiresFeature(
                annotation: AnnotationItem,
                item: Item
            ) {
                val value = annotation.findAttribute("value")?.leafValues()?.firstOrNull() ?: return
                val sb = StringBuilder(100)
                val resolved = value.resolve()
                val field = resolved as? FieldItem
                sb.append("Requires the ")
                if (field == null) {
                    reporter.report(
                        Issues.MISSING_PERMISSION, item,
                        "Cannot find feature field for $value required by $item (may be hidden or removed)"
                    )
                    sb.append("{@link ${value.toSource()}}")
                } else {
                    if (filterReference.test(field)) {
                        sb.append("{@link ${field.containingClass().qualifiedName()}#${field.name()} ${field.containingClass().simpleName()}#${field.name()}} ")
                    } else {
                        reporter.report(
                            Issues.MISSING_PERMISSION, item,
                            "Feature field $value required by $item is hidden or removed"
                        )
                        sb.append("${field.containingClass().simpleName()}#${field.name()} ")
                    }
                }

                sb.append("feature which can be detected using ")
                sb.append("{@link android.content.pm.PackageManager#hasSystemFeature(String) ")
                sb.append("PackageManager.hasSystemFeature(String)}.")
                appendDocumentation(sb.toString(), item, false)
            }

            private fun handleRequiresApi(
                annotation: AnnotationItem,
                item: Item
            ) {
                val level = run {
                    val api = annotation.findAttribute("api")?.leafValues()?.firstOrNull()?.value()
                    if (api == null || api == 1) {
                        annotation.findAttribute("value")?.leafValues()?.firstOrNull()?.value() ?: return
                    } else {
                        api
                    }
                }

                if (level is Int) {
                    addApiLevelDocumentation(level, item)
                }
            }

            private fun handleColumn(
                annotation: AnnotationItem,
                item: Item
            ) {
                val value = annotation.findAttribute("value")?.leafValues()?.firstOrNull() ?: return
                val readOnly = annotation.findAttribute("readOnly")?.leafValues()?.firstOrNull()?.value() == true
                val sb = StringBuilder(100)
                val resolved = value.resolve()
                val field = resolved as? FieldItem
                sb.append("This constant represents a column name that can be used with a ")
                sb.append("{@link android.content.ContentProvider}")
                sb.append(" through a ")
                sb.append("{@link android.content.ContentValues}")
                sb.append(" or ")
                sb.append("{@link android.database.Cursor}")
                sb.append(" object. The values stored in this column are ")
                sb.append("")
                if (field == null) {
                    reporter.report(
                        Issues.MISSING_COLUMN, item,
                        "Cannot find feature field for $value required by $item (may be hidden or removed)"
                    )
                    sb.append("{@link ${value.toSource()}}")
                } else {
                    if (filterReference.test(field)) {
                        sb.append("{@link ${field.containingClass().qualifiedName()}#${field.name()} ${field.containingClass().simpleName()}#${field.name()}} ")
                    } else {
                        reporter.report(
                            Issues.MISSING_COLUMN, item,
                            "Feature field $value required by $item is hidden or removed"
                        )
                        sb.append("${field.containingClass().simpleName()}#${field.name()} ")
                    }
                }

                if (readOnly) {
                    sb.append(", and are read-only and cannot be mutated")
                }
                sb.append(".")
                appendDocumentation(sb.toString(), item, false)
            }
        })
    }

    /**
     * Appends the given documentation to the given item.
     * If it's documentation on a parameter, it is redirected to the surrounding method's
     * documentation.
     *
     * If the [returnValue] flag is true, the documentation is added to the description text
     * of the method, otherwise, it is added to the return tag. This lets for example
     * a threading annotation requirement be listed as part of a method description's
     * text, and a range annotation be listed as part of the return value description.
     * */
    private fun appendDocumentation(doc: String?, item: Item, returnValue: Boolean) {
        doc ?: return

        when (item) {
            is ParameterItem -> item.containingMethod().appendDocumentation(doc, item.name())
            is MethodItem ->
                // Document as part of return annotation, not member doc
                item.appendDocumentation(doc, if (returnValue) "@return" else null)
            else -> item.appendDocumentation(doc)
        }
    }

    private fun addDoc(annotation: AnnotationItem, tag: String, item: Item) {
        // TODO: Cache: we shouldn't have to keep looking this up over and over
        // for example for the nullable/non-nullable annotation classes that
        // are used everywhere!
        val cls = annotation.resolve() ?: return

        val documentation = cls.findTagDocumentation(tag)
        if (documentation != null) {
            assert(documentation.startsWith("@$tag")) { documentation }
            // TODO: Insert it in the right place (@return or @param)
            val section = when {
                documentation.startsWith("@returnDoc") -> "@return"
                documentation.startsWith("@paramDoc") -> "@param"
                documentation.startsWith("@memberDoc") -> null
                else -> null
            }

            val insert = stripLeadingAsterisks(stripMetaTags(documentation.substring(tag.length + 2)))
            val qualified = if (containsLinkTags(insert)) {
                val original = "/** $insert */"
                val qualified = cls.fullyQualifiedDocumentation(original)
                if (original != qualified) {
                    qualified.substring(if (qualified[3] == ' ') 4 else 3, qualified.length - 2)
                } else {
                    insert
                }
            } else {
                insert
            }

            item.appendDocumentation(qualified, section) // 2: @ and space after tag
        }
    }

    private fun stripLeadingAsterisks(s: String): String {
        if (s.contains("*")) {
            val sb = StringBuilder(s.length)
            var strip = true
            for (c in s) {
                if (strip) {
                    if (c.isWhitespace() || c == '*') {
                        continue
                    } else {
                        strip = false
                    }
                } else {
                    if (c == '\n') {
                        strip = true
                    }
                }
                sb.append(c)
            }
            return sb.toString()
        }

        return s
    }

    private fun stripMetaTags(string: String): String {
        // Get rid of @hide and @remove tags etc that are part of documentation snippets
        // we pull in, such that we don't accidentally start applying this to the
        // item that is pulling in the documentation.
        if (string.contains("@hide") || string.contains("@remove")) {
            return string.replace("@hide", "").replace("@remove", "")
        }
        return string
    }

    /** Replacements to perform in documentation */
    @Suppress("SpellCheckingInspection")
    val typos = mapOf(
        "JetPack" to "Jetpack",
        "Andriod" to "Android",
        "Kitkat" to "KitKat",
        "LemonMeringuePie" to "Lollipop",
        "LMP" to "Lollipop",
        "KeyLimePie" to "KitKat",
        "KLP" to "KitKat",
        "teh" to "the"
    )

    private fun tweakGrammar() {
        codebase.accept(object : ApiVisitor() {
            override fun visitItem(item: Item) {
                var doc = item.documentation
                if (doc.isBlank()) {
                    return
                }

                if (!reporter.isSuppressed(Issues.TYPO)) {
                    for (typo in typos.keys) {
                        if (doc.contains(typo)) {
                            val replacement = typos[typo] ?: continue
                            val new = doc.replace(Regex("\\b$typo\\b"), replacement)
                            if (new != doc) {
                                reporter.report(
                                    Issues.TYPO,
                                    item,
                                    "Replaced $typo with $replacement in the documentation for $item"
                                )
                                doc = new
                                item.documentation = doc
                            }
                        }
                    }
                }

                // Work around javadoc cutting off the summary line after the first ". ".
                val firstDot = doc.indexOf(".")
                if (firstDot > 0 && doc.regionMatches(firstDot - 1, "e.g. ", 0, 5, false)) {
                    doc = doc.substring(0, firstDot) + ".g.&nbsp;" + doc.substring(firstDot + 4)
                    item.documentation = doc
                }
            }
        })
    }

    fun applyApiLevels(applyApiLevelsXml: File) {
        val apiLookup = getApiLookup(applyApiLevelsXml)
        val elementToSdkExtSinceMap = createSymbolToSdkExtSinceMap(applyApiLevelsXml)

        val pkgApi = HashMap<PackageItem, Int?>(300)
        codebase.accept(object : ApiVisitor(visitConstructorsAsMethods = true) {
            override fun visitMethod(method: MethodItem) {
                val psiMethod = method.psi() as? PsiMethod ?: return
                @Suppress("DEPRECATION")
                addApiLevelDocumentation(apiLookup.getMethodVersion(psiMethod), method)
<<<<<<< HEAD
                elementToSdkExtSinceMap["${psiMethod.containingClass!!.qualifiedName}#${psiMethod.name}"]?.let {
                    addApiExtensionsDocumentation(it, method)
                }
=======
                @Suppress("DEPRECATION")
>>>>>>> 5c5e3ef7
                addDeprecatedDocumentation(apiLookup.getMethodDeprecatedIn(psiMethod), method)
            }

            override fun visitClass(cls: ClassItem) {
                val psiClass = cls.psi() as PsiClass
                val since = apiLookup.getClassVersion(psiClass)
                if (since != -1) {
                    addApiLevelDocumentation(since, cls)

                    // Compute since version for the package: it's the min of all the classes in the package
                    val pkg = cls.containingPackage()
                    pkgApi[pkg] = min(pkgApi[pkg] ?: Integer.MAX_VALUE, since)
                }
                elementToSdkExtSinceMap["${psiClass.qualifiedName}"]?.let {
                    addApiExtensionsDocumentation(it, cls)
                }
                addDeprecatedDocumentation(apiLookup.getClassDeprecatedIn(psiClass), cls)
            }

            override fun visitField(field: FieldItem) {
                val psiField = field.psi() as PsiField
                addApiLevelDocumentation(apiLookup.getFieldVersion(psiField), field)
                elementToSdkExtSinceMap["${psiField.containingClass!!.qualifiedName}#${psiField.name}"]?.let {
                    addApiExtensionsDocumentation(it, field)
                }
                addDeprecatedDocumentation(apiLookup.getFieldDeprecatedIn(psiField), field)
            }
        })

        val packageDocs = codebase.getPackageDocs()
        if (packageDocs != null) {
            for ((pkg, api) in pkgApi.entries) {
                val code = api ?: 1
                addApiLevelDocumentation(code, pkg)
            }
        }
    }

    private fun addApiLevelDocumentation(level: Int, item: Item) {
        if (level > 0) {
            if (item.originallyHidden) {
                // @SystemApi, @TestApi etc -- don't apply API levels here since we don't have accurate historical data
                return
            }
            if (!options.isDeveloperPreviewBuild() && options.currentApiLevel != -1 && level > options.currentApiLevel) {
                // api-versions.xml currently assigns api+1 to APIs that have not yet been finalized
                // in a dessert (only in an extension), but for release builds, we don't want to
                // include a "future" SDK_INT
                return
            }

            val currentCodeName = options.currentCodeName
            val code: String = if (currentCodeName != null && level > options.currentApiLevel) {
                currentCodeName
            } else {
                level.toString()
            }

            @Suppress("ConstantConditionIf")
            if (ADD_API_LEVEL_TEXT) { // See 113933920: Remove "Requires API level" from method comment
                val description = if (code == currentCodeName) currentCodeName else describeApiLevel(level)
                appendDocumentation("Requires API level $description", item, false)
            }
            // Also add @since tag, unless already manually entered.
            // TODO: Override it everywhere in case the existing doc is wrong (we know
            // better), and at least for OpenJDK sources we *should* since the since tags
            // are talking about language levels rather than API levels!
            if (!item.documentation.contains("@apiSince")) {
                item.appendDocumentation(code, "@apiSince")
            } else {
                reporter.report(
                    Issues.FORBIDDEN_TAG, item,
                    "Documentation should not specify @apiSince " +
                        "manually; it's computed and injected at build time by $PROGRAM_NAME"
                )
            }
        }
    }

    private fun addApiExtensionsDocumentation(sdkExtSince: List<SdkAndVersion>, item: Item) {
        if (item.documentation.contains("@sdkExtSince")) {
            reporter.report(
                Issues.FORBIDDEN_TAG, item,
                "Documentation should not specify @sdkExtSince " +
                    "manually; it's computed and injected at build time by $PROGRAM_NAME"
            )
        }
        // Don't emit an @sdkExtSince for every item in sdkExtSince; instead, limit output to the
        // first non-Android SDK listed for the symbol in sdk-extensions-info.txt (the Android SDK
        // is already covered by @apiSince and doesn't have to be repeated)
        sdkExtSince.find {
            it.sdk != ApiToExtensionsMap.ANDROID_PLATFORM_SDK_ID
        }?.let {
            item.appendDocumentation("${it.name} ${it.version}", "@sdkExtSince")
        }
    }

    private fun addDeprecatedDocumentation(level: Int, item: Item) {
        if (level > 0) {
            if (item.originallyHidden) {
                // @SystemApi, @TestApi etc -- don't apply API levels here since we don't have accurate historical data
                return
            }
            val currentCodeName = options.currentCodeName
            val code: String = if (currentCodeName != null && level > options.currentApiLevel) {
                currentCodeName
            } else {
                level.toString()
            }

            @Suppress("ConstantConditionIf")
            if (ADD_DEPRECATED_IN_TEXT) {
                // TODO: *pre*pend instead!
                val description =
                    "<p class=\"caution\"><strong>This class was deprecated in API level $code.</strong></p>"
                item.appendDocumentation(description, "@deprecated", append = false)
            }

            if (!item.documentation.contains("@deprecatedSince")) {
                item.appendDocumentation(code, "@deprecatedSince")
            } else {
                reporter.report(
                    Issues.FORBIDDEN_TAG, item,
                    "Documentation should not specify @deprecatedSince " +
                        "manually; it's computed and injected at build time by $PROGRAM_NAME"
                )
            }
        }
    }

    private fun describeApiLevel(level: Int): String {
        return "$level (Android ${SdkVersionInfo.getVersionString(level)}, ${SdkVersionInfo.getCodeName(level)})"
    }
}

@Suppress("DEPRECATION") // replace with getClassVersions(...).min() when Lint is upgraded
fun ApiLookup.getClassVersion(cls: PsiClass): Int {
    val owner = cls.qualifiedName ?: return -1
    return getClassVersion(owner)
}

val defaultEvaluator = DefaultJavaEvaluator(null, null)

@Suppress("DEPRECATION") // replace with getMethonVersions(...).min() when Lint is upgraded
fun ApiLookup.getMethodVersion(method: PsiMethod): Int {
    val containingClass = method.containingClass ?: return -1
    val owner = containingClass.qualifiedName ?: return -1
    val desc = defaultEvaluator.getMethodDescription(
        method,
        includeName = false,
        includeReturn = false
    )
    return getMethodVersion(owner, if (method.isConstructor) "<init>" else method.name, desc)
}

@Suppress("DEPRECATION") // replace with getFieldVersions(...).min() when Lint is upgraded
fun ApiLookup.getFieldVersion(field: PsiField): Int {
    val containingClass = field.containingClass ?: return -1
    val owner = containingClass.qualifiedName ?: return -1
    return getFieldVersion(owner, field.name)
}

@Suppress("DEPRECATION")
fun ApiLookup.getClassDeprecatedIn(cls: PsiClass): Int {
    val owner = cls.qualifiedName ?: return -1
    return getClassDeprecatedIn(owner)
}

@Suppress("DEPRECATION")
fun ApiLookup.getMethodDeprecatedIn(method: PsiMethod): Int {
    val containingClass = method.containingClass ?: return -1
    val owner = containingClass.qualifiedName ?: return -1
    val desc = defaultEvaluator.getMethodDescription(
        method,
        includeName = false,
        includeReturn = false
    )
    return getMethodDeprecatedIn(owner, method.name, desc)
}

@Suppress("DEPRECATION")
fun ApiLookup.getFieldDeprecatedIn(field: PsiField): Int {
    val containingClass = field.containingClass ?: return -1
    val owner = containingClass.qualifiedName ?: return -1
    return getFieldDeprecatedIn(owner, field.name)
}

fun getApiLookup(xmlFile: File, cacheDir: File? = null): ApiLookup {
    val client = object : LintCliClient(PROGRAM_NAME) {
        override fun getCacheDir(name: String?, create: Boolean): File? {
            if (cacheDir != null) {
                return cacheDir
            }

            if (create && isUnderTest()) {
                // Pick unique directory during unit tests
                return Files.createTempDirectory(PROGRAM_NAME).toFile()
            }

            val sb = StringBuilder(PROGRAM_NAME)
            if (name != null) {
                sb.append(File.separator)
                sb.append(name)
            }
            val relative = sb.toString()

            val tmp = System.getenv("TMPDIR")
            if (tmp != null) {
                // Android Build environment: Make sure we're really creating a unique
                // temp directory each time since builds could be running in
                // parallel here.
                val dir = File(tmp, relative)
                if (!dir.isDirectory) {
                    dir.mkdirs()
                }

                return Files.createTempDirectory(dir.toPath(), null).toFile()
            }

            val dir = File(System.getProperty("java.io.tmpdir"), relative)
            if (create && !dir.isDirectory) {
                dir.mkdirs()
            }
            return dir
        }
    }

    val xmlPathProperty = "LINT_API_DATABASE"
    val prev = System.getProperty(xmlPathProperty)
    try {
        System.setProperty(xmlPathProperty, xmlFile.path)
        return ApiLookup.get(client) ?: error("ApiLookup creation failed")
    } finally {
        if (prev != null) {
            System.setProperty(xmlPathProperty, xmlFile.path)
        } else {
            System.clearProperty(xmlPathProperty)
        }
    }
}

/**
 * Generate a map of symbol -> (list of SDKs and corresponding versions the symbol first appeared)
 * in by parsing an api-versions.xml file. This will be used when injecting @sdkExtSince annotations,
 * which convey the same information, in a format documentation tools can consume.
 *
 * A symbol is either of a class, method or field.
 *
 * The symbols are Strings on the format "com.pkg.Foo#MethodOrField", with no method signature.
 */
private fun createSymbolToSdkExtSinceMap(xmlFile: File): Map<String, List<SdkAndVersion>> {
    data class OuterClass(val name: String, val idAndVersionList: List<IdAndVersion>?)

    val sdkIdentifiers = mutableMapOf<Int, SdkIdentifier>(
        ApiToExtensionsMap.ANDROID_PLATFORM_SDK_ID to SdkIdentifier(ApiToExtensionsMap.ANDROID_PLATFORM_SDK_ID, "Android", "Android", "null")
    )
    var lastSeenClass: OuterClass? = null
    val elementToIdAndVersionMap = mutableMapOf<String, List<IdAndVersion>>()
    val memberTags = listOf("class", "method", "field")
    val parser = SAXParserFactory.newDefaultInstance().newSAXParser()
    parser.parse(
        xmlFile,
        object : DefaultHandler() {
            override fun startElement(uri: String, localName: String, qualifiedName: String, attributes: Attributes) {
                if (qualifiedName == "sdk") {
                    val id: Int = attributes.getValue("id")?.toIntOrNull() ?: throw IllegalArgumentException("<sdk>: missing or non-integer id attribute")
                    val shortname: String = attributes.getValue("shortname") ?: throw IllegalArgumentException("<sdk>: missing shortname attribute")
                    val name: String = attributes.getValue("name") ?: throw IllegalArgumentException("<sdk>: missing name attribute")
                    val reference: String = attributes.getValue("reference") ?: throw IllegalArgumentException("<sdk>: missing reference attribute")
                    sdkIdentifiers.put(id, SdkIdentifier(id, shortname, name, reference))
                } else if (memberTags.contains(qualifiedName)) {
                    val name: String = attributes.getValue("name") ?: throw IllegalArgumentException("<$qualifiedName>: missing name attribute")
                    val idAndVersionList: List<IdAndVersion>? = attributes.getValue("sdks")?.split(",")?.map {
                        val (sdk, version) = it.split(":")
                        IdAndVersion(sdk.toInt(), version.toInt())
                    }?.toList()

                    // Populate elementToIdAndVersionMap. The keys constructed here are derived from
                    // api-versions.xml; when used elsewhere in DocAnalyzer, the keys will be
                    // derived from PsiItems. The two sources use slightly different nomenclature,
                    // so change "api-versions.xml nomenclature" to "PsiItems nomenclature" before
                    // inserting items in the map.
                    //
                    // Nomenclature differences:
                    //   - constructors are named "<init>()V" in api-versions.xml, but
                    //     "ClassName()V" in PsiItems
                    //   - inner classes are named "Outer#Inner" in api-versions.xml, but
                    //     "Outer.Inner" in PsiItems
                    when (qualifiedName) {
                        "class" -> {
                            lastSeenClass = OuterClass(name.replace('/', '.').replace('$', '.'), idAndVersionList)
                            if (idAndVersionList != null) {
                                elementToIdAndVersionMap["${lastSeenClass!!.name}"] = idAndVersionList
                            }
                        }
                        "method", "field" -> {
                            val shortName = if (name.startsWith("<init>")) {
                                // constructors in api-versions.xml are named '<init>': rename to
                                // name of class instead, and strip signature: '<init>()V' -> 'Foo'
                                lastSeenClass!!.name.substringAfterLast('.')
                            } else {
                                // strip signature: 'foo()V' -> 'foo'
                                name.substringBefore('(')
                            }
                            val element = "${lastSeenClass!!.name}#$shortName"
                            if (idAndVersionList != null) {
                                elementToIdAndVersionMap[element] = idAndVersionList
                            } else if (lastSeenClass!!.idAndVersionList != null) {
                                elementToIdAndVersionMap[element] = lastSeenClass!!.idAndVersionList!!
                            }
                        }
                    }
                }
            }

            override fun endElement(uri: String, localName: String, qualifiedName: String) {
                if (qualifiedName == "class") {
                    lastSeenClass = null
                }
            }
        }
    )

    val elementToSdkExtSinceMap = mutableMapOf<String, List<SdkAndVersion>>()
    for (entry in elementToIdAndVersionMap.entries) {
        elementToSdkExtSinceMap[entry.key] = entry.value.map {
            val name = sdkIdentifiers.get(it.first)?.name ?: throw IllegalArgumentException("SDK reference to unknown <sdk> with id ${it.first}")
            SdkAndVersion(it.first, name, it.second)
        }
    }
    return elementToSdkExtSinceMap
}

private fun NodeList.firstOrNull(): Node? = if (length > 0) { item(0) } else { null }

private typealias IdAndVersion = Pair<Int, Int>

private data class SdkAndVersion(val sdk: Int, val name: String, val version: Int)<|MERGE_RESOLUTION|>--- conflicted
+++ resolved
@@ -673,13 +673,10 @@
                 val psiMethod = method.psi() as? PsiMethod ?: return
                 @Suppress("DEPRECATION")
                 addApiLevelDocumentation(apiLookup.getMethodVersion(psiMethod), method)
-<<<<<<< HEAD
                 elementToSdkExtSinceMap["${psiMethod.containingClass!!.qualifiedName}#${psiMethod.name}"]?.let {
                     addApiExtensionsDocumentation(it, method)
                 }
-=======
                 @Suppress("DEPRECATION")
->>>>>>> 5c5e3ef7
                 addDeprecatedDocumentation(apiLookup.getMethodDeprecatedIn(psiMethod), method)
             }
 
