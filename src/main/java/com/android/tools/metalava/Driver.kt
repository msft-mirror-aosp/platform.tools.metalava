/*
 * Copyright (C) 2017 The Android Open Source Project
 *
 * Licensed under the Apache License, Version 2.0 (the "License");
 * you may not use this file except in compliance with the License.
 * You may obtain a copy of the License at
 *
 *      http://www.apache.org/licenses/LICENSE-2.0
 *
 * Unless required by applicable law or agreed to in writing, software
 * distributed under the License is distributed on an "AS IS" BASIS,
 * WITHOUT WARRANTIES OR CONDITIONS OF ANY KIND, either express or implied.
 * See the License for the specific language governing permissions and
 * limitations under the License.
 */
@file:JvmName("Driver")

package com.android.tools.metalava

import com.android.SdkConstants.DOT_JAR
import com.android.SdkConstants.DOT_JAVA
import com.android.SdkConstants.DOT_KT
import com.android.SdkConstants.DOT_TXT
import com.android.tools.lint.UastEnvironment
import com.android.tools.lint.annotations.Extractor
import com.android.tools.lint.checks.infrastructure.ClassName
import com.android.tools.lint.detector.api.assertionsEnabled
import com.android.tools.metalava.CompatibilityCheck.CheckRequest
import com.android.tools.metalava.apilevels.ApiGenerator
import com.android.tools.metalava.model.ClassItem
import com.android.tools.metalava.model.Codebase
import com.android.tools.metalava.model.Item
import com.android.tools.metalava.model.PackageDocs
import com.android.tools.metalava.model.psi.PsiBasedCodebase
import com.android.tools.metalava.model.psi.packageHtmlToJavadoc
import com.android.tools.metalava.model.text.TextCodebase
import com.android.tools.metalava.model.text.classpath.TextCodebaseWithClasspath
import com.android.tools.metalava.model.visitors.ApiVisitor
import com.android.tools.metalava.stub.StubWriter
import com.google.common.base.Stopwatch
import com.google.common.collect.Lists
import com.google.common.io.Files
import com.intellij.core.CoreApplicationEnvironment
import com.intellij.openapi.diagnostic.DefaultLogger
import com.intellij.pom.java.LanguageLevel
import com.intellij.psi.javadoc.CustomJavadocTagProvider
import com.intellij.psi.javadoc.JavadocTagInfo
import org.jetbrains.kotlin.config.CommonConfigurationKeys.MODULE_NAME
import org.jetbrains.kotlin.config.JVMConfigurationKeys
import org.jetbrains.kotlin.config.LanguageVersionSettings
import java.io.File
import java.io.IOException
import java.io.OutputStreamWriter
import java.io.PrintWriter
import java.io.StringWriter
import java.util.concurrent.TimeUnit.SECONDS
import java.util.function.Predicate
import kotlin.system.exitProcess
import kotlin.text.Charsets.UTF_8

const val PROGRAM_NAME = "metalava"
const val HELP_PROLOGUE = "$PROGRAM_NAME extracts metadata from source code to generate artifacts such as the " +
    "signature files, the SDK stub files, external annotations etc."
const val PACKAGE_HTML = "package.html"
const val OVERVIEW_HTML = "overview.html"

@Suppress("PropertyName") // Can't mark const because trimIndent() :-(
val BANNER: String = """
                _        _
 _ __ ___   ___| |_ __ _| | __ ___   ____ _
| '_ ` _ \ / _ \ __/ _` | |/ _` \ \ / / _` |
| | | | | |  __/ || (_| | | (_| |\ V / (_| |
|_| |_| |_|\___|\__\__,_|_|\__,_| \_/ \__,_|
""".trimIndent()

fun main(args: Array<String>) {
    run(args, setExitCode = true)
}

internal var hasFileReadViolations = false

/**
 * The metadata driver is a command line interface to extracting various metadata
 * from a source tree (or existing signature files etc). Run with --help to see
 * more details.
 */
fun run(
    originalArgs: Array<String>,
    stdout: PrintWriter = PrintWriter(OutputStreamWriter(System.out)),
    stderr: PrintWriter = PrintWriter(OutputStreamWriter(System.err)),
    setExitCode: Boolean = false
): Boolean {
    var exitCode = 0

    try {
        val modifiedArgs = preprocessArgv(originalArgs)

        progress("$PROGRAM_NAME started\n")

        // Dump the arguments, and maybe generate a rerun-script.
        maybeDumpArgv(stdout, originalArgs, modifiedArgs)

        // Actual work begins here.
        options = Options(modifiedArgs, stdout, stderr)

        maybeActivateSandbox()

        processFlags()

        if (options.allReporters.any { it.hasErrors() } && !options.passBaselineUpdates) {
            // Repeat the errors at the end to make it easy to find the actual problems.
            if (options.repeatErrorsMax > 0) {
                repeatErrors(stderr, options.allReporters, options.repeatErrorsMax)
            }
            exitCode = -1
        }
        if (hasFileReadViolations) {
            if (options.strictInputFiles.shouldFail) {
                stderr.print("Error: ")
                exitCode = -1
            } else {
                stderr.print("Warning: ")
            }
            stderr.println("$PROGRAM_NAME detected access to files that are not explicitly specified. See ${options.strictInputViolationsFile} for details.")
        }
    } catch (e: DriverException) {
        stdout.flush()
        stderr.flush()

        val prefix = if (e.exitCode != 0) { "Aborting: " } else { "" }

        if (e.stderr.isNotBlank()) {
            stderr.println("\n${prefix}${e.stderr}")
        }
        if (e.stdout.isNotBlank()) {
            stdout.println("\n${prefix}${e.stdout}")
        }
        exitCode = e.exitCode
    } finally {
        disposeUastEnvironment()
    }

    // Update and close all baseline files.
    options.allBaselines.forEach { baseline ->
        if (options.verbose) {
            baseline.dumpStats(options.stdout)
        }
        if (baseline.close()) {
            if (!options.quiet) {
                stdout.println("$PROGRAM_NAME wrote updated baseline to ${baseline.updateFile}")
            }
        }
    }

    options.reportEvenIfSuppressedWriter?.close()
    options.strictInputViolationsPrintWriter?.close()

    // Show failure messages, if any.
    options.allReporters.forEach {
        it.writeErrorMessage(stderr)
    }

    stdout.flush()
    stderr.flush()

    if (setExitCode) {
        exit(exitCode)
    }

    return exitCode == 0
}

private fun exit(exitCode: Int = 0) {
    if (options.verbose) {
        progress("$PROGRAM_NAME exiting with exit code $exitCode\n")
    }
    options.stdout.flush()
    options.stderr.flush()
    exitProcess(exitCode)
}

private fun maybeActivateSandbox() {
    // Set up a sandbox to detect access to files that are not explicitly specified.
    if (options.strictInputFiles == Options.StrictInputFileMode.PERMISSIVE) {
        return
    }

    val writer = options.strictInputViolationsPrintWriter!!

    // Writes all violations to [Options.strictInputFiles].
    // If Options.StrictInputFile.Mode is STRICT, then all violations on reads are logged, and the
    // tool exits with a negative error code if there are any file read violations. Directory read
    // violations are logged, but are considered to be a "warning" and doesn't affect the exit code.
    // If STRICT_WARN, all violations on reads are logged similar to STRICT, but the exit code is
    // unaffected.
    // If STRICT_WITH_STACK, similar to STRICT, but also logs the stack trace to
    // Options.strictInputFiles.
    // See [FileReadSandbox] for the details.
    FileReadSandbox.activate(object : FileReadSandbox.Listener {
        var seen = mutableSetOf<String>()
        override fun onViolation(absolutePath: String, isDirectory: Boolean) {
            if (!seen.contains(absolutePath)) {
                val suffix = if (isDirectory) "/" else ""
                writer.println("$absolutePath$suffix")
                if (options.strictInputFiles == Options.StrictInputFileMode.STRICT_WITH_STACK) {
                    Throwable().printStackTrace(writer)
                }
                seen.add(absolutePath)
                if (!isDirectory) {
                    hasFileReadViolations = true
                }
            }
        }
    })
}

private fun repeatErrors(writer: PrintWriter, reporters: List<Reporter>, max: Int) {
    writer.println("Error: $PROGRAM_NAME detected the following problems:")
    val totalErrors = reporters.sumOf { it.errorCount }
    var remainingCap = max
    var totalShown = 0
    reporters.forEach {
        val numShown = it.printErrors(writer, remainingCap)
        remainingCap -= numShown
        totalShown += numShown
    }
    if (totalShown < totalErrors) {
        writer.println("${totalErrors - totalShown} more error(s) omitted. Search the log for 'error:' to find all of them.")
    }
}

private fun processFlags() {
    val stopwatch = Stopwatch.createStarted()

    processNonCodebaseFlags()

    val sources = options.sources
    val codebase =
        if (sources.isNotEmpty() && sources[0].path.endsWith(DOT_TXT)) {
            // Make sure all the source files have .txt extensions.
            sources.firstOrNull { !it.path.endsWith(DOT_TXT) }?. let {
                throw DriverException("Inconsistent input file types: The first file is of $DOT_TXT, but detected different extension in ${it.path}")
            }
            mergeClasspathIntoTextCodebase(
                SignatureFileLoader.loadFiles(sources, options.inputKotlinStyleNulls)
            )
        } else if (options.apiJar != null) {
            loadFromJarFile(options.apiJar!!)
        } else if (sources.size == 1 && sources[0].path.endsWith(DOT_JAR)) {
            loadFromJarFile(sources[0])
        } else if (sources.isNotEmpty() || options.sourcePath.isNotEmpty()) {
            loadFromSources()
        } else {
            return
        }
    options.manifest?.let { codebase.manifest = it }

    if (options.verbose) {
        progress("$PROGRAM_NAME analyzed API in ${stopwatch.elapsed(SECONDS)} seconds\n")
    }

    options.subtractApi?.let {
        progress("Subtracting API: ")
        subtractApi(codebase, it)
    }

    val androidApiLevelXml = options.generateApiLevelXml
    val apiLevelJars = options.apiLevelJars
    if (androidApiLevelXml != null && apiLevelJars != null) {
        assert(options.currentApiLevel != -1)

        progress("Generating API levels XML descriptor file, ${androidApiLevelXml.name}: ")
        ApiGenerator.generate(
            apiLevelJars, options.firstApiLevel, options.currentApiLevel, options.isDeveloperPreviewBuild(),
            androidApiLevelXml, codebase, options.sdkJarRoot, options.sdkInfoFile, options.removeMissingClassesInApiLevels
        )
    }

    if (options.docStubsDir != null || options.enhanceDocumentation) {
        if (!codebase.supportsDocumentation()) {
            error("Codebase does not support documentation, so it cannot be enhanced.")
        }
        progress("Enhancing docs: ")
        val docAnalyzer = DocAnalyzer(codebase)
        docAnalyzer.enhance()
        val applyApiLevelsXml = options.applyApiLevelsXml
        if (applyApiLevelsXml != null) {
            progress("Applying API levels")
            docAnalyzer.applyApiLevels(applyApiLevelsXml)
        }
    }

    // Generate the documentation stubs *before* we migrate nullness information.
    options.docStubsDir?.let {
        createStubFiles(
            it, codebase, docStubs = true,
            writeStubList = options.docStubsSourceList != null
        )
    }

    // Based on the input flags, generates various output files such
    // as signature files and/or stubs files
    options.apiFile?.let { apiFile ->
        val apiType = ApiType.PUBLIC_API
        val apiEmit = apiType.getEmitFilter()
        val apiReference = apiType.getReferenceFilter()

        createReportFile(codebase, apiFile, "API") { printWriter ->
            SignatureWriter(printWriter, apiEmit, apiReference, codebase.preFiltered)
        }
    }

    options.apiXmlFile?.let { apiFile ->
        val apiType = ApiType.PUBLIC_API
        val apiEmit = apiType.getEmitFilter()
        val apiReference = apiType.getReferenceFilter()

        createReportFile(codebase, apiFile, "XML API") { printWriter ->
            JDiffXmlWriter(printWriter, apiEmit, apiReference, codebase.preFiltered)
        }
    }

    options.removedApiFile?.let { apiFile ->
        val unfiltered = codebase.original ?: codebase

        val apiType = ApiType.REMOVED
        val removedEmit = apiType.getEmitFilter()
        val removedReference = apiType.getReferenceFilter()

        createReportFile(unfiltered, apiFile, "removed API", options.deleteEmptyRemovedSignatures) { printWriter ->
            SignatureWriter(printWriter, removedEmit, removedReference, codebase.original != null, options.includeSignatureFormatVersionRemoved)
        }
    }

    options.dexApiFile?.let { apiFile ->
        val apiFilter = FilterPredicate(ApiPredicate())
        val memberIsNotCloned: Predicate<Item> = Predicate { !it.isCloned() }
        val apiReference = ApiPredicate(ignoreShown = true)
        val dexApiEmit = memberIsNotCloned.and(apiFilter)

        createReportFile(
            codebase, apiFile, "DEX API"
        ) { printWriter -> DexApiWriter(printWriter, dexApiEmit, apiReference) }
    }

    options.proguard?.let { proguard ->
        val apiEmit = FilterPredicate(ApiPredicate())
        val apiReference = ApiPredicate(ignoreShown = true)
        createReportFile(
            codebase, proguard, "Proguard file"
        ) { printWriter -> ProguardWriter(printWriter, apiEmit, apiReference) }
    }

    options.sdkValueDir?.let { dir ->
        dir.mkdirs()
        SdkFileWriter(codebase, dir).generate()
    }

    for (check in options.compatibilityChecks) {
        checkCompatibility(codebase, check)
    }

    val previousApiFile = options.migrateNullsFrom
    if (previousApiFile != null) {
        val previous =
            if (previousApiFile.path.endsWith(DOT_JAR)) {
                loadFromJarFile(previousApiFile)
            } else {
                SignatureFileLoader.load(
                    file = previousApiFile,
                    kotlinStyleNulls = options.inputKotlinStyleNulls
                )
            }

        // If configured, checks for newly added nullness information compared
        // to the previous stable API and marks the newly annotated elements
        // as migrated (which will cause the Kotlin compiler to treat problems
        // as warnings instead of errors

        migrateNulls(codebase, previous)

        previous.dispose()
    }

    convertToWarningNullabilityAnnotations(codebase, options.forceConvertToWarningNullabilityAnnotations)

    // Now that we've migrated nullness information we can proceed to write non-doc stubs, if any.

    options.stubsDir?.let {
        createStubFiles(
            it, codebase, docStubs = false,
            writeStubList = options.stubsSourceList != null
        )
    }

    if (options.docStubsDir == null && options.stubsDir == null) {
        val writeStubsFile: (File) -> Unit = { file ->
            val root = File("").absoluteFile
            val rootPath = root.path
            val contents = sources.joinToString(" ") {
                val path = it.path
                if (path.startsWith(rootPath)) {
                    path.substring(rootPath.length)
                } else {
                    path
                }
            }
            file.writeText(contents)
        }
        options.stubsSourceList?.let(writeStubsFile)
        options.docStubsSourceList?.let(writeStubsFile)
    }
    options.externalAnnotations?.let { extractAnnotations(codebase, it) }

    if (options.verbose) {
        val packageCount = codebase.size()
        progress("$PROGRAM_NAME finished handling $packageCount packages in ${stopwatch.elapsed(SECONDS)} seconds\n")
    }
}

fun subtractApi(codebase: Codebase, subtractApiFile: File) {
    val path = subtractApiFile.path
    val oldCodebase =
        when {
            path.endsWith(DOT_TXT) -> SignatureFileLoader.load(subtractApiFile)
            path.endsWith(DOT_JAR) -> loadFromJarFile(subtractApiFile)
            else -> throw DriverException("Unsupported $ARG_SUBTRACT_API format, expected .txt or .jar: ${subtractApiFile.name}")
        }

    CodebaseComparator().compare(
        object : ComparisonVisitor() {
            override fun compare(old: ClassItem, new: ClassItem) {
                new.emit = false
            }
        },
        oldCodebase, codebase, ApiType.ALL.getReferenceFilter()
    )
}

fun processNonCodebaseFlags() {
    // --copy-annotations?
    val privateAnnotationsSource = options.privateAnnotationsSource
    val privateAnnotationsTarget = options.privateAnnotationsTarget
    if (privateAnnotationsSource != null && privateAnnotationsTarget != null) {
        val rewrite = RewriteAnnotations()
        // Support pointing to both stub-annotations and stub-annotations/src/main/java
        val src = File(privateAnnotationsSource, "src${File.separator}main${File.separator}java")
        val source = if (src.isDirectory) src else privateAnnotationsSource
        source.listFiles()?.forEach { file ->
            rewrite.modifyAnnotationSources(null, file, File(privateAnnotationsTarget, file.name))
        }
    }

    // Convert android.jar files?
    options.androidJarSignatureFiles?.let { root ->
        // Generate API signature files for all the historical JAR files
        ConvertJarsToSignatureFiles().convertJars(root)
    }

    for (convert in options.convertToXmlFiles) {
        val signatureApi = SignatureFileLoader.load(
            file = convert.fromApiFile,
            kotlinStyleNulls = options.inputKotlinStyleNulls
        )

        val apiType = ApiType.ALL
        val apiEmit = apiType.getEmitFilter()
        val strip = convert.strip
        val apiReference = if (strip) apiType.getEmitFilter() else apiType.getReferenceFilter()
        val baseFile = convert.baseApiFile

        val outputApi =
            if (baseFile != null) {
                // Convert base on a diff
                val baseApi = SignatureFileLoader.load(
                    file = baseFile,
                    kotlinStyleNulls = options.inputKotlinStyleNulls
                )
                TextCodebase.computeDelta(baseFile, baseApi, signatureApi)
            } else {
                signatureApi
            }

        // See JDiff's XMLToAPI#nameAPI
        val apiName = convert.outputFile.nameWithoutExtension.replace(' ', '_')
        createReportFile(outputApi, convert.outputFile, "JDiff File") { printWriter ->
            JDiffXmlWriter(printWriter, apiEmit, apiReference, signatureApi.preFiltered && !strip, apiName)
        }
    }
}

/**
 * Checks compatibility of the given codebase with the codebase described in the
 * signature file.
 */
fun checkCompatibility(
    newCodebase: Codebase,
    check: CheckRequest
) {
    progress("Checking API compatibility ($check): ")
    val signatureFile = check.file

    val oldCodebase =
        if (signatureFile.path.endsWith(DOT_JAR)) {
            loadFromJarFile(signatureFile)
        } else {
            mergeClasspathIntoTextCodebase(
                SignatureFileLoader.load(
                    file = signatureFile,
                    kotlinStyleNulls = options.inputKotlinStyleNulls
                )
            )
        }

<<<<<<< HEAD
    if (oldCodebase is TextCodebase && oldCodebase.format > FileFormat.V1 && options.outputFormat == FileFormat.V1) {
        throw DriverException("Cannot perform compatibility check of signature file $signatureFile in format ${oldCodebase.format} without analyzing current codebase with $ARG_FORMAT=${oldCodebase.format}")
=======
    val oldFormat = (old as? TextCodebase)?.format ?: (old as? TextCodebaseWithClasspath)?.format
    if (oldFormat != null && oldFormat > FileFormat.V1 && options.outputFormat == FileFormat.V1) {
        throw DriverException("Cannot perform compatibility check of signature file $signatureFile in format $oldFormat without analyzing current codebase with $ARG_FORMAT=$oldFormat")
>>>>>>> eaa74470
    }

    var baseApi: Codebase? = null

    val apiType = check.apiType

    if (options.showUnannotated && apiType == ApiType.PUBLIC_API) {
        // Fast path: if we've already generated a signature file, and it's identical, we're good!
        val apiFile = options.apiFile
        if (apiFile != null && apiFile.readText(UTF_8) == signatureFile.readText(UTF_8)) {
            return
        }
        val baseApiFile = options.baseApiForCompatCheck
        if (baseApiFile != null) {
            baseApi = SignatureFileLoader.load(
                file = baseApiFile,
                kotlinStyleNulls = options.inputKotlinStyleNulls
            )
        }
    } else if (options.baseApiForCompatCheck != null) {
        // This option does not make sense with showAnnotation, as the "base" in that case
        // is the non-annotated APIs.
        throw DriverException(
            ARG_CHECK_COMPATIBILITY_BASE_API +
                " is not compatible with --showAnnotation."
        )
    }

    // If configured, compares the new API with the previous API and reports
    // any incompatibilities.
    CompatibilityCheck.checkCompatibility(newCodebase, oldCodebase, apiType, baseApi)
}

fun createTempFile(namePrefix: String, nameSuffix: String): File {
    val tempFolder = options.tempFolder
    return if (tempFolder != null) {
        val preferred = File(tempFolder, namePrefix + nameSuffix)
        if (!preferred.exists()) {
            return preferred
        }
        File.createTempFile(namePrefix, nameSuffix, tempFolder)
    } else {
        File.createTempFile(namePrefix, nameSuffix)
    }
}

private fun migrateNulls(codebase: Codebase, previous: Codebase) {
    previous.compareWith(NullnessMigration(), codebase)
}

private fun convertToWarningNullabilityAnnotations(codebase: Codebase, filter: PackageFilter?) {
    if (filter != null) {
        // Our caller has asked for these APIs to not trigger nullness errors (only warnings) if
        // their callers make incorrect nullness assumptions (for example, calling a function on a
        // reference of nullable type). The way to communicate this to kotlinc is to mark these
        // APIs as RecentlyNullable/RecentlyNonNull
        codebase.accept(MarkPackagesAsRecent(filter))
    }
}

private fun loadFromSources(): Codebase {
    progress("Processing sources: ")

    val sources = options.sources.ifEmpty {
        if (options.verbose) {
            options.stdout.println("No source files specified: recursively including all sources found in the source path (${options.sourcePath.joinToString()}})")
        }
        gatherSources(options.sourcePath)
    }

    progress("Reading Codebase: ")
    val codebase = parseSources(sources, "Codebase loaded from source folders")

    progress("Analyzing API: ")

    val analyzer = ApiAnalyzer(codebase)
    analyzer.mergeExternalInclusionAnnotations()
    analyzer.computeApi()

    val filterEmit = ApiPredicate(ignoreShown = true, ignoreRemoved = false)
    val apiEmit = ApiPredicate(ignoreShown = true)
    val apiReference = ApiPredicate(ignoreShown = true)

    // Copy methods from soon-to-be-hidden parents into descendant classes, when necessary. Do
    // this before merging annotations or performing checks on the API to ensure that these methods
    // can have annotations added and are checked properly.
    progress("Insert missing stubs methods: ")
    analyzer.generateInheritedStubs(apiEmit, apiReference)

    analyzer.mergeExternalQualifierAnnotations()
    options.nullabilityAnnotationsValidator?.validateAllFrom(codebase, options.validateNullabilityFromList)
    options.nullabilityAnnotationsValidator?.report()
    analyzer.handleStripping()

    // General API checks for Android APIs
    AndroidApiChecks().check(codebase)

    if (options.checkApi) {
        progress("API Lint: ")
        val localTimer = Stopwatch.createStarted()
        // See if we should provide a previous codebase to provide a delta from?
        val previousApiFile = options.checkApiBaselineApiFile
        val previous =
            when {
                previousApiFile == null -> null
                previousApiFile.path.endsWith(DOT_JAR) -> loadFromJarFile(previousApiFile)
                else -> SignatureFileLoader.load(
                    file = previousApiFile,
                    kotlinStyleNulls = options.inputKotlinStyleNulls
                )
            }
        val apiLintReporter = options.reporterApiLint
        ApiLint.check(codebase, previous, apiLintReporter)
        progress("$PROGRAM_NAME ran api-lint in ${localTimer.elapsed(SECONDS)} seconds with ${apiLintReporter.getBaselineDescription()}")
    }

    // Compute default constructors (and add missing package private constructors
    // to make stubs compilable if necessary). Do this after all the checks as
    // these are not part of the API.
    if (options.stubsDir != null || options.docStubsDir != null) {
        progress("Insert missing constructors: ")
        analyzer.addConstructors(filterEmit)
    }

    progress("Performing misc API checks: ")
    analyzer.performChecks()

    return codebase
}

/**
 * Returns a codebase initialized from the given Java or Kotlin source files, with the given
 * description. The codebase will use a project environment initialized according to the current
 * [options].
 *
 * All supplied [File] objects will be mapped to [File.getAbsoluteFile].
 */
internal fun parseSources(
    sources: List<File>,
    description: String,
    sourcePath: List<File> = options.sourcePath,
    classpath: List<File> = options.classpath,
    javaLanguageLevel: LanguageLevel = options.javaLanguageLevel,
    kotlinLanguageLevel: LanguageVersionSettings = options.kotlinLanguageLevel,
    manifest: File? = options.manifest
): PsiBasedCodebase {
    val absoluteSources = sources.map { it.absoluteFile }

    val absoluteSourceRoots = sourcePath.filter { it.path.isNotBlank() }.map { it.absoluteFile }.toMutableList()
    // Add in source roots implied by the source files
    if (options.allowImplicitRoot) {
        extractRoots(absoluteSources, absoluteSourceRoots)
    }

    val absoluteClasspath = classpath.map { it.absoluteFile }

    return parseAbsoluteSources(
        absoluteSources, description, absoluteSourceRoots,
        absoluteClasspath, javaLanguageLevel, kotlinLanguageLevel, manifest
    )
}

/**
 * Returns a codebase initialized from the given set of absolute files.
 */
private fun parseAbsoluteSources(
    sources: List<File>,
    description: String,
    sourceRoots: List<File>,
    classpath: List<File>,
    javaLanguageLevel: LanguageLevel,
    kotlinLanguageLevel: LanguageVersionSettings,
    manifest: File?
): PsiBasedCodebase {
    val config = UastEnvironment.Configuration.create(useFirUast = options.useK2Uast)
    config.javaLanguageLevel = javaLanguageLevel
    config.kotlinLanguageLevel = kotlinLanguageLevel
    config.addSourceRoots(sourceRoots)
    config.addClasspathRoots(classpath)
    options.jdkHome?.let {
        if (options.isJdkModular(it)) {
            config.kotlinCompilerConfig.put(JVMConfigurationKeys.JDK_HOME, it)
            config.kotlinCompilerConfig.put(JVMConfigurationKeys.NO_JDK, false)
        }
    }

    val environment = createProjectEnvironment(config)

    val kotlinFiles = sources.filter { it.path.endsWith(DOT_KT) }
    environment.analyzeFiles(kotlinFiles)

    val rootDir = sourceRoots.firstOrNull() ?: File("").canonicalFile

    val units = Extractor.createUnitsForFiles(environment.ideaProject, sources)
    val packageDocs = gatherPackageJavadoc(sources, sourceRoots)

    val codebase = PsiBasedCodebase(rootDir, description)
    codebase.initialize(environment, units, packageDocs)
    codebase.manifest = manifest
    return codebase
}

/**
 * If classpath jars are present, merges classes loaded from the jars into the [textCodebase].
 */
fun mergeClasspathIntoTextCodebase(textCodebase: TextCodebase): Codebase {
    return if (options.classpath.isNotEmpty()) {
        progress("Processing classpath: ")
        val uastEnvironment = loadUastFromJars(options.classpath)
        TextCodebaseWithClasspath(textCodebase, uastEnvironment)
    } else {
        textCodebase
    }
}

/**
 * Initializes a UAST environment using the [apiJars] as classpath roots.
 */
fun loadUastFromJars(apiJars: List<File>): UastEnvironment {
    val config = UastEnvironment.Configuration.create(useFirUast = options.useK2Uast)
    config.addClasspathRoots(apiJars)

    val environment = createProjectEnvironment(config)
    environment.analyzeFiles(emptyList()) // Initializes PSI machinery.
    return environment
}

fun loadFromJarFile(apiJar: File, manifest: File? = null, preFiltered: Boolean = false): Codebase {
    progress("Processing jar file: ")

    val environment = loadUastFromJars(listOf(apiJar))
    val codebase = PsiBasedCodebase(apiJar, "Codebase loaded from $apiJar")
    codebase.initialize(environment, apiJar, preFiltered)
    if (manifest != null) {
        codebase.manifest = options.manifest
    }
    val apiEmit = ApiPredicate(ignoreShown = true)
    val apiReference = ApiPredicate(ignoreShown = true)
    val analyzer = ApiAnalyzer(codebase)
    analyzer.mergeExternalInclusionAnnotations()
    analyzer.computeApi()
    analyzer.mergeExternalQualifierAnnotations()
    options.nullabilityAnnotationsValidator?.validateAllFrom(codebase, options.validateNullabilityFromList)
    options.nullabilityAnnotationsValidator?.report()
    analyzer.generateInheritedStubs(apiEmit, apiReference)
    return codebase
}

internal const val METALAVA_SYNTHETIC_SUFFIX = "metalava_module"

private fun createProjectEnvironment(config: UastEnvironment.Configuration): UastEnvironment {
    ensurePsiFileCapacity()

    // Note: the Kotlin module name affects the naming of certain synthetic methods.
    config.kotlinCompilerConfig.put(MODULE_NAME, METALAVA_SYNTHETIC_SUFFIX)

    val environment = UastEnvironment.create(config)
    uastEnvironments.add(environment)

    if (!assertionsEnabled() &&
        System.getenv(ENV_VAR_METALAVA_DUMP_ARGV) == null &&
        !isUnderTest()
    ) {
        DefaultLogger.disableStderrDumping(environment.ideaProject)
    }

    // Missing service needed in metalava but not in lint: javadoc handling
    environment.ideaProject.registerService(
        com.intellij.psi.javadoc.JavadocManager::class.java,
        com.intellij.psi.impl.source.javadoc.JavadocManagerImpl::class.java
    )
    CoreApplicationEnvironment.registerExtensionPoint(
        environment.ideaProject.extensionArea, JavadocTagInfo.EP_NAME, JavadocTagInfo::class.java
    )
    CoreApplicationEnvironment.registerApplicationExtensionPoint(
        CustomJavadocTagProvider.EP_NAME, CustomJavadocTagProvider::class.java
    )

    return environment
}

private val uastEnvironments = mutableListOf<UastEnvironment>()

private fun disposeUastEnvironment() {
    // Codebase.dispose() is not consistently called, so we dispose the environments here too.
    for (env in uastEnvironments) {
        if (!env.ideaProject.isDisposed) {
            env.dispose()
        }
    }
    uastEnvironments.clear()
    UastEnvironment.disposeApplicationEnvironment()
}

private fun ensurePsiFileCapacity() {
    val fileSize = System.getProperty("idea.max.intellisense.filesize")
    if (fileSize == null) {
        // Ensure we can handle large compilation units like android.R
        System.setProperty("idea.max.intellisense.filesize", "100000")
    }
}

private fun extractAnnotations(codebase: Codebase, file: File) {
    val localTimer = Stopwatch.createStarted()

    options.externalAnnotations?.let { outputFile ->
        @Suppress("UNCHECKED_CAST")
        ExtractAnnotations(
            codebase,
            outputFile
        ).extractAnnotations()
        if (options.verbose) {
            progress("$PROGRAM_NAME extracted annotations into $file in ${localTimer.elapsed(SECONDS)} seconds\n")
        }
    }
}

private fun createStubFiles(stubDir: File, codebase: Codebase, docStubs: Boolean, writeStubList: Boolean) {
    if (codebase is TextCodebase) {
        if (options.verbose) {
            options.stdout.println(
                "Generating stubs from text based codebase is an experimental feature. " +
                    "It is not guaranteed that stubs generated from text based codebase are " +
                    "class level equivalent to the stubs generated from source files. "
            )
        }
    }

    // Temporary bug workaround for org.chromium.arc
    if (options.sourcePath.firstOrNull()?.path?.endsWith("org.chromium.arc") == true) {
        codebase.findClass("org.chromium.mojo.bindings.Callbacks")?.hidden = true
    }

    if (docStubs) {
        progress("Generating documentation stub files: ")
    } else {
        progress("Generating stub files: ")
    }

    val localTimer = Stopwatch.createStarted()

    val stubWriter =
        StubWriter(
            codebase = codebase,
            stubsDir = stubDir,
            generateAnnotations = options.generateAnnotations,
            preFiltered = codebase.preFiltered,
            docStubs = docStubs
        )
    codebase.accept(stubWriter)

    if (docStubs) {
        // Overview docs? These are generally in the empty package.
        codebase.findPackage("")?.let { empty ->
            val overview = codebase.getPackageDocs()?.getOverviewDocumentation(empty)
            if (overview != null && overview.isNotBlank()) {
                stubWriter.writeDocOverview(empty, overview)
            }
        }
    }

    if (writeStubList) {
        // Optionally also write out a list of source files that were generated; used
        // for example to point javadoc to the stubs output to generate documentation
        val file = if (docStubs) {
            options.docStubsSourceList ?: options.stubsSourceList
        } else {
            options.stubsSourceList
        }
        file?.let {
            val root = File("").absoluteFile
            stubWriter.writeSourceList(it, root)
        }
    }

    progress(
        "$PROGRAM_NAME wrote ${if (docStubs) "documentation" else ""} stubs directory $stubDir in ${
        localTimer.elapsed(SECONDS)} seconds\n"
    )
}

fun createReportFile(
    codebase: Codebase,
    apiFile: File,
    description: String?,
    deleteEmptyFiles: Boolean = false,
    createVisitor: (PrintWriter) -> ApiVisitor
) {
    if (description != null) {
        progress("Writing $description file: ")
    }
    val localTimer = Stopwatch.createStarted()
    try {
        val stringWriter = StringWriter()
        val writer = PrintWriter(stringWriter)
        writer.use { printWriter ->
            val apiWriter = createVisitor(printWriter)
            codebase.accept(apiWriter)
        }
        val text = stringWriter.toString()
        if (text.isNotEmpty() || !deleteEmptyFiles) {
            apiFile.writeText(text)
        }
    } catch (e: IOException) {
        reporter.report(Issues.IO_ERROR, apiFile, "Cannot open file for write.")
    }
    if (description != null && options.verbose) {
        progress("$PROGRAM_NAME wrote $description file $apiFile in ${localTimer.elapsed(SECONDS)} seconds\n")
    }
}

private fun skippableDirectory(file: File): Boolean = file.path.endsWith(".git") && file.name == ".git"

private fun addSourceFiles(list: MutableList<File>, file: File) {
    if (file.isDirectory) {
        if (skippableDirectory(file)) {
            return
        }
        if (java.nio.file.Files.isSymbolicLink(file.toPath())) {
            reporter.report(
                Issues.IGNORING_SYMLINK, file,
                "Ignoring symlink during source file discovery directory traversal"
            )
            return
        }
        val files = file.listFiles()
        if (files != null) {
            for (child in files) {
                addSourceFiles(list, child)
            }
        }
    } else if (file.isFile) {
        when {
            file.name.endsWith(DOT_JAVA) ||
                file.name.endsWith(DOT_KT) ||
                file.name.equals(PACKAGE_HTML) ||
                file.name.equals(OVERVIEW_HTML) -> list.add(file)
        }
    }
}

fun gatherSources(sourcePath: List<File>): List<File> {
    val sources = Lists.newArrayList<File>()
    for (file in sourcePath) {
        if (file.path.isBlank()) {
            // --source-path "" means don't search source path; use "." for pwd
            continue
        }
        addSourceFiles(sources, file.absoluteFile)
    }
    return sources.sortedWith(compareBy { it.name })
}

private fun gatherPackageJavadoc(sources: List<File>, sourceRoots: List<File>): PackageDocs {
    val packageComments = HashMap<String, String>(100)
    val overviewHtml = HashMap<String, String>(10)
    val hiddenPackages = HashSet<String>(100)
    val sortedSourceRoots = sourceRoots.sortedBy { -it.name.length }
    for (file in sources) {
        var javadoc = false
        val map = when (file.name) {
            PACKAGE_HTML -> {
                javadoc = true; packageComments
            }
            OVERVIEW_HTML -> {
                overviewHtml
            }
            else -> continue
        }
        var contents = Files.asCharSource(file, UTF_8).read()
        if (javadoc) {
            contents = packageHtmlToJavadoc(contents)
        }

        // Figure out the package: if there is a java file in the same directory, get the package
        // name from the java file. Otherwise, guess from the directory path + source roots.
        // NOTE: This causes metalava to read files other than the ones explicitly passed to it.
        var pkg = file.parentFile?.listFiles()
            ?.filter { it.name.endsWith(DOT_JAVA) }
            ?.asSequence()?.mapNotNull { findPackage(it) }
            ?.firstOrNull()
        if (pkg == null) {
            // Strip the longest prefix source root.
            val prefix = sortedSourceRoots.firstOrNull { file.startsWith(it) }?.path ?: ""
            pkg = file.parentFile.path.substring(prefix.length).trim('/').replace("/", ".")
        }
        map[pkg] = contents
        if (contents.contains("@hide")) {
            hiddenPackages.add(pkg)
        }
    }

    return PackageDocs(packageComments, overviewHtml, hiddenPackages)
}

fun extractRoots(sources: List<File>, sourceRoots: MutableList<File> = mutableListOf()): List<File> {
    // Cache for each directory since computing root for a source file is
    // expensive
    val dirToRootCache = mutableMapOf<String, File>()
    for (file in sources) {
        val parent = file.parentFile ?: continue
        val found = dirToRootCache[parent.path]
        if (found != null) {
            continue
        }

        val root = findRoot(file) ?: continue
        dirToRootCache[parent.path] = root

        if (!sourceRoots.contains(root)) {
            sourceRoots.add(root)
        }
    }

    return sourceRoots
}

/**
 * If given a full path to a Java or Kotlin source file, produces the path to
 * the source root if possible.
 */
private fun findRoot(file: File): File? {
    val path = file.path
    if (path.endsWith(DOT_JAVA) || path.endsWith(DOT_KT)) {
        val pkg = findPackage(file) ?: return null
        val parent = file.parentFile ?: return null
        val endIndex = parent.path.length - pkg.length
        val before = path[endIndex - 1]
        if (before == '/' || before == '\\') {
            return File(path.substring(0, endIndex))
        } else {
            reporter.report(
                Issues.IO_ERROR, file,
                "$PROGRAM_NAME was unable to determine the package name. " +
                    "This usually means that a source file was where the directory does not seem to match the package " +
                    "declaration; we expected the path $path to end with /${pkg.replace('.', '/') + '/' + file.name}"
            )
        }
    }

    return null
}

/** Finds the package of the given Java/Kotlin source file, if possible */
fun findPackage(file: File): String? {
    val source = Files.asCharSource(file, UTF_8).read()
    return findPackage(source)
}

/** Finds the package of the given Java/Kotlin source code, if possible */
fun findPackage(source: String): String? {
    return ClassName(source).packageName
}

/** Whether metalava is running unit tests */
fun isUnderTest() = java.lang.Boolean.getBoolean(ENV_VAR_METALAVA_TESTS_RUNNING)

/** Whether metalava is being invoked as part of an Android platform build */
fun isBuildingAndroid() = System.getenv("ANDROID_BUILD_TOP") != null && !isUnderTest()<|MERGE_RESOLUTION|>--- conflicted
+++ resolved
@@ -512,14 +512,9 @@
             )
         }
 
-<<<<<<< HEAD
-    if (oldCodebase is TextCodebase && oldCodebase.format > FileFormat.V1 && options.outputFormat == FileFormat.V1) {
-        throw DriverException("Cannot perform compatibility check of signature file $signatureFile in format ${oldCodebase.format} without analyzing current codebase with $ARG_FORMAT=${oldCodebase.format}")
-=======
-    val oldFormat = (old as? TextCodebase)?.format ?: (old as? TextCodebaseWithClasspath)?.format
+    val oldFormat = (oldCodebase as? TextCodebase)?.format ?: (oldCodebase as? TextCodebaseWithClasspath)?.format
     if (oldFormat != null && oldFormat > FileFormat.V1 && options.outputFormat == FileFormat.V1) {
         throw DriverException("Cannot perform compatibility check of signature file $signatureFile in format $oldFormat without analyzing current codebase with $ARG_FORMAT=$oldFormat")
->>>>>>> eaa74470
     }
 
     var baseApi: Codebase? = null
