/*
 * Copyright (C) 2017 The Android Open Source Project
 *
 * Licensed under the Apache License, Version 2.0 (the "License");
 * you may not use this file except in compliance with the License.
 * You may obtain a copy of the License at
 *
 *      http://www.apache.org/licenses/LICENSE-2.0
 *
 * Unless required by applicable law or agreed to in writing, software
 * distributed under the License is distributed on an "AS IS" BASIS,
 * WITHOUT WARRANTIES OR CONDITIONS OF ANY KIND, either express or implied.
 * See the License for the specific language governing permissions and
 * limitations under the License.
 */
@file:JvmName("Driver")

package com.android.tools.metalava

import com.android.SdkConstants.DOT_JAR
import com.android.SdkConstants.DOT_JAVA
import com.android.SdkConstants.DOT_KT
import com.android.SdkConstants.DOT_TXT
import com.android.tools.lint.UastEnvironment
import com.android.tools.lint.annotations.Extractor
import com.android.tools.lint.checks.infrastructure.ClassName
import com.android.tools.lint.detector.api.Project
import com.android.tools.lint.detector.api.assertionsEnabled
import com.android.tools.metalava.CompatibilityCheck.CheckRequest
import com.android.tools.metalava.apilevels.ApiGenerator
import com.android.tools.metalava.model.ClassItem
import com.android.tools.metalava.model.Codebase
import com.android.tools.metalava.model.Item
import com.android.tools.metalava.model.PackageDocs
import com.android.tools.metalava.model.psi.PsiBasedCodebase
import com.android.tools.metalava.model.psi.packageHtmlToJavadoc
import com.android.tools.metalava.model.text.TextCodebase
import com.android.tools.metalava.model.text.classpath.TextCodebaseWithClasspath
import com.android.tools.metalava.model.visitors.ApiVisitor
import com.android.tools.metalava.stub.StubWriter
import com.google.common.base.Stopwatch
import com.google.common.collect.Lists
import com.google.common.io.Files
import com.intellij.core.CoreApplicationEnvironment
import com.intellij.openapi.diagnostic.DefaultLogger
import com.intellij.pom.java.LanguageLevel
import com.intellij.psi.javadoc.CustomJavadocTagProvider
import com.intellij.psi.javadoc.JavadocTagInfo
import org.jetbrains.kotlin.config.CommonConfigurationKeys.MODULE_NAME
import org.jetbrains.kotlin.config.JVMConfigurationKeys
import org.jetbrains.kotlin.config.LanguageVersionSettings
import java.io.File
import java.io.IOException
import java.io.OutputStreamWriter
import java.io.PrintWriter
import java.io.StringWriter
import java.util.concurrent.TimeUnit.SECONDS
import java.util.function.Predicate
import kotlin.system.exitProcess
import kotlin.text.Charsets.UTF_8

const val PROGRAM_NAME = "metalava"
const val HELP_PROLOGUE = "$PROGRAM_NAME extracts metadata from source code to generate artifacts such as the " +
    "signature files, the SDK stub files, external annotations etc."
const val PACKAGE_HTML = "package.html"
const val OVERVIEW_HTML = "overview.html"

@Suppress("PropertyName") // Can't mark const because trimIndent() :-(
val BANNER: String = """
                _        _
 _ __ ___   ___| |_ __ _| | __ ___   ____ _
| '_ ` _ \ / _ \ __/ _` | |/ _` \ \ / / _` |
| | | | | |  __/ || (_| | | (_| |\ V / (_| |
|_| |_| |_|\___|\__\__,_|_|\__,_| \_/ \__,_|
""".trimIndent()

fun main(args: Array<String>) {
    run(args, setExitCode = true)
}

internal var hasFileReadViolations = false

/**
 * The metadata driver is a command line interface to extracting various metadata
 * from a source tree (or existing signature files etc). Run with --help to see
 * more details.
 */
fun run(
    originalArgs: Array<String>,
    stdout: PrintWriter = PrintWriter(OutputStreamWriter(System.out)),
    stderr: PrintWriter = PrintWriter(OutputStreamWriter(System.err)),
    setExitCode: Boolean = false
): Boolean {
    var exitCode = 0

    try {
        val modifiedArgs = preprocessArgv(originalArgs)

        progress("$PROGRAM_NAME started\n")

        // Dump the arguments, and maybe generate a rerun-script.
        maybeDumpArgv(stdout, originalArgs, modifiedArgs)

        // Actual work begins here.
        options = Options(modifiedArgs, stdout, stderr)

        maybeActivateSandbox()

        processFlags()

        if (options.allReporters.any { it.hasErrors() } && !options.passBaselineUpdates) {
            // Repeat the errors at the end to make it easy to find the actual problems.
            if (options.repeatErrorsMax > 0) {
                repeatErrors(stderr, options.allReporters, options.repeatErrorsMax)
            }
            exitCode = -1
        }
        if (hasFileReadViolations) {
            if (options.strictInputFiles.shouldFail) {
                stderr.print("Error: ")
                exitCode = -1
            } else {
                stderr.print("Warning: ")
            }
            stderr.println("$PROGRAM_NAME detected access to files that are not explicitly specified. See ${options.strictInputViolationsFile} for details.")
        }
    } catch (e: DriverException) {
        stdout.flush()
        stderr.flush()

        val prefix = if (e.exitCode != 0) { "Aborting: " } else { "" }

        if (e.stderr.isNotBlank()) {
            stderr.println("\n${prefix}${e.stderr}")
        }
        if (e.stdout.isNotBlank()) {
            stdout.println("\n${prefix}${e.stdout}")
        }
        exitCode = e.exitCode
    } finally {
        disposeUastEnvironment()
    }

    // Update and close all baseline files.
    options.allBaselines.forEach { baseline ->
        if (options.verbose) {
            baseline.dumpStats(options.stdout)
        }
        if (baseline.close()) {
            if (!options.quiet) {
                stdout.println("$PROGRAM_NAME wrote updated baseline to ${baseline.updateFile}")
            }
        }
    }

    options.reportEvenIfSuppressedWriter?.close()
    options.strictInputViolationsPrintWriter?.close()

    // Show failure messages, if any.
    options.allReporters.forEach {
        it.writeErrorMessage(stderr)
    }

    stdout.flush()
    stderr.flush()

    if (setExitCode) {
        exit(exitCode)
    }

    return exitCode == 0
}

private fun exit(exitCode: Int = 0) {
    if (options.verbose) {
        progress("$PROGRAM_NAME exiting with exit code $exitCode\n")
    }
    options.stdout.flush()
    options.stderr.flush()
    exitProcess(exitCode)
}

private fun maybeActivateSandbox() {
    // Set up a sandbox to detect access to files that are not explicitly specified.
    if (options.strictInputFiles == Options.StrictInputFileMode.PERMISSIVE) {
        return
    }

    val writer = options.strictInputViolationsPrintWriter!!

    // Writes all violations to [Options.strictInputFiles].
    // If Options.StrictInputFile.Mode is STRICT, then all violations on reads are logged, and the
    // tool exits with a negative error code if there are any file read violations. Directory read
    // violations are logged, but are considered to be a "warning" and doesn't affect the exit code.
    // If STRICT_WARN, all violations on reads are logged similar to STRICT, but the exit code is
    // unaffected.
    // If STRICT_WITH_STACK, similar to STRICT, but also logs the stack trace to
    // Options.strictInputFiles.
    // See [FileReadSandbox] for the details.
    FileReadSandbox.activate(object : FileReadSandbox.Listener {
        var seen = mutableSetOf<String>()
        override fun onViolation(absolutePath: String, isDirectory: Boolean) {
            if (!seen.contains(absolutePath)) {
                val suffix = if (isDirectory) "/" else ""
                writer.println("$absolutePath$suffix")
                if (options.strictInputFiles == Options.StrictInputFileMode.STRICT_WITH_STACK) {
                    Throwable().printStackTrace(writer)
                }
                seen.add(absolutePath)
                if (!isDirectory) {
                    hasFileReadViolations = true
                }
            }
        }
    })
}

private fun repeatErrors(writer: PrintWriter, reporters: List<Reporter>, max: Int) {
    writer.println("Error: $PROGRAM_NAME detected the following problems:")
    val totalErrors = reporters.sumOf { it.errorCount }
    var remainingCap = max
    var totalShown = 0
    reporters.forEach {
        val numShown = it.printErrors(writer, remainingCap)
        remainingCap -= numShown
        totalShown += numShown
    }
    if (totalShown < totalErrors) {
        writer.println("${totalErrors - totalShown} more error(s) omitted. Search the log for 'error:' to find all of them.")
    }
}

private fun processFlags() {
    val stopwatch = Stopwatch.createStarted()

    processNonCodebaseFlags()

    val sources = options.sources
    val codebase =
        if (sources.isNotEmpty() && sources[0].path.endsWith(DOT_TXT)) {
            // Make sure all the source files have .txt extensions.
            sources.firstOrNull { !it.path.endsWith(DOT_TXT) }?. let {
                throw DriverException("Inconsistent input file types: The first file is of $DOT_TXT, but detected different extension in ${it.path}")
            }
            mergeClasspathIntoTextCodebase(
                SignatureFileLoader.loadFiles(sources, options.inputKotlinStyleNulls)
            )
        } else if (options.apiJar != null) {
            loadFromJarFile(options.apiJar!!)
        } else if (sources.size == 1 && sources[0].path.endsWith(DOT_JAR)) {
            loadFromJarFile(sources[0])
        } else if (sources.isNotEmpty() || options.sourcePath.isNotEmpty()) {
            loadFromSources()
        } else {
            return
        }
    options.manifest?.let { codebase.manifest = it }

    if (options.verbose) {
        progress("$PROGRAM_NAME analyzed API in ${stopwatch.elapsed(SECONDS)} seconds\n")
    }

    options.subtractApi?.let {
        progress("Subtracting API: ")
        subtractApi(codebase, it)
    }

    val androidApiLevelXml = options.generateApiLevelXml
    val apiLevelJars = options.apiLevelJars
    if (androidApiLevelXml != null && apiLevelJars != null) {
        assert(options.currentApiLevel != -1)

        progress("Generating API levels XML descriptor file, ${androidApiLevelXml.name}: ")
        ApiGenerator.generate(
            apiLevelJars, options.firstApiLevel, options.currentApiLevel, options.isDeveloperPreviewBuild(),
            androidApiLevelXml, codebase, options.sdkJarRoot, options.sdkInfoFile, options.removeMissingClassesInApiLevels
        )
    }

    if (options.docStubsDir != null || options.enhanceDocumentation) {
        if (!codebase.supportsDocumentation()) {
            error("Codebase does not support documentation, so it cannot be enhanced.")
        }
        progress("Enhancing docs: ")
        val docAnalyzer = DocAnalyzer(codebase)
        docAnalyzer.enhance()
        val applyApiLevelsXml = options.applyApiLevelsXml
        if (applyApiLevelsXml != null) {
            progress("Applying API levels")
            docAnalyzer.applyApiLevels(applyApiLevelsXml)
        }
    }

    // Generate the documentation stubs *before* we migrate nullness information.
    options.docStubsDir?.let {
        createStubFiles(
            it, codebase, docStubs = true,
            writeStubList = options.docStubsSourceList != null
        )
    }

    // Based on the input flags, generates various output files such
    // as signature files and/or stubs files
    options.apiFile?.let { apiFile ->
        val apiType = ApiType.PUBLIC_API
        val apiEmit = apiType.getEmitFilter()
        val apiReference = apiType.getReferenceFilter()

        createReportFile(codebase, apiFile, "API") { printWriter ->
            SignatureWriter(
                printWriter, apiEmit, apiReference, codebase.preFiltered,
                methodComparator = options.apiOverloadedMethodOrder.comparator
            )
        }
    }

    options.apiXmlFile?.let { apiFile ->
        val apiType = ApiType.PUBLIC_API
        val apiEmit = apiType.getEmitFilter()
        val apiReference = apiType.getReferenceFilter()

        createReportFile(codebase, apiFile, "XML API") { printWriter ->
            JDiffXmlWriter(printWriter, apiEmit, apiReference, codebase.preFiltered)
        }
    }

    options.removedApiFile?.let { apiFile ->
        val unfiltered = codebase.original ?: codebase

        val apiType = ApiType.REMOVED
        val removedEmit = apiType.getEmitFilter()
        val removedReference = apiType.getReferenceFilter()

        createReportFile(unfiltered, apiFile, "removed API", options.deleteEmptyRemovedSignatures) { printWriter ->
            SignatureWriter(
                printWriter, removedEmit, removedReference, codebase.original != null,
                options.includeSignatureFormatVersionRemoved,
                options.apiOverloadedMethodOrder.comparator
            )
        }
    }

    options.dexApiFile?.let { apiFile ->
        val apiFilter = FilterPredicate(ApiPredicate())
        val memberIsNotCloned: Predicate<Item> = Predicate { !it.isCloned() }
        val apiReference = ApiPredicate(ignoreShown = true)
        val dexApiEmit = memberIsNotCloned.and(apiFilter)

        createReportFile(
            codebase, apiFile, "DEX API"
        ) { printWriter -> DexApiWriter(printWriter, dexApiEmit, apiReference) }
    }

    options.proguard?.let { proguard ->
        val apiEmit = FilterPredicate(ApiPredicate())
        val apiReference = ApiPredicate(ignoreShown = true)
        createReportFile(
            codebase, proguard, "Proguard file"
        ) { printWriter -> ProguardWriter(printWriter, apiEmit, apiReference) }
    }

    options.sdkValueDir?.let { dir ->
        dir.mkdirs()
        SdkFileWriter(codebase, dir).generate()
    }

    for (check in options.compatibilityChecks) {
        checkCompatibility(codebase, check)
    }

    val previousApiFile = options.migrateNullsFrom
    if (previousApiFile != null) {
        val previous =
            if (previousApiFile.path.endsWith(DOT_JAR)) {
                loadFromJarFile(previousApiFile)
            } else {
                SignatureFileLoader.load(
                    file = previousApiFile,
                    kotlinStyleNulls = options.inputKotlinStyleNulls
                )
            }

        // If configured, checks for newly added nullness information compared
        // to the previous stable API and marks the newly annotated elements
        // as migrated (which will cause the Kotlin compiler to treat problems
        // as warnings instead of errors

        migrateNulls(codebase, previous)

        previous.dispose()
    }

    convertToWarningNullabilityAnnotations(codebase, options.forceConvertToWarningNullabilityAnnotations)

    // Now that we've migrated nullness information we can proceed to write non-doc stubs, if any.

    options.stubsDir?.let {
        createStubFiles(
            it, codebase, docStubs = false,
            writeStubList = options.stubsSourceList != null
        )
    }

    if (options.docStubsDir == null && options.stubsDir == null) {
        val writeStubsFile: (File) -> Unit = { file ->
            val root = File("").absoluteFile
            val rootPath = root.path
            val contents = sources.joinToString(" ") {
                val path = it.path
                if (path.startsWith(rootPath)) {
                    path.substring(rootPath.length)
                } else {
                    path
                }
            }
            file.writeText(contents)
        }
        options.stubsSourceList?.let(writeStubsFile)
        options.docStubsSourceList?.let(writeStubsFile)
    }
    options.externalAnnotations?.let { extractAnnotations(codebase, it) }

    if (options.verbose) {
        val packageCount = codebase.size()
        progress("$PROGRAM_NAME finished handling $packageCount packages in ${stopwatch.elapsed(SECONDS)} seconds\n")
    }
}

fun subtractApi(codebase: Codebase, subtractApiFile: File) {
    val path = subtractApiFile.path
    val oldCodebase =
        when {
            path.endsWith(DOT_TXT) -> SignatureFileLoader.load(subtractApiFile)
            path.endsWith(DOT_JAR) -> loadFromJarFile(subtractApiFile)
            else -> throw DriverException("Unsupported $ARG_SUBTRACT_API format, expected .txt or .jar: ${subtractApiFile.name}")
        }

    CodebaseComparator().compare(
        object : ComparisonVisitor() {
            override fun compare(old: ClassItem, new: ClassItem) {
                new.emit = false
            }
        },
        oldCodebase, codebase, ApiType.ALL.getReferenceFilter()
    )
}

fun processNonCodebaseFlags() {
    // --copy-annotations?
    val privateAnnotationsSource = options.privateAnnotationsSource
    val privateAnnotationsTarget = options.privateAnnotationsTarget
    if (privateAnnotationsSource != null && privateAnnotationsTarget != null) {
        val rewrite = RewriteAnnotations()
        // Support pointing to both stub-annotations and stub-annotations/src/main/java
        val src = File(privateAnnotationsSource, "src${File.separator}main${File.separator}java")
        val source = if (src.isDirectory) src else privateAnnotationsSource
        source.listFiles()?.forEach { file ->
            rewrite.modifyAnnotationSources(null, file, File(privateAnnotationsTarget, file.name))
        }
    }

    // Convert android.jar files?
    options.androidJarSignatureFiles?.let { root ->
        // Generate API signature files for all the historical JAR files
        ConvertJarsToSignatureFiles().convertJars(root)
    }

    for (convert in options.convertToXmlFiles) {
        val signatureApi = SignatureFileLoader.load(
            file = convert.fromApiFile,
            kotlinStyleNulls = options.inputKotlinStyleNulls
        )

        val apiType = ApiType.ALL
        val apiEmit = apiType.getEmitFilter()
        val strip = convert.strip
        val apiReference = if (strip) apiType.getEmitFilter() else apiType.getReferenceFilter()
        val baseFile = convert.baseApiFile

        val outputApi =
            if (baseFile != null) {
                // Convert base on a diff
                val baseApi = SignatureFileLoader.load(
                    file = baseFile,
                    kotlinStyleNulls = options.inputKotlinStyleNulls
                )
                TextCodebase.computeDelta(baseFile, baseApi, signatureApi)
            } else {
                signatureApi
            }

        // See JDiff's XMLToAPI#nameAPI
        val apiName = convert.outputFile.nameWithoutExtension.replace(' ', '_')
        createReportFile(outputApi, convert.outputFile, "JDiff File") { printWriter ->
            JDiffXmlWriter(printWriter, apiEmit, apiReference, signatureApi.preFiltered && !strip, apiName)
        }
    }

    val apiVersionsJson = options.generateApiVersionsJson
    val apiVersionFiles = options.apiVersionSignatureFiles
    val apiVersionNames = options.apiVersionNames
    if (apiVersionsJson != null && apiVersionFiles != null && apiVersionNames != null) {
        progress("Generating API version history JSON file, ${apiVersionsJson.name}: ")
        ApiGenerator.generate(apiVersionFiles, apiVersionsJson, apiVersionNames, options.inputKotlinStyleNulls)
    }
}

/**
 * Checks compatibility of the given codebase with the codebase described in the
 * signature file.
 */
fun checkCompatibility(
    newCodebase: Codebase,
    check: CheckRequest
) {
    progress("Checking API compatibility ($check): ")
    val signatureFile = check.file

    val oldCodebase =
        if (signatureFile.path.endsWith(DOT_JAR)) {
            loadFromJarFile(signatureFile)
        } else {
            mergeClasspathIntoTextCodebase(
                SignatureFileLoader.load(
                    file = signatureFile,
                    kotlinStyleNulls = options.inputKotlinStyleNulls
                )
            )
        }

    val oldFormat = (oldCodebase as? TextCodebase)?.format ?: (oldCodebase as? TextCodebaseWithClasspath)?.format
    if (oldFormat != null && oldFormat > FileFormat.V1 && options.outputFormat == FileFormat.V1) {
        throw DriverException("Cannot perform compatibility check of signature file $signatureFile in format $oldFormat without analyzing current codebase with $ARG_FORMAT=$oldFormat")
    }

    var baseApi: Codebase? = null

    val apiType = check.apiType

    if (options.showUnannotated && apiType == ApiType.PUBLIC_API) {
        // Fast path: if we've already generated a signature file, and it's identical, we're good!
        val apiFile = options.apiFile
        if (apiFile != null && apiFile.readText(UTF_8) == signatureFile.readText(UTF_8)) {
            return
        }
        val baseApiFile = options.baseApiForCompatCheck
        if (baseApiFile != null) {
            baseApi = SignatureFileLoader.load(
                file = baseApiFile,
                kotlinStyleNulls = options.inputKotlinStyleNulls
            )
        }
    } else if (options.baseApiForCompatCheck != null) {
        // This option does not make sense with showAnnotation, as the "base" in that case
        // is the non-annotated APIs.
        throw DriverException(
            ARG_CHECK_COMPATIBILITY_BASE_API +
                " is not compatible with --showAnnotation."
        )
    }

    // If configured, compares the new API with the previous API and reports
    // any incompatibilities.
    CompatibilityCheck.checkCompatibility(newCodebase, oldCodebase, apiType, baseApi)
}

fun createTempFile(namePrefix: String, nameSuffix: String): File {
    val tempFolder = options.tempFolder
    return if (tempFolder != null) {
        val preferred = File(tempFolder, namePrefix + nameSuffix)
        if (!preferred.exists()) {
            return preferred
        }
        File.createTempFile(namePrefix, nameSuffix, tempFolder)
    } else {
        File.createTempFile(namePrefix, nameSuffix)
    }
}

private fun migrateNulls(codebase: Codebase, previous: Codebase) {
    previous.compareWith(NullnessMigration(), codebase)
}

private fun convertToWarningNullabilityAnnotations(codebase: Codebase, filter: PackageFilter?) {
    if (filter != null) {
        // Our caller has asked for these APIs to not trigger nullness errors (only warnings) if
        // their callers make incorrect nullness assumptions (for example, calling a function on a
        // reference of nullable type). The way to communicate this to kotlinc is to mark these
        // APIs as RecentlyNullable/RecentlyNonNull
        codebase.accept(MarkPackagesAsRecent(filter))
    }
}

private fun loadFromSources(): Codebase {
    progress("Processing sources: ")

    val sources = options.sources.ifEmpty {
        if (options.verbose) {
            options.stdout.println("No source files specified: recursively including all sources found in the source path (${options.sourcePath.joinToString()}})")
        }
        gatherSources(options.sourcePath)
    }

    progress("Reading Codebase: ")
    val codebase = parseSources(sources, "Codebase loaded from source folders")

    progress("Analyzing API: ")

    val analyzer = ApiAnalyzer(codebase)
    analyzer.mergeExternalInclusionAnnotations()
    analyzer.computeApi()

    val filterEmit = ApiPredicate(ignoreShown = true, ignoreRemoved = false)
    val apiEmit = ApiPredicate(ignoreShown = true)
    val apiReference = ApiPredicate(ignoreShown = true)

    // Copy methods from soon-to-be-hidden parents into descendant classes, when necessary. Do
    // this before merging annotations or performing checks on the API to ensure that these methods
    // can have annotations added and are checked properly.
    progress("Insert missing stubs methods: ")
    analyzer.generateInheritedStubs(apiEmit, apiReference)

    analyzer.mergeExternalQualifierAnnotations()
    options.nullabilityAnnotationsValidator?.validateAllFrom(codebase, options.validateNullabilityFromList)
    options.nullabilityAnnotationsValidator?.report()
    analyzer.handleStripping()

    // General API checks for Android APIs
    AndroidApiChecks().check(codebase)

    if (options.checkApi) {
        progress("API Lint: ")
        val localTimer = Stopwatch.createStarted()
        // See if we should provide a previous codebase to provide a delta from?
        val previousApiFile = options.checkApiBaselineApiFile
        val previous =
            when {
                previousApiFile == null -> null
                previousApiFile.path.endsWith(DOT_JAR) -> loadFromJarFile(previousApiFile)
                else -> SignatureFileLoader.load(
                    file = previousApiFile,
                    kotlinStyleNulls = options.inputKotlinStyleNulls
                )
            }
        val apiLintReporter = options.reporterApiLint
        ApiLint.check(codebase, previous, apiLintReporter)
        progress("$PROGRAM_NAME ran api-lint in ${localTimer.elapsed(SECONDS)} seconds with ${apiLintReporter.getBaselineDescription()}")
    }

    // Compute default constructors (and add missing package private constructors
    // to make stubs compilable if necessary). Do this after all the checks as
    // these are not part of the API.
    if (options.stubsDir != null || options.docStubsDir != null) {
        progress("Insert missing constructors: ")
        analyzer.addConstructors(filterEmit)
    }

    progress("Performing misc API checks: ")
    analyzer.performChecks()

    return codebase
}

/**
 * Returns a codebase initialized from the given Java or Kotlin source files, with the given
 * description. The codebase will use a project environment initialized according to the current
 * [options].
 *
 * All supplied [File] objects will be mapped to [File.getAbsoluteFile].
 */
internal fun parseSources(
    sources: List<File>,
    description: String,
    sourcePath: List<File> = options.sourcePath,
    classpath: List<File> = options.classpath,
    javaLanguageLevel: LanguageLevel = options.javaLanguageLevel,
    kotlinLanguageLevel: LanguageVersionSettings = options.kotlinLanguageLevel,
    manifest: File? = options.manifest
): PsiBasedCodebase {
    val absoluteSources = sources.map { it.absoluteFile }

    val absoluteSourceRoots = sourcePath.filter { it.path.isNotBlank() }.map { it.absoluteFile }.toMutableList()
    // Add in source roots implied by the source files
    if (options.allowImplicitRoot) {
        extractRoots(absoluteSources, absoluteSourceRoots)
    }

<<<<<<< HEAD
    val absoluteClasspath = classpath.map { it.absoluteFile }

    return parseAbsoluteSources(
        absoluteSources, description, absoluteSourceRoots,
        absoluteClasspath, javaLanguageLevel, kotlinLanguageLevel, manifest
    )
}

/**
 * Returns a codebase initialized from the given set of absolute files.
 */
private fun parseAbsoluteSources(
    sources: List<File>,
    description: String,
    sourceRoots: List<File>,
    classpath: List<File>,
    javaLanguageLevel: LanguageLevel,
    kotlinLanguageLevel: LanguageVersionSettings,
    manifest: File?
): PsiBasedCodebase {
    val config = UastEnvironment.Configuration.create(useFirUast = options.useK2Uast)
    config.javaLanguageLevel = javaLanguageLevel
    config.kotlinLanguageLevel = kotlinLanguageLevel
    @Suppress("DEPRECATION")
    config.addSourceRoots(sourceRoots)
    @Suppress("DEPRECATION")
    config.addClasspathRoots(classpath)
=======
    val rootDir = sourceRoots.firstOrNull() ?: sourcePath.firstOrNull() ?: File("").canonicalFile

    val config = UastEnvironment.Configuration.create(useFirUast = options.useK2Uast)
    config.javaLanguageLevel = javaLanguageLevel
    config.kotlinLanguageLevel = kotlinLanguageLevel

    val lintClient = MetalavaCliClient()
    // From ...lint.detector.api.Project, `dir` is, e.g., /tmp/foo/dev/src/project1,
    // and `referenceDir` is /tmp/foo/. However, in many use cases, they are just same.
    // `referenceDir` is used to adjust `lib` dir accordingly if needed,
    // but we set `classpath` anyway below.
    val lintProject = Project.create(
        lintClient,
        /* dir = */ rootDir,
        /* referenceDir = */ rootDir
    )
    lintProject.javaSourceFolders.addAll(sourceRoots.map { it.absoluteFile })
    // TODO(b/271219257): javaLibraries seems better?
    lintProject.javaClassFolders.addAll(classpath.map { it.absoluteFile })
    config.addModules(
        listOf(
            UastEnvironment.Module(
                lintProject,
                // K2 UAST: building KtSdkModule for JDK
                options.jdkHome,
                includeTests = false,
                includeTestFixtureSources = false,
                // TODO(b/271219257): should be `false` if we can set javaLibraries instead
                isUnitTest = true
            )
        ),
        // TODO(b/271219257): should be able to add modules w/o bootclasspath
        emptySet()
    )
    // K1 UAST: loading of JDK (via compiler config, i.e., only for FE1.0), when using JDK9+
>>>>>>> 18605460
    options.jdkHome?.let {
        if (options.isJdkModular(it)) {
            config.kotlinCompilerConfig.put(JVMConfigurationKeys.JDK_HOME, it)
            config.kotlinCompilerConfig.put(JVMConfigurationKeys.NO_JDK, false)
        }
    }

    val environment = createProjectEnvironment(config)

    val kotlinFiles = sources.filter { it.path.endsWith(DOT_KT) }
    environment.analyzeFiles(kotlinFiles)

<<<<<<< HEAD
    val rootDir = sourceRoots.firstOrNull() ?: File("").canonicalFile

=======
>>>>>>> 18605460
    val units = Extractor.createUnitsForFiles(environment.ideaProject, sources)
    val packageDocs = gatherPackageJavadoc(sources, sourceRoots)

    val codebase = PsiBasedCodebase(rootDir, description)
    codebase.initialize(environment, units, packageDocs)
    codebase.manifest = manifest
    return codebase
}

/**
 * If classpath jars are present, merges classes loaded from the jars into the [textCodebase].
 */
fun mergeClasspathIntoTextCodebase(textCodebase: TextCodebase): Codebase {
    return if (options.apiClassResolution == Options.ApiClassResolution.API_CLASSPATH && options.classpath.isNotEmpty()) {
        progress("Processing classpath: ")
        val uastEnvironment = loadUastFromJars(options.classpath)
        TextCodebaseWithClasspath(textCodebase, uastEnvironment)
    } else {
        textCodebase
    }
}

/**
 * Initializes a UAST environment using the [apiJars] as classpath roots.
 */
fun loadUastFromJars(apiJars: List<File>): UastEnvironment {
    val config = UastEnvironment.Configuration.create(useFirUast = options.useK2Uast)
    @Suppress("DEPRECATION")
    config.addClasspathRoots(apiJars)

    val environment = createProjectEnvironment(config)
    environment.analyzeFiles(emptyList()) // Initializes PSI machinery.
    return environment
}

fun loadFromJarFile(apiJar: File, manifest: File? = null, preFiltered: Boolean = false): Codebase {
    progress("Processing jar file: ")

    val environment = loadUastFromJars(listOf(apiJar))
    val codebase = PsiBasedCodebase(apiJar, "Codebase loaded from $apiJar")
    codebase.initialize(environment, apiJar, preFiltered)
    if (manifest != null) {
        codebase.manifest = options.manifest
    }
    val apiEmit = ApiPredicate(ignoreShown = true)
    val apiReference = ApiPredicate(ignoreShown = true)
    val analyzer = ApiAnalyzer(codebase)
    analyzer.mergeExternalInclusionAnnotations()
    analyzer.computeApi()
    analyzer.mergeExternalQualifierAnnotations()
    options.nullabilityAnnotationsValidator?.validateAllFrom(codebase, options.validateNullabilityFromList)
    options.nullabilityAnnotationsValidator?.report()
    analyzer.generateInheritedStubs(apiEmit, apiReference)
    return codebase
}

internal const val METALAVA_SYNTHETIC_SUFFIX = "metalava_module"

private fun createProjectEnvironment(config: UastEnvironment.Configuration): UastEnvironment {
    ensurePsiFileCapacity()

    // Note: the Kotlin module name affects the naming of certain synthetic methods.
    config.kotlinCompilerConfig.put(MODULE_NAME, METALAVA_SYNTHETIC_SUFFIX)

    val environment = UastEnvironment.create(config)
    uastEnvironments.add(environment)

    if (!assertionsEnabled() &&
        System.getenv(ENV_VAR_METALAVA_DUMP_ARGV) == null &&
        !isUnderTest()
    ) {
        DefaultLogger.disableStderrDumping(environment.ideaProject)
    }

    // Missing service needed in metalava but not in lint: javadoc handling
    environment.ideaProject.registerService(
        com.intellij.psi.javadoc.JavadocManager::class.java,
        com.intellij.psi.impl.source.javadoc.JavadocManagerImpl::class.java
    )
    CoreApplicationEnvironment.registerExtensionPoint(
        environment.ideaProject.extensionArea, JavadocTagInfo.EP_NAME, JavadocTagInfo::class.java
    )
    CoreApplicationEnvironment.registerApplicationExtensionPoint(
        CustomJavadocTagProvider.EP_NAME, CustomJavadocTagProvider::class.java
    )

    return environment
}

private val uastEnvironments = mutableListOf<UastEnvironment>()

private fun disposeUastEnvironment() {
    // Codebase.dispose() is not consistently called, so we dispose the environments here too.
    for (env in uastEnvironments) {
        if (!env.ideaProject.isDisposed) {
            env.dispose()
        }
    }
    uastEnvironments.clear()
    UastEnvironment.disposeApplicationEnvironment()
}

private fun ensurePsiFileCapacity() {
    val fileSize = System.getProperty("idea.max.intellisense.filesize")
    if (fileSize == null) {
        // Ensure we can handle large compilation units like android.R
        System.setProperty("idea.max.intellisense.filesize", "100000")
    }
}

private fun extractAnnotations(codebase: Codebase, file: File) {
    val localTimer = Stopwatch.createStarted()

    options.externalAnnotations?.let { outputFile ->
        @Suppress("UNCHECKED_CAST")
        ExtractAnnotations(
            codebase,
            outputFile
        ).extractAnnotations()
        if (options.verbose) {
            progress("$PROGRAM_NAME extracted annotations into $file in ${localTimer.elapsed(SECONDS)} seconds\n")
        }
    }
}

private fun createStubFiles(stubDir: File, codebase: Codebase, docStubs: Boolean, writeStubList: Boolean) {
    if (codebase is TextCodebase) {
        if (options.verbose) {
            options.stdout.println(
                "Generating stubs from text based codebase is an experimental feature. " +
                    "It is not guaranteed that stubs generated from text based codebase are " +
                    "class level equivalent to the stubs generated from source files. "
            )
        }
    }

    // Temporary bug workaround for org.chromium.arc
    if (options.sourcePath.firstOrNull()?.path?.endsWith("org.chromium.arc") == true) {
        codebase.findClass("org.chromium.mojo.bindings.Callbacks")?.hidden = true
    }

    if (docStubs) {
        progress("Generating documentation stub files: ")
    } else {
        progress("Generating stub files: ")
    }

    val localTimer = Stopwatch.createStarted()

    val stubWriter =
        StubWriter(
            codebase = codebase,
            stubsDir = stubDir,
            generateAnnotations = options.generateAnnotations,
            preFiltered = codebase.preFiltered,
            docStubs = docStubs
        )
    codebase.accept(stubWriter)

    if (docStubs) {
        // Overview docs? These are generally in the empty package.
        codebase.findPackage("")?.let { empty ->
            val overview = codebase.getPackageDocs()?.getOverviewDocumentation(empty)
            if (overview != null && overview.isNotBlank()) {
                stubWriter.writeDocOverview(empty, overview)
            }
        }
    }

    if (writeStubList) {
        // Optionally also write out a list of source files that were generated; used
        // for example to point javadoc to the stubs output to generate documentation
        val file = if (docStubs) {
            options.docStubsSourceList ?: options.stubsSourceList
        } else {
            options.stubsSourceList
        }
        file?.let {
            val root = File("").absoluteFile
            stubWriter.writeSourceList(it, root)
        }
    }

    progress(
        "$PROGRAM_NAME wrote ${if (docStubs) "documentation" else ""} stubs directory $stubDir in ${
        localTimer.elapsed(SECONDS)} seconds\n"
    )
}

fun createReportFile(
    codebase: Codebase,
    apiFile: File,
    description: String?,
    deleteEmptyFiles: Boolean = false,
    createVisitor: (PrintWriter) -> ApiVisitor
) {
    if (description != null) {
        progress("Writing $description file: ")
    }
    val localTimer = Stopwatch.createStarted()
    try {
        val stringWriter = StringWriter()
        val writer = PrintWriter(stringWriter)
        writer.use { printWriter ->
            val apiWriter = createVisitor(printWriter)
            codebase.accept(apiWriter)
        }
        val text = stringWriter.toString()
        if (text.isNotEmpty() || !deleteEmptyFiles) {
            apiFile.writeText(text)
        }
    } catch (e: IOException) {
        reporter.report(Issues.IO_ERROR, apiFile, "Cannot open file for write.")
    }
    if (description != null && options.verbose) {
        progress("$PROGRAM_NAME wrote $description file $apiFile in ${localTimer.elapsed(SECONDS)} seconds\n")
    }
}

private fun skippableDirectory(file: File): Boolean = file.path.endsWith(".git") && file.name == ".git"

private fun addSourceFiles(list: MutableList<File>, file: File) {
    if (file.isDirectory) {
        if (skippableDirectory(file)) {
            return
        }
        if (java.nio.file.Files.isSymbolicLink(file.toPath())) {
            reporter.report(
                Issues.IGNORING_SYMLINK, file,
                "Ignoring symlink during source file discovery directory traversal"
            )
            return
        }
        val files = file.listFiles()
        if (files != null) {
            for (child in files) {
                addSourceFiles(list, child)
            }
        }
    } else if (file.isFile) {
        when {
            file.name.endsWith(DOT_JAVA) ||
                file.name.endsWith(DOT_KT) ||
                file.name.equals(PACKAGE_HTML) ||
                file.name.equals(OVERVIEW_HTML) -> list.add(file)
        }
    }
}

fun gatherSources(sourcePath: List<File>): List<File> {
    val sources = Lists.newArrayList<File>()
    for (file in sourcePath) {
        if (file.path.isBlank()) {
            // --source-path "" means don't search source path; use "." for pwd
            continue
        }
        addSourceFiles(sources, file.absoluteFile)
    }
    return sources.sortedWith(compareBy { it.name })
}

private fun gatherPackageJavadoc(sources: List<File>, sourceRoots: List<File>): PackageDocs {
    val packageComments = HashMap<String, String>(100)
    val overviewHtml = HashMap<String, String>(10)
    val hiddenPackages = HashSet<String>(100)
    val sortedSourceRoots = sourceRoots.sortedBy { -it.name.length }
    for (file in sources) {
        var javadoc = false
        val map = when (file.name) {
            PACKAGE_HTML -> {
                javadoc = true; packageComments
            }
            OVERVIEW_HTML -> {
                overviewHtml
            }
            else -> continue
        }
        var contents = Files.asCharSource(file, UTF_8).read()
        if (javadoc) {
            contents = packageHtmlToJavadoc(contents)
        }

        // Figure out the package: if there is a java file in the same directory, get the package
        // name from the java file. Otherwise, guess from the directory path + source roots.
        // NOTE: This causes metalava to read files other than the ones explicitly passed to it.
        var pkg = file.parentFile?.listFiles()
            ?.filter { it.name.endsWith(DOT_JAVA) }
            ?.asSequence()?.mapNotNull { findPackage(it) }
            ?.firstOrNull()
        if (pkg == null) {
            // Strip the longest prefix source root.
            val prefix = sortedSourceRoots.firstOrNull { file.startsWith(it) }?.path ?: ""
            pkg = file.parentFile.path.substring(prefix.length).trim('/').replace("/", ".")
        }
        map[pkg] = contents
        if (contents.contains("@hide")) {
            hiddenPackages.add(pkg)
        }
    }

    return PackageDocs(packageComments, overviewHtml, hiddenPackages)
}

fun extractRoots(sources: List<File>, sourceRoots: MutableList<File> = mutableListOf()): List<File> {
    // Cache for each directory since computing root for a source file is
    // expensive
    val dirToRootCache = mutableMapOf<String, File>()
    for (file in sources) {
        val parent = file.parentFile ?: continue
        val found = dirToRootCache[parent.path]
        if (found != null) {
            continue
        }

        val root = findRoot(file) ?: continue
        dirToRootCache[parent.path] = root

        if (!sourceRoots.contains(root)) {
            sourceRoots.add(root)
        }
    }

    return sourceRoots
}

/**
 * If given a full path to a Java or Kotlin source file, produces the path to
 * the source root if possible.
 */
private fun findRoot(file: File): File? {
    val path = file.path
    if (path.endsWith(DOT_JAVA) || path.endsWith(DOT_KT)) {
        val pkg = findPackage(file) ?: return null
        val parent = file.parentFile ?: return null
        val endIndex = parent.path.length - pkg.length
        val before = path[endIndex - 1]
        if (before == '/' || before == '\\') {
            return File(path.substring(0, endIndex))
        } else {
            reporter.report(
                Issues.IO_ERROR, file,
                "$PROGRAM_NAME was unable to determine the package name. " +
                    "This usually means that a source file was where the directory does not seem to match the package " +
                    "declaration; we expected the path $path to end with /${pkg.replace('.', '/') + '/' + file.name}"
            )
        }
    }

    return null
}

/** Finds the package of the given Java/Kotlin source file, if possible */
fun findPackage(file: File): String? {
    val source = Files.asCharSource(file, UTF_8).read()
    return findPackage(source)
}

/** Finds the package of the given Java/Kotlin source code, if possible */
fun findPackage(source: String): String? {
    return ClassName(source).packageName
}

/** Whether metalava is running unit tests */
fun isUnderTest() = java.lang.Boolean.getBoolean(ENV_VAR_METALAVA_TESTS_RUNNING)

/** Whether metalava is being invoked as part of an Android platform build */
fun isBuildingAndroid() = System.getenv("ANDROID_BUILD_TOP") != null && !isUnderTest()<|MERGE_RESOLUTION|>--- conflicted
+++ resolved
@@ -685,7 +685,6 @@
         extractRoots(absoluteSources, absoluteSourceRoots)
     }
 
-<<<<<<< HEAD
     val absoluteClasspath = classpath.map { it.absoluteFile }
 
     return parseAbsoluteSources(
@@ -709,16 +708,8 @@
     val config = UastEnvironment.Configuration.create(useFirUast = options.useK2Uast)
     config.javaLanguageLevel = javaLanguageLevel
     config.kotlinLanguageLevel = kotlinLanguageLevel
-    @Suppress("DEPRECATION")
-    config.addSourceRoots(sourceRoots)
-    @Suppress("DEPRECATION")
-    config.addClasspathRoots(classpath)
-=======
-    val rootDir = sourceRoots.firstOrNull() ?: sourcePath.firstOrNull() ?: File("").canonicalFile
-
-    val config = UastEnvironment.Configuration.create(useFirUast = options.useK2Uast)
-    config.javaLanguageLevel = javaLanguageLevel
-    config.kotlinLanguageLevel = kotlinLanguageLevel
+
+    val rootDir = sourceRoots.firstOrNull() ?: File("").canonicalFile
 
     val lintClient = MetalavaCliClient()
     // From ...lint.detector.api.Project, `dir` is, e.g., /tmp/foo/dev/src/project1,
@@ -730,9 +721,9 @@
         /* dir = */ rootDir,
         /* referenceDir = */ rootDir
     )
-    lintProject.javaSourceFolders.addAll(sourceRoots.map { it.absoluteFile })
+    lintProject.javaSourceFolders.addAll(sourceRoots)
     // TODO(b/271219257): javaLibraries seems better?
-    lintProject.javaClassFolders.addAll(classpath.map { it.absoluteFile })
+    lintProject.javaClassFolders.addAll(classpath)
     config.addModules(
         listOf(
             UastEnvironment.Module(
@@ -749,7 +740,6 @@
         emptySet()
     )
     // K1 UAST: loading of JDK (via compiler config, i.e., only for FE1.0), when using JDK9+
->>>>>>> 18605460
     options.jdkHome?.let {
         if (options.isJdkModular(it)) {
             config.kotlinCompilerConfig.put(JVMConfigurationKeys.JDK_HOME, it)
@@ -762,11 +752,6 @@
     val kotlinFiles = sources.filter { it.path.endsWith(DOT_KT) }
     environment.analyzeFiles(kotlinFiles)
 
-<<<<<<< HEAD
-    val rootDir = sourceRoots.firstOrNull() ?: File("").canonicalFile
-
-=======
->>>>>>> 18605460
     val units = Extractor.createUnitsForFiles(environment.ideaProject, sources)
     val packageDocs = gatherPackageJavadoc(sources, sourceRoots)
 
