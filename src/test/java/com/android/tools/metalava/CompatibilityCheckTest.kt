--- conflicted
+++ resolved
@@ -1324,6 +1324,8 @@
         check(
             expectedIssues = """
                 src/test/pkg/MyClass.kt:4: error: Constructor test.pkg.MyClass added thrown exception test.pkg.MyException [ChangedThrows]
+                src/test/pkg/MyClass.kt:12: error: Method test.pkg.MyClass.getProperty1 added thrown exception test.pkg.MyException [ChangedThrows]
+                src/test/pkg/MyClass.kt:15: error: Method test.pkg.MyClass.getProperty2 added thrown exception test.pkg.MyException [ChangedThrows]
                 src/test/pkg/MyClass.kt:9: error: Method test.pkg.MyClass.method1 added thrown exception test.pkg.MyException [ChangedThrows]
             """,
             checkCompatibilityApiReleased = """
@@ -4010,8 +4012,6 @@
         )
     }
 
-<<<<<<< HEAD
-=======
     @Test
     fun `adding a method to an abstract class with hidden constructor`() {
         check(
@@ -4385,7 +4385,6 @@
         )
     }
 
->>>>>>> e15af09d
     // TODO: Check method signatures changing incompatibly (look especially out for adding new overloaded
     // methods and comparator getting confused!)
     //   ..equals on the method items should actually be very useful!
