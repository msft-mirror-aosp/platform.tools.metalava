/*
 * Copyright (C) 2018 The Android Open Source Project
 *
 * Licensed under the Apache License, Version 2.0 (the "License");
 * you may not use this file except in compliance with the License.
 * You may obtain a copy of the License at
 *
 *      http://www.apache.org/licenses/LICENSE-2.0
 *
 * Unless required by applicable law or agreed to in writing, software
 * distributed under the License is distributed on an "AS IS" BASIS,
 * WITHOUT WARRANTIES OR CONDITIONS OF ANY KIND, either express or implied.
 * See the License for the specific language governing permissions and
 * limitations under the License.
 */

package com.android.tools.metalava.apilevels

import com.android.tools.metalava.ARG_ANDROID_JAR_PATTERN
import com.android.tools.metalava.ARG_CURRENT_CODENAME
import com.android.tools.metalava.ARG_CURRENT_VERSION
import com.android.tools.metalava.ARG_FIRST_VERSION
import com.android.tools.metalava.ARG_GENERATE_API_LEVELS
<<<<<<< HEAD
import com.android.tools.metalava.DriverTest
import com.android.tools.metalava.getApiLookup
import com.android.tools.metalava.java
=======
import com.android.tools.metalava.ARG_GENERATE_API_VERSION_HISTORY
import com.android.tools.metalava.ARG_REMOVE_MISSING_CLASS_REFERENCES_IN_API_LEVELS
import com.android.tools.metalava.ARG_SDK_INFO_FILE
import com.android.tools.metalava.ARG_SDK_JAR_ROOT
import com.android.tools.metalava.DriverTest
import com.android.tools.metalava.getApiLookup
import com.android.tools.metalava.java
import com.android.tools.metalava.minApiLevel
import com.google.common.truth.Truth.assertThat
import com.google.gson.GsonBuilder
import com.google.gson.JsonElement
>>>>>>> e15af09d
import org.junit.Assert.assertEquals
import org.junit.Assert.assertFalse
import org.junit.Assert.assertNotNull
import org.junit.Assert.assertTrue
<<<<<<< HEAD
=======
import org.junit.Assert.fail
import org.junit.BeforeClass
>>>>>>> e15af09d
import org.junit.Test
import java.io.File
import kotlin.text.Charsets.UTF_8

class ApiGeneratorTest : DriverTest() {
    @Test
    fun `Extract API levels`() {
        var oldSdkJars = File("prebuilts/tools/common/api-versions")
        if (!oldSdkJars.isDirectory) {
            oldSdkJars = File("../../prebuilts/tools/common/api-versions")
            if (!oldSdkJars.isDirectory) {
                println("Ignoring ${ApiGeneratorTest::class.java}: prebuilts not found - is \$PWD set to an Android source tree?")
                return
            }
        }

        var platformJars = File("prebuilts/sdk")
        if (!platformJars.isDirectory) {
            platformJars = File("../../prebuilts/sdk")
            if (!platformJars.isDirectory) {
                println("Ignoring ${ApiGeneratorTest::class.java}: prebuilts not found: $platformJars")
                return
            }
        }
        val output = File.createTempFile("api-info", "xml")
        output.deleteOnExit()
        val outputPath = output.path

        check(
            extraArguments = arrayOf(
                ARG_GENERATE_API_LEVELS,
                outputPath,
                ARG_ANDROID_JAR_PATTERN,
                "${oldSdkJars.path}/android-%/android.jar",
                ARG_ANDROID_JAR_PATTERN,
                "${platformJars.path}/%/public/android.jar",
                ARG_CURRENT_CODENAME,
                "Z",
                ARG_CURRENT_VERSION,
                "89" // not real api level of Z
            ),
            sourceFiles = arrayOf(
                java(
                    """
                    package android.pkg;
                    public class MyTest {
                    }
                    """
                )
            )
        )

        assertTrue(output.isFile)

        val xml = output.readText(UTF_8)
        assertTrue(xml.contains("<class name=\"android/Manifest\$permission\" since=\"1\">"))
        assertTrue(xml.contains("<field name=\"BIND_CARRIER_MESSAGING_SERVICE\" since=\"22\" deprecated=\"23\"/>"))
        assertTrue(xml.contains("<class name=\"android/pkg/MyTest\" since=\"90\""))
        assertFalse(xml.contains("<implements name=\"java/lang/annotation/Annotation\" removed=\""))
        assertFalse(xml.contains("<extends name=\"java/lang/Enum\" removed=\""))
        assertFalse(xml.contains("<method name=\"append(C)Ljava/lang/AbstractStringBuilder;\""))

        // Also make sure package private super classes are pruned
        assertFalse(xml.contains("<extends name=\"android/icu/util/CECalendar\""))

        val apiLookup = getApiLookup(output, temporaryFolder.newFolder())

        // Make sure we're really using the correct database, not the SDK one. (This placeholder
        // class is provided as a source file above.)
        @Suppress("DEPRECATION")
        assertEquals(90, apiLookup.getClassVersion("android.pkg.MyTest"))

        @Suppress("DEPRECATION")
        apiLookup.getClassVersion("android.v")
        @Suppress("DEPRECATION")
        assertEquals(5, apiLookup.getFieldVersion("android.Manifest\$permission", "AUTHENTICATE_ACCOUNTS"))

        @Suppress("DEPRECATION")
        val methodVersion = apiLookup.getMethodVersion("android/icu/util/CopticCalendar", "computeTime", "()")
        assertEquals(24, methodVersion)
    }

    @Test
    fun `Extract System API`() {
        // These are the wrong jar paths but this test doesn't actually care what the
        // content of the jar files, just checking the logic of starting the database
        // at some higher number than 1
        var platformJars = File("prebuilts/sdk")
        if (!platformJars.isDirectory) {
            platformJars = File("../../prebuilts/sdk")
            if (!platformJars.isDirectory) {
                println("Ignoring ${ApiGeneratorTest::class.java}: prebuilts not found: $platformJars")
                return
            }
        }

        var extensionSdkJars = File("prebuilts/sdk/extensions")
        if (!extensionSdkJars.isDirectory) {
            extensionSdkJars = File("../../prebuilts/sdk/extensions")
            if (!extensionSdkJars.isDirectory) {
                println("Ignoring ${ApiGeneratorTest::class.java}: prebuilts not found: $extensionSdkJars")
                return
            }
        }

        val filter = File.createTempFile("filter", "txt")
        filter.deleteOnExit()
        filter.writeText(
            """
                <sdk-extensions-info>
                <!-- SDK definitions -->
                <sdk shortname="R" name="R Extensions" id="30" reference="android/os/Build${'$'}VERSION_CODES${'$'}R" />
                <sdk shortname="S" name="S Extensions" id="31" reference="android/os/Build${'$'}VERSION_CODES${'$'}S" />
                <sdk shortname="T" name="T Extensions" id="33" reference="android/os/Build${'$'}VERSION_CODES${'$'}T" />

                <!-- Rules -->
                <symbol jar="art.module.public.api" pattern="*" sdks="R" />
                <symbol jar="conscrypt.module.intra.core.api " pattern="" sdks="R" />
                <symbol jar="conscrypt.module.platform.api" pattern="*" sdks="R" />
                <symbol jar="conscrypt.module.public.api" pattern="*" sdks="R" />
                <symbol jar="framework-mediaprovider" pattern="*" sdks="R" />
                <symbol jar="framework-mediaprovider" pattern="android.provider.MediaStore#canManageMedia" sdks="T" />
                <symbol jar="framework-permission-s" pattern="*" sdks="R" />
                <symbol jar="framework-permission" pattern="*" sdks="R" />
                <symbol jar="framework-sdkextensions" pattern="*" sdks="R" />
                <symbol jar="framework-scheduling" pattern="*" sdks="R" />
                <symbol jar="framework-statsd" pattern="*" sdks="R" />
                <symbol jar="framework-tethering" pattern="*" sdks="R" />
                <symbol jar="legacy.art.module.platform.api" pattern="*" sdks="R" />
                <symbol jar="service-media-s" pattern="*" sdks="R" />
                <symbol jar="service-permission" pattern="*" sdks="R" />

                <!-- use framework-permissions-s to test the order of multiple SDKs is respected -->
                <symbol jar="android.net.ipsec.ike" pattern="android.net.eap.EapAkaInfo" sdks="R,S,T" />
                <symbol jar="android.net.ipsec.ike" pattern="android.net.eap.EapInfo" sdks="T,S,R" />
                <symbol jar="android.net.ipsec.ike" pattern="*" sdks="R" />

                <!-- framework-connectivity: only android.net.CaptivePortal should have the 'sdks' attribute -->
                <symbol jar="framework-connectivity" pattern="android.net.CaptivePortal" sdks="R" />

                <!-- framework-media explicitly omitted: nothing in this module should have the 'sdks' attribute -->
                </sdk-extensions-info>
            """.trimIndent()
        )

        val output = File.createTempFile("api-info", "xml")
        output.deleteOnExit()
        val outputPath = output.path

        check(
            extraArguments = arrayOf(
                ARG_GENERATE_API_LEVELS,
                outputPath,
                ARG_ANDROID_JAR_PATTERN,
                "${platformJars.path}/%/public/android.jar",
                ARG_SDK_JAR_ROOT,
                "$extensionSdkJars",
                ARG_SDK_INFO_FILE,
                filter.path,
                ARG_FIRST_VERSION,
                "21",
                ARG_CURRENT_VERSION,
                "33"
            )
        )

        assertTrue(output.isFile)
        val xml = output.readText(UTF_8)
        assertTrue(xml.contains("<api version=\"3\" min=\"21\">"))
        assertTrue(xml.contains("<sdk id=\"30\" shortname=\"R\" name=\"R Extensions\" reference=\"android/os/Build\$VERSION_CODES\$R\"/>"))
        assertTrue(xml.contains("<sdk id=\"31\" shortname=\"S\" name=\"S Extensions\" reference=\"android/os/Build\$VERSION_CODES\$S\"/>"))
        assertTrue(xml.contains("<sdk id=\"33\" shortname=\"T\" name=\"T Extensions\" reference=\"android/os/Build\$VERSION_CODES\$T\"/>"))
        assertTrue(xml.contains("<class name=\"android/Manifest\" since=\"21\">"))
        assertTrue(xml.contains("<field name=\"showWhenLocked\" since=\"27\"/>"))

        // top level class marked as since=21 and R=1, implemented in the framework-mediaprovider mainline module
        assertTrue(xml.contains("<class name=\"android/provider/MediaStore\" module=\"framework-mediaprovider\" since=\"21\" sdks=\"30:1,0:21\">"))

        // method with identical sdks attribute as containing class: sdks attribute should be omitted
        assertTrue(xml.contains("<method name=\"getMediaScannerUri()Landroid/net/Uri;\"/>"))

        // method with different sdks attribute than containing class
        assertTrue(xml.contains("<method name=\"canManageMedia(Landroid/content/Context;)Z\" since=\"31\" sdks=\"33:1,0:31\"/>"))

        val apiLookup = getApiLookup(output)
        @Suppress("DEPRECATION")
        apiLookup.getClassVersion("android.v")
        // This field was added in API level 5, but when we're starting the count higher
        // (as in the system API), the first introduced API level is the one we use
        @Suppress("DEPRECATION")
        assertEquals(21, apiLookup.getFieldVersion("android.Manifest\$permission", "AUTHENTICATE_ACCOUNTS"))

        @Suppress("DEPRECATION")
        val methodVersion = apiLookup.getMethodVersion("android/icu/util/CopticCalendar", "computeTime", "()")
        assertEquals(24, methodVersion)

        // The filter says 'framework-permission-s             *    R' so RoleManager should exist and should have a module/sdks attributes
        assertTrue(apiLookup.containsClass("android/app/role/RoleManager"))
        assertTrue(xml.contains("<method name=\"canManageMedia(Landroid/content/Context;)Z\" since=\"31\" sdks=\"33:1,0:31\"/>"))

        // The filter doesn't mention framework-media, so no class in that module should have a module/sdks attributes
        assertTrue(xml.contains("<class name=\"android/media/MediaFeature\" since=\"31\">"))

        // The filter only defines a single API in framework-connectivity: verify that only that API has the module/sdks attributes
        assertTrue(xml.contains("<class name=\"android/net/CaptivePortal\" module=\"framework-connectivity\" since=\"23\" sdks=\"30:1,0:23\">"))
        assertTrue(xml.contains("<class name=\"android/net/ConnectivityDiagnosticsManager\" since=\"30\">"))

        // The order of the SDKs should be respected
        // android.net.eap.EapAkaInfo    R S T -> 0,30,31,33
        assertTrue(xml.contains("<class name=\"android/net/eap/EapAkaInfo\" module=\"android.net.ipsec.ike\" since=\"33\" sdks=\"30:3,31:3,33:3,0:33\">"))
        // android.net.eap.EapInfo       T S R -> 0,33,31,30
        assertTrue(xml.contains("<class name=\"android/net/eap/EapInfo\" module=\"android.net.ipsec.ike\" since=\"33\" sdks=\"33:3,31:3,30:3,0:33\">"))

        // Verify historical backfill
        assertEquals(30, apiLookup.getClassVersions("android/os/ext/SdkExtensions").minApiLevel())
        assertEquals(30, apiLookup.getMethodVersions("android/os/ext/SdkExtensions", "getExtensionVersion", "(I)I").minApiLevel())
        assertEquals(31, apiLookup.getMethodVersions("android/os/ext/SdkExtensions", "getAllExtensionVersions", "()Ljava/util/Map;").minApiLevel())

        // Verify there's no extension versions listed for SdkExtensions
        val sdkExtClassLine = xml.lines().first { it.contains("<class name=\"android/os/ext/SdkExtensions\"") }
        assertFalse(sdkExtClassLine.contains("sdks="))
    }

    @Test
    fun `Correct API Level for release`() {
        var oldSdkJars = File("prebuilts/tools/common/api-versions")
        if (!oldSdkJars.isDirectory) {
            oldSdkJars = File("../../prebuilts/tools/common/api-versions")
            if (!oldSdkJars.isDirectory) {
                println("Ignoring ${ApiGeneratorTest::class.java}: prebuilts not found - is \$PWD set to an Android source tree?")
                return
            }
        }

        var platformJars = File("prebuilts/sdk")
        if (!platformJars.isDirectory) {
            platformJars = File("../../prebuilts/sdk")
            if (!platformJars.isDirectory) {
                println("Ignoring ${ApiGeneratorTest::class.java}: prebuilts not found: $platformJars")
                return
            }
        }
        val output = File.createTempFile("api-info", "xml")
        output.deleteOnExit()
        val outputPath = output.path

        check(
            extraArguments = arrayOf(
                ARG_GENERATE_API_LEVELS,
                outputPath,
                ARG_ANDROID_JAR_PATTERN,
                "${oldSdkJars.path}/android-%/android.jar",
                ARG_ANDROID_JAR_PATTERN,
                "${platformJars.path}/%/public/android.jar",
                ARG_CURRENT_CODENAME,
                "REL",
                ARG_CURRENT_VERSION,
                "89" // not real api level
            ),
            sourceFiles = arrayOf(
                java(
                    """
                        package android.pkg;
                        public class MyTest {
                        }
                        """
                )
            )
        )

        assertTrue(output.isFile)
        // Anything with a REL codename is in the current API level
        val xml = output.readText(UTF_8)
        assertTrue(xml.contains("<class name=\"android/pkg/MyTest\" since=\"89\""))
        val apiLookup = getApiLookup(output, temporaryFolder.newFolder())
        @Suppress("DEPRECATION")
        assertEquals(89, apiLookup.getClassVersion("android.pkg.MyTest"))
    }

    @Test
    fun `Correct API Level for non-release`() {
        var oldSdkJars = File("prebuilts/tools/common/api-versions")
        if (!oldSdkJars.isDirectory) {
            oldSdkJars = File("../../prebuilts/tools/common/api-versions")
            if (!oldSdkJars.isDirectory) {
                println("Ignoring ${ApiGeneratorTest::class.java}: prebuilts not found - is \$PWD set to an Android source tree?")
                return
            }
        }

        var platformJars = File("prebuilts/sdk")
        if (!platformJars.isDirectory) {
            platformJars = File("../../prebuilts/sdk")
            if (!platformJars.isDirectory) {
                println("Ignoring ${ApiGeneratorTest::class.java}: prebuilts not found: $platformJars")
                return
            }
        }
        val output = File.createTempFile("api-info", "xml")
        output.deleteOnExit()
        val outputPath = output.path

        check(
            extraArguments = arrayOf(
                ARG_GENERATE_API_LEVELS,
                outputPath,
                ARG_ANDROID_JAR_PATTERN,
                "${oldSdkJars.path}/android-%/android.jar",
                ARG_ANDROID_JAR_PATTERN,
                "${platformJars.path}/%/public/android.jar",
                ARG_CURRENT_CODENAME,
                "ZZZ", // not just Z, but very ZZZ
                ARG_CURRENT_VERSION,
                "89" // not real api level
            ),
            sourceFiles = arrayOf(
                java(
                    """
                        package android.pkg;
                        public class MyTest {
                        }
                        """
                )
            )
        )

        assertTrue(output.isFile)
        // Metalava should understand that a codename means "current api + 1"
        val xml = output.readText(UTF_8)
        assertTrue(xml.contains("<class name=\"android/pkg/MyTest\" since=\"90\""))
        val apiLookup = getApiLookup(output, temporaryFolder.newFolder())
        @Suppress("DEPRECATION")
<<<<<<< HEAD
        assertEquals(90, apiLookup.getClassVersion("android.pkg.MyTest"))
=======
        assertEquals(nextVersion, apiLookup.getClassVersion("android.pkg.MyTest"))
    }

    @Test
    fun `Generate API for test prebuilts`() {
        var testPrebuiltsRoot = File(System.getenv("METALAVA_TEST_PREBUILTS_SDK_ROOT"))
        if (!testPrebuiltsRoot.isDirectory) {
            fail("test prebuilts not found: $testPrebuiltsRoot")
        }

        val api_versions_xml = File.createTempFile("api-versions", "xml")
        api_versions_xml.deleteOnExit()

        check(
            extraArguments = arrayOf(
                ARG_GENERATE_API_LEVELS,
                api_versions_xml.path,
                ARG_ANDROID_JAR_PATTERN,
                "${testPrebuiltsRoot.path}/%/public/android.jar",
                ARG_SDK_JAR_ROOT,
                "${testPrebuiltsRoot.path}/extensions",
                ARG_SDK_INFO_FILE,
                "${testPrebuiltsRoot.path}/sdk-extensions-info.xml",
                ARG_FIRST_VERSION,
                "30",
                ARG_CURRENT_VERSION,
                "32",
                ARG_CURRENT_CODENAME,
                "Foo"
            ),
            sourceFiles = arrayOf(
                java(
                    """
                    package android.test;
                    public class ClassAddedInApi31AndExt2 {
                        private ClassAddedInApi31AndExt2() {}
                        public static final int FIELD_ADDED_IN_API_31_AND_EXT_2 = 1;
                        public static final int FIELD_ADDED_IN_EXT_3 = 2;
                        public void methodAddedInApi31AndExt2() { throw new RuntimeException("Stub!"); }
                        public void methodAddedInExt3() { throw new RuntimeException("Stub!"); };
                        public void methodNotFinalized() { throw new RuntimeException("Stub!"); }
                    }
                    """
                )
            )
        )

        assertTrue(api_versions_xml.isFile)
        val xml = api_versions_xml.readText(UTF_8)

        val expected = """
            <?xml version="1.0" encoding="utf-8"?>
            <api version="3" min="30">
                <sdk id="30" shortname="R-ext" name="R Extensions" reference="android/os/Build${'$'}VERSION_CODES${'$'}R"/>
                <sdk id="31" shortname="S-ext" name="S Extensions" reference="android/os/Build${'$'}VERSION_CODES${'$'}S"/>
                <class name="android/test/ClassAddedInApi30" since="30">
                    <extends name="java/lang/Object"/>
                    <method name="methodAddedInApi30()V"/>
                    <method name="methodAddedInApi31()V" since="31"/>
                </class>
                <class name="android/test/ClassAddedInApi31AndExt2" module="framework-ext" since="31" sdks="30:2,31:2,0:31">
                    <extends name="java/lang/Object"/>
                    <method name="methodAddedInApi31AndExt2()V"/>
                    <method name="methodAddedInExt3()V" since="33" sdks="30:3,31:3"/>
                    <method name="methodNotFinalized()V" since="33" sdks="0:33"/>
                    <field name="FIELD_ADDED_IN_API_31_AND_EXT_2"/>
                    <field name="FIELD_ADDED_IN_EXT_3" since="33" sdks="30:3,31:3"/>
                </class>
                <class name="android/test/ClassAddedInExt1" module="framework-ext" since="31" sdks="30:1,31:1,0:31">
                    <extends name="java/lang/Object"/>
                    <method name="methodAddedInApi31AndExt2()V" sdks="30:2,31:2,0:31"/>
                    <method name="methodAddedInExt1()V"/>
                    <method name="methodAddedInExt3()V" since="33" sdks="30:3,31:3"/>
                    <field name="FIELD_ADDED_IN_API_31_AND_EXT_2" sdks="30:2,31:2,0:31"/>
                    <field name="FIELD_ADDED_IN_EXT_1"/>
                    <field name="FIELD_ADDED_IN_EXT_3" since="33" sdks="30:3,31:3"/>
                </class>
                <class name="android/test/ClassAddedInExt3" module="framework-ext" since="33" sdks="30:3,31:3">
                    <extends name="java/lang/Object"/>
                    <method name="methodAddedInExt3()V"/>
                    <field name="FIELD_ADDED_IN_EXT_3"/>
                </class>
                <class name="java/lang/Object" since="30">
                    <method name="&lt;init>()V"/>
                </class>
            </api>
        """

        fun String.trimEachLine(): String =
            lines().map {
                it.trim()
            }.filter {
                it.isNotEmpty()
            }.joinToString("\n")

        assertEquals(expected.trimEachLine(), xml.trimEachLine())
    }

    @Test
    fun `Generate API while removing missing class references`() {
        val api_versions_xml = File.createTempFile("api-versions", "xml")
        api_versions_xml.deleteOnExit()

        check(
            extraArguments = arrayOf(
                ARG_GENERATE_API_LEVELS,
                api_versions_xml.path,
                ARG_REMOVE_MISSING_CLASS_REFERENCES_IN_API_LEVELS,
                ARG_FIRST_VERSION,
                "30",
                ARG_CURRENT_VERSION,
                "32",
                ARG_CURRENT_CODENAME,
                "Foo"
            ),
            sourceFiles = arrayOf(
                java(
                    """
                    package android.test;
                    public class ClassThatImplementsMethodFromApex implements ClassFromApex {
                    }
                    """
                )
            )
        )

        assertTrue(api_versions_xml.isFile)
        val xml = api_versions_xml.readText(UTF_8)

        val expected = """
            <?xml version="1.0" encoding="utf-8"?>
            <api version="3" min="30">
                <class name="android/test/ClassThatImplementsMethodFromApex" since="33">
                    <method name="&lt;init>()V"/>
                </class>
            </api>
        """

        fun String.trimEachLine(): String =
            lines().map {
                it.trim()
            }.filter {
                it.isNotEmpty()
            }.joinToString("\n")

        assertEquals(expected.trimEachLine(), xml.trimEachLine())
    }

    @Test
    fun `Generate API finds missing class references`() {
        var testPrebuiltsRoot = File(System.getenv("METALAVA_TEST_PREBUILTS_SDK_ROOT"))
        if (!testPrebuiltsRoot.isDirectory) {
            fail("test prebuilts not found: $testPrebuiltsRoot")
        }

        val api_versions_xml = File.createTempFile("api-versions", "xml")
        api_versions_xml.deleteOnExit()

        var exception: IllegalStateException? = null
        try {
            check(
                extraArguments = arrayOf(
                    ARG_GENERATE_API_LEVELS,
                    api_versions_xml.path,
                    ARG_FIRST_VERSION,
                    "30",
                    ARG_CURRENT_VERSION,
                    "32",
                    ARG_CURRENT_CODENAME,
                    "Foo"
                ),
                sourceFiles = arrayOf(
                    java(
                        """
                        package android.test;
                        // Really this class should implement some interface that doesn't exist,
                        // but that's hard to set up in the test harness, so just verify that
                        // metalava complains about java/lang/Object not existing because we didn't
                        // include the testdata prebuilt jars.
                        public class ClassThatImplementsMethodFromApex {
                        }
                        """
                    )
                )
            )
        } catch (e: IllegalStateException) {
            exception = e
        }

        assertNotNull(exception)
        assertThat(exception?.message ?: "").contains("There are classes in this API that reference other classes that do not exist in this API.")
        assertThat(exception?.message ?: "").contains("java/lang/Object referenced by:\n    android/test/ClassThatImplementsMethodFromApex")
    }

    @Test
    fun `Create API levels from signature files`() {
        val output = File.createTempFile("api-info", ".json")
        output.deleteOnExit()
        val outputPath = output.path

        val versions = listOf(
            createTextFile(
                "1.1.0",
                """
                    package test.pkg {
                      public class Foo {
                        method public <T extends java.lang.String> void methodV1(T);
                        field public int fieldV1;
                      }
                      public class Foo.Bar {
                      }
                    }
                """.trimIndent()
            ),
            createTextFile(
                "1.2.0",
                """
                    package test.pkg {
                      public class Foo {
                        method public <T extends java.lang.String> void methodV1(T);
                        method @Deprecated public <T> void methodV2(String, int);
                        field public int fieldV1;
                        field public int fieldV2;
                      }
                      public class Foo.Bar {
                      }
                    }
                """.trimIndent()
            ),
            createTextFile(
                "1.3.0",
                """
                    package test.pkg {
                      public class Foo {
                        method @Deprecated public <T extends java.lang.String> void methodV1(T);
                        method public void methodV3();
                        field public int fieldV1;
                        field public int fieldV2;
                      }
                      @Deprecated public class Foo.Bar {
                      }
                    }
                """.trimIndent()
            )
        )

        check(
            extraArguments = arrayOf(
                ARG_GENERATE_API_VERSION_HISTORY,
                outputPath,
                ARG_API_VERSION_SIGNATURE_FILES,
                versions.joinToString(":") { it.absolutePath },
                ARG_API_VERSION_NAMES,
                listOf("1.1.0", "1.2.0", "1.3.0").joinToString(" ")
            )
        )

        assertTrue(output.isFile)

        // Read output and reprint with pretty printing enabled to make test failures easier to read
        val gson = GsonBuilder().disableHtmlEscaping().setPrettyPrinting().create()
        val outputJson = gson.fromJson(output.readText(), JsonElement::class.java)
        val prettyOutput = gson.toJson(outputJson)
        assertEquals(
            """
                [
                  {
                    "class": "test.pkg.Foo.Bar",
                    "addedIn": "1.1.0",
                    "deprecatedIn": "1.3.0",
                    "methods": [],
                    "fields": []
                  },
                  {
                    "class": "test.pkg.Foo",
                    "addedIn": "1.1.0",
                    "methods": [
                      {
                        "method": "methodV1<T extends java.lang.String>(T)",
                        "addedIn": "1.1.0",
                        "deprecatedIn": "1.3.0"
                      },
                      {
                        "method": "methodV2<T>(java.lang.String,int)",
                        "addedIn": "1.2.0",
                        "deprecatedIn": "1.2.0"
                      },
                      {
                        "method": "methodV3()",
                        "addedIn": "1.3.0"
                      }
                    ],
                    "fields": [
                      {
                        "field": "fieldV2",
                        "addedIn": "1.2.0"
                      },
                      {
                        "field": "fieldV1",
                        "addedIn": "1.1.0"
                      }
                    ]
                  }
                ]
            """.trimIndent(),
            prettyOutput
        )
    }

    @Test
    fun `Correct error with different number of API signature files and API version names`() {
        val output = File.createTempFile("api-info", ".json")
        output.deleteOnExit()
        val outputPath = output.path

        val filePaths = listOf("1.1.0", "1.2.0", "1.3.0").map { name ->
            val file = File.createTempFile(name, ".txt")
            file.deleteOnExit()
            file.path
        }

        check(
            extraArguments = arrayOf(
                ARG_GENERATE_API_VERSION_HISTORY,
                outputPath,
                ARG_API_VERSION_SIGNATURE_FILES,
                filePaths.joinToString(":"),
                ARG_API_VERSION_NAMES,
                listOf("1.1.0", "1.2.0").joinToString(" ")
            ),
            expectedFail = "Aborting: --api-version-signature-files and --api-version-names must have equal length"
        )
    }

    @Test
    fun `Kotlin-style nulls with old signature format is parsed`() {
        val output = File.createTempFile("api-info", ".json")
        output.deleteOnExit()
        val outputPath = output.path

        val input = createTextFile(
            "0.0.0",
            """
                // Signature format: 2.0
                package test.pkg {
                  public class Foo {
                    method public void foo(String?);
                  }
                }
            """.trimIndent()
        )

        check(
            inputKotlinStyleNulls = true,
            extraArguments = arrayOf(
                ARG_GENERATE_API_VERSION_HISTORY,
                outputPath,
                ARG_API_VERSION_SIGNATURE_FILES,
                input.absolutePath,
                ARG_API_VERSION_NAMES,
                "0.0.0"
            )
        )

        val expectedJson = "[{\"class\":\"test.pkg.Foo\",\"addedIn\":\"0.0.0\",\"methods\":[{\"method\":\"foo(java.lang.String)\",\"addedIn\":\"0.0.0\"}],\"fields\":[]}]"
        assertEquals(expectedJson, output.readText())
    }

    private fun createTextFile(name: String, contents: String): File {
        val file = File.createTempFile(name, ".txt")
        file.deleteOnExit()
        file.writeText(contents)
        return file
>>>>>>> e15af09d
    }
}<|MERGE_RESOLUTION|>--- conflicted
+++ resolved
@@ -16,16 +16,15 @@
 
 package com.android.tools.metalava.apilevels
 
+import com.android.sdklib.SdkVersionInfo
+import com.android.tools.lint.detector.api.ApiConstraint
 import com.android.tools.metalava.ARG_ANDROID_JAR_PATTERN
+import com.android.tools.metalava.ARG_API_VERSION_NAMES
+import com.android.tools.metalava.ARG_API_VERSION_SIGNATURE_FILES
 import com.android.tools.metalava.ARG_CURRENT_CODENAME
 import com.android.tools.metalava.ARG_CURRENT_VERSION
 import com.android.tools.metalava.ARG_FIRST_VERSION
 import com.android.tools.metalava.ARG_GENERATE_API_LEVELS
-<<<<<<< HEAD
-import com.android.tools.metalava.DriverTest
-import com.android.tools.metalava.getApiLookup
-import com.android.tools.metalava.java
-=======
 import com.android.tools.metalava.ARG_GENERATE_API_VERSION_HISTORY
 import com.android.tools.metalava.ARG_REMOVE_MISSING_CLASS_REFERENCES_IN_API_LEVELS
 import com.android.tools.metalava.ARG_SDK_INFO_FILE
@@ -37,21 +36,33 @@
 import com.google.common.truth.Truth.assertThat
 import com.google.gson.GsonBuilder
 import com.google.gson.JsonElement
->>>>>>> e15af09d
 import org.junit.Assert.assertEquals
 import org.junit.Assert.assertFalse
 import org.junit.Assert.assertNotNull
 import org.junit.Assert.assertTrue
-<<<<<<< HEAD
-=======
 import org.junit.Assert.fail
 import org.junit.BeforeClass
->>>>>>> e15af09d
 import org.junit.Test
 import java.io.File
 import kotlin.text.Charsets.UTF_8
 
 class ApiGeneratorTest : DriverTest() {
+    companion object {
+        // As per ApiConstraint that uses a bit vector, API has to be between 1..61.
+        private const val MAGIC_VERSION_INT = 57 // [SdkVersionInfo.MAX_LEVEL] - 4
+        private const val MAGIC_VERSION_STR = MAGIC_VERSION_INT.toString()
+
+        @JvmStatic
+        @BeforeClass
+        fun beforeClass() {
+            assert(MAGIC_VERSION_INT > SdkVersionInfo.HIGHEST_KNOWN_API)
+            // Trigger <clinit> of [SdkApiConstraint] to call `isValidApiLevel` in its companion
+            ApiConstraint.UNKNOWN
+            // This checks if MAGIC_VERSION_INT is not bigger than [SdkVersionInfo.MAX_LEVEL]
+            assert(ApiConstraint.SdkApiConstraint.isValidApiLevel(MAGIC_VERSION_INT))
+        }
+    }
+
     @Test
     fun `Extract API levels`() {
         var oldSdkJars = File("prebuilts/tools/common/api-versions")
@@ -86,7 +97,7 @@
                 ARG_CURRENT_CODENAME,
                 "Z",
                 ARG_CURRENT_VERSION,
-                "89" // not real api level of Z
+                MAGIC_VERSION_STR // not real api level of Z
             ),
             sourceFiles = arrayOf(
                 java(
@@ -102,9 +113,10 @@
         assertTrue(output.isFile)
 
         val xml = output.readText(UTF_8)
+        val nextVersion = MAGIC_VERSION_INT + 1
         assertTrue(xml.contains("<class name=\"android/Manifest\$permission\" since=\"1\">"))
         assertTrue(xml.contains("<field name=\"BIND_CARRIER_MESSAGING_SERVICE\" since=\"22\" deprecated=\"23\"/>"))
-        assertTrue(xml.contains("<class name=\"android/pkg/MyTest\" since=\"90\""))
+        assertTrue(xml.contains("<class name=\"android/pkg/MyTest\" since=\"$nextVersion\""))
         assertFalse(xml.contains("<implements name=\"java/lang/annotation/Annotation\" removed=\""))
         assertFalse(xml.contains("<extends name=\"java/lang/Enum\" removed=\""))
         assertFalse(xml.contains("<method name=\"append(C)Ljava/lang/AbstractStringBuilder;\""))
@@ -117,7 +129,7 @@
         // Make sure we're really using the correct database, not the SDK one. (This placeholder
         // class is provided as a source file above.)
         @Suppress("DEPRECATION")
-        assertEquals(90, apiLookup.getClassVersion("android.pkg.MyTest"))
+        assertEquals(nextVersion, apiLookup.getClassVersion("android.pkg.MyTest"))
 
         @Suppress("DEPRECATION")
         apiLookup.getClassVersion("android.v")
@@ -304,7 +316,7 @@
                 ARG_CURRENT_CODENAME,
                 "REL",
                 ARG_CURRENT_VERSION,
-                "89" // not real api level
+                MAGIC_VERSION_STR // not real api level
             ),
             sourceFiles = arrayOf(
                 java(
@@ -320,10 +332,10 @@
         assertTrue(output.isFile)
         // Anything with a REL codename is in the current API level
         val xml = output.readText(UTF_8)
-        assertTrue(xml.contains("<class name=\"android/pkg/MyTest\" since=\"89\""))
+        assertTrue(xml.contains("<class name=\"android/pkg/MyTest\" since=\"$MAGIC_VERSION_STR\""))
         val apiLookup = getApiLookup(output, temporaryFolder.newFolder())
         @Suppress("DEPRECATION")
-        assertEquals(89, apiLookup.getClassVersion("android.pkg.MyTest"))
+        assertEquals(MAGIC_VERSION_INT, apiLookup.getClassVersion("android.pkg.MyTest"))
     }
 
     @Test
@@ -360,7 +372,7 @@
                 ARG_CURRENT_CODENAME,
                 "ZZZ", // not just Z, but very ZZZ
                 ARG_CURRENT_VERSION,
-                "89" // not real api level
+                MAGIC_VERSION_STR // not real api level
             ),
             sourceFiles = arrayOf(
                 java(
@@ -375,13 +387,11 @@
 
         assertTrue(output.isFile)
         // Metalava should understand that a codename means "current api + 1"
+        val nextVersion = MAGIC_VERSION_INT + 1
         val xml = output.readText(UTF_8)
-        assertTrue(xml.contains("<class name=\"android/pkg/MyTest\" since=\"90\""))
+        assertTrue(xml.contains("<class name=\"android/pkg/MyTest\" since=\"$nextVersion\""))
         val apiLookup = getApiLookup(output, temporaryFolder.newFolder())
         @Suppress("DEPRECATION")
-<<<<<<< HEAD
-        assertEquals(90, apiLookup.getClassVersion("android.pkg.MyTest"))
-=======
         assertEquals(nextVersion, apiLookup.getClassVersion("android.pkg.MyTest"))
     }
 
@@ -755,6 +765,5 @@
         file.deleteOnExit()
         file.writeText(contents)
         return file
->>>>>>> e15af09d
     }
 }