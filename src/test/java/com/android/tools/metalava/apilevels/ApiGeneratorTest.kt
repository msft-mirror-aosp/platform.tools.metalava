/*
 * Copyright (C) 2018 The Android Open Source Project
 *
 * Licensed under the Apache License, Version 2.0 (the "License");
 * you may not use this file except in compliance with the License.
 * You may obtain a copy of the License at
 *
 *      http://www.apache.org/licenses/LICENSE-2.0
 *
 * Unless required by applicable law or agreed to in writing, software
 * distributed under the License is distributed on an "AS IS" BASIS,
 * WITHOUT WARRANTIES OR CONDITIONS OF ANY KIND, either express or implied.
 * See the License for the specific language governing permissions and
 * limitations under the License.
 */

package com.android.tools.metalava.apilevels

import com.android.sdklib.SdkVersionInfo
import com.android.tools.lint.detector.api.ApiConstraint
import com.android.tools.metalava.ARG_ANDROID_JAR_PATTERN
import com.android.tools.metalava.ARG_API_VERSION_SIGNATURE_FILES
import com.android.tools.metalava.ARG_CURRENT_CODENAME
import com.android.tools.metalava.ARG_CURRENT_VERSION
import com.android.tools.metalava.ARG_FIRST_VERSION
import com.android.tools.metalava.ARG_GENERATE_API_LEVELS
<<<<<<< HEAD
import com.android.tools.metalava.ARG_REMOVE_MISSING_CLASS_REFERENCES_IN_API_LEVELS
import com.android.tools.metalava.ARG_SDK_INFO_FILE
import com.android.tools.metalava.ARG_SDK_JAR_ROOT
=======
import com.android.tools.metalava.ARG_GENERATE_API_VERSION_HISTORY
>>>>>>> b4263412
import com.android.tools.metalava.DriverTest
import com.android.tools.metalava.getApiLookup
import com.android.tools.metalava.java
import com.android.tools.metalava.minApiLevel
import com.google.common.truth.Truth.assertThat
import org.junit.Assert.assertEquals
import org.junit.Assert.assertFalse
import org.junit.Assert.assertNotNull
import org.junit.Assert.assertTrue
import org.junit.Assert.fail
import org.junit.BeforeClass
import org.junit.Test
import java.io.File
import kotlin.text.Charsets.UTF_8

class ApiGeneratorTest : DriverTest() {
    companion object {
        // As per ApiConstraint that uses a bit vector, API has to be between 1..61.
        private const val MAGIC_VERSION_INT = 57 // [SdkVersionInfo.MAX_LEVEL] - 4
        private const val MAGIC_VERSION_STR = MAGIC_VERSION_INT.toString()

        @JvmStatic
        @BeforeClass
        fun beforeClass() {
            assert(MAGIC_VERSION_INT > SdkVersionInfo.HIGHEST_KNOWN_API)
            // Trigger <clinit> of [SdkApiConstraint] to call `isValidApiLevel` in its companion
            ApiConstraint.UNKNOWN
            // This checks if MAGIC_VERSION_INT is not bigger than [SdkVersionInfo.MAX_LEVEL]
            assert(ApiConstraint.SdkApiConstraint.isValidApiLevel(MAGIC_VERSION_INT))
        }
    }

    @Test
    fun `Extract API levels`() {
        var oldSdkJars = File("prebuilts/tools/common/api-versions")
        if (!oldSdkJars.isDirectory) {
            oldSdkJars = File("../../prebuilts/tools/common/api-versions")
            if (!oldSdkJars.isDirectory) {
                println("Ignoring ${ApiGeneratorTest::class.java}: prebuilts not found - is \$PWD set to an Android source tree?")
                return
            }
        }

        var platformJars = File("prebuilts/sdk")
        if (!platformJars.isDirectory) {
            platformJars = File("../../prebuilts/sdk")
            if (!platformJars.isDirectory) {
                println("Ignoring ${ApiGeneratorTest::class.java}: prebuilts not found: $platformJars")
                return
            }
        }
        val output = File.createTempFile("api-info", "xml")
        output.deleteOnExit()
        val outputPath = output.path

        check(
            extraArguments = arrayOf(
                ARG_GENERATE_API_LEVELS,
                outputPath,
                ARG_ANDROID_JAR_PATTERN,
                "${oldSdkJars.path}/android-%/android.jar",
                ARG_ANDROID_JAR_PATTERN,
                "${platformJars.path}/%/public/android.jar",
                ARG_CURRENT_CODENAME,
                "Z",
                ARG_CURRENT_VERSION,
                MAGIC_VERSION_STR // not real api level of Z
            ),
            sourceFiles = arrayOf(
                java(
                    """
                    package android.pkg;
                    public class MyTest {
                    }
                    """
                )
            )
        )

        assertTrue(output.isFile)

        val xml = output.readText(UTF_8)
        val nextVersion = MAGIC_VERSION_INT + 1
        assertTrue(xml.contains("<class name=\"android/Manifest\$permission\" since=\"1\">"))
        assertTrue(xml.contains("<field name=\"BIND_CARRIER_MESSAGING_SERVICE\" since=\"22\" deprecated=\"23\"/>"))
        assertTrue(xml.contains("<class name=\"android/pkg/MyTest\" since=\"$nextVersion\""))
        assertFalse(xml.contains("<implements name=\"java/lang/annotation/Annotation\" removed=\""))
        assertFalse(xml.contains("<extends name=\"java/lang/Enum\" removed=\""))
        assertFalse(xml.contains("<method name=\"append(C)Ljava/lang/AbstractStringBuilder;\""))

        // Also make sure package private super classes are pruned
        assertFalse(xml.contains("<extends name=\"android/icu/util/CECalendar\""))

        val apiLookup = getApiLookup(output, temporaryFolder.newFolder())

        // Make sure we're really using the correct database, not the SDK one. (This placeholder
        // class is provided as a source file above.)
        @Suppress("DEPRECATION")
        assertEquals(nextVersion, apiLookup.getClassVersion("android.pkg.MyTest"))

        @Suppress("DEPRECATION")
        apiLookup.getClassVersion("android.v")
        @Suppress("DEPRECATION")
        assertEquals(5, apiLookup.getFieldVersion("android.Manifest\$permission", "AUTHENTICATE_ACCOUNTS"))

        @Suppress("DEPRECATION")
        val methodVersion = apiLookup.getMethodVersion("android/icu/util/CopticCalendar", "computeTime", "()")
        assertEquals(24, methodVersion)
    }

    @Test
    fun `Extract System API`() {
        // These are the wrong jar paths but this test doesn't actually care what the
        // content of the jar files, just checking the logic of starting the database
        // at some higher number than 1
        var platformJars = File("prebuilts/sdk")
        if (!platformJars.isDirectory) {
            platformJars = File("../../prebuilts/sdk")
            if (!platformJars.isDirectory) {
                println("Ignoring ${ApiGeneratorTest::class.java}: prebuilts not found: $platformJars")
                return
            }
        }

        var extensionSdkJars = File("prebuilts/sdk/extensions")
        if (!extensionSdkJars.isDirectory) {
            extensionSdkJars = File("../../prebuilts/sdk/extensions")
            if (!extensionSdkJars.isDirectory) {
                println("Ignoring ${ApiGeneratorTest::class.java}: prebuilts not found: $extensionSdkJars")
                return
            }
        }

        val filter = File.createTempFile("filter", "txt")
        filter.deleteOnExit()
        filter.writeText(
            """
                <sdk-extensions-info>
                <!-- SDK definitions -->
                <sdk shortname="R" name="R Extensions" id="30" reference="android/os/Build${'$'}VERSION_CODES${'$'}R" />
                <sdk shortname="S" name="S Extensions" id="31" reference="android/os/Build${'$'}VERSION_CODES${'$'}S" />
                <sdk shortname="T" name="T Extensions" id="33" reference="android/os/Build${'$'}VERSION_CODES${'$'}T" />

                <!-- Rules -->
                <symbol jar="art.module.public.api" pattern="*" sdks="R" />
                <symbol jar="conscrypt.module.intra.core.api " pattern="" sdks="R" />
                <symbol jar="conscrypt.module.platform.api" pattern="*" sdks="R" />
                <symbol jar="conscrypt.module.public.api" pattern="*" sdks="R" />
                <symbol jar="framework-mediaprovider" pattern="*" sdks="R" />
                <symbol jar="framework-mediaprovider" pattern="android.provider.MediaStore#canManageMedia" sdks="T" />
                <symbol jar="framework-permission-s" pattern="*" sdks="R" />
                <symbol jar="framework-permission" pattern="*" sdks="R" />
                <symbol jar="framework-sdkextensions" pattern="*" sdks="R" />
                <symbol jar="framework-scheduling" pattern="*" sdks="R" />
                <symbol jar="framework-statsd" pattern="*" sdks="R" />
                <symbol jar="framework-tethering" pattern="*" sdks="R" />
                <symbol jar="legacy.art.module.platform.api" pattern="*" sdks="R" />
                <symbol jar="service-media-s" pattern="*" sdks="R" />
                <symbol jar="service-permission" pattern="*" sdks="R" />

                <!-- use framework-permissions-s to test the order of multiple SDKs is respected -->
                <symbol jar="android.net.ipsec.ike" pattern="android.net.eap.EapAkaInfo" sdks="R,S,T" />
                <symbol jar="android.net.ipsec.ike" pattern="android.net.eap.EapInfo" sdks="T,S,R" />
                <symbol jar="android.net.ipsec.ike" pattern="*" sdks="R" />

                <!-- framework-connectivity: only android.net.CaptivePortal should have the 'sdks' attribute -->
                <symbol jar="framework-connectivity" pattern="android.net.CaptivePortal" sdks="R" />

                <!-- framework-media explicitly omitted: nothing in this module should have the 'sdks' attribute -->
                </sdk-extensions-info>
            """.trimIndent()
        )

        val output = File.createTempFile("api-info", "xml")
        output.deleteOnExit()
        val outputPath = output.path

        check(
            extraArguments = arrayOf(
                ARG_GENERATE_API_LEVELS,
                outputPath,
                ARG_ANDROID_JAR_PATTERN,
                "${platformJars.path}/%/public/android.jar",
                ARG_SDK_JAR_ROOT,
                "$extensionSdkJars",
                ARG_SDK_INFO_FILE,
                filter.path,
                ARG_FIRST_VERSION,
                "21",
                ARG_CURRENT_VERSION,
                "33"
            )
        )

        assertTrue(output.isFile)
        val xml = output.readText(UTF_8)
        assertTrue(xml.contains("<api version=\"3\" min=\"21\">"))
        assertTrue(xml.contains("<sdk id=\"30\" shortname=\"R\" name=\"R Extensions\" reference=\"android/os/Build\$VERSION_CODES\$R\"/>"))
        assertTrue(xml.contains("<sdk id=\"31\" shortname=\"S\" name=\"S Extensions\" reference=\"android/os/Build\$VERSION_CODES\$S\"/>"))
        assertTrue(xml.contains("<sdk id=\"33\" shortname=\"T\" name=\"T Extensions\" reference=\"android/os/Build\$VERSION_CODES\$T\"/>"))
        assertTrue(xml.contains("<class name=\"android/Manifest\" since=\"21\">"))
        assertTrue(xml.contains("<field name=\"showWhenLocked\" since=\"27\"/>"))

        // top level class marked as since=21 and R=1, implemented in the framework-mediaprovider mainline module
        assertTrue(xml.contains("<class name=\"android/provider/MediaStore\" module=\"framework-mediaprovider\" since=\"21\" sdks=\"30:1,0:21\">"))

        // method with identical sdks attribute as containing class: sdks attribute should be omitted
        assertTrue(xml.contains("<method name=\"getMediaScannerUri()Landroid/net/Uri;\"/>"))

        // method with different sdks attribute than containing class
        assertTrue(xml.contains("<method name=\"canManageMedia(Landroid/content/Context;)Z\" since=\"31\" sdks=\"33:1,0:31\"/>"))

        val apiLookup = getApiLookup(output)
        @Suppress("DEPRECATION")
        apiLookup.getClassVersion("android.v")
        // This field was added in API level 5, but when we're starting the count higher
        // (as in the system API), the first introduced API level is the one we use
        @Suppress("DEPRECATION")
        assertEquals(21, apiLookup.getFieldVersion("android.Manifest\$permission", "AUTHENTICATE_ACCOUNTS"))

        @Suppress("DEPRECATION")
        val methodVersion = apiLookup.getMethodVersion("android/icu/util/CopticCalendar", "computeTime", "()")
        assertEquals(24, methodVersion)

        // The filter says 'framework-permission-s             *    R' so RoleManager should exist and should have a module/sdks attributes
        assertTrue(apiLookup.containsClass("android/app/role/RoleManager"))
        assertTrue(xml.contains("<method name=\"canManageMedia(Landroid/content/Context;)Z\" since=\"31\" sdks=\"33:1,0:31\"/>"))

        // The filter doesn't mention framework-media, so no class in that module should have a module/sdks attributes
        assertTrue(xml.contains("<class name=\"android/media/MediaFeature\" since=\"31\">"))

        // The filter only defines a single API in framework-connectivity: verify that only that API has the module/sdks attributes
        assertTrue(xml.contains("<class name=\"android/net/CaptivePortal\" module=\"framework-connectivity\" since=\"23\" sdks=\"30:1,0:23\">"))
        assertTrue(xml.contains("<class name=\"android/net/ConnectivityDiagnosticsManager\" since=\"30\">"))

        // The order of the SDKs should be respected
        // android.net.eap.EapAkaInfo    R S T -> 0,30,31,33
        assertTrue(xml.contains("<class name=\"android/net/eap/EapAkaInfo\" module=\"android.net.ipsec.ike\" since=\"33\" sdks=\"30:3,31:3,33:3,0:33\">"))
        // android.net.eap.EapInfo       T S R -> 0,33,31,30
        assertTrue(xml.contains("<class name=\"android/net/eap/EapInfo\" module=\"android.net.ipsec.ike\" since=\"33\" sdks=\"33:3,31:3,30:3,0:33\">"))

        // Verify historical backfill
        assertEquals(30, apiLookup.getClassVersions("android/os/ext/SdkExtensions").minApiLevel())
        assertEquals(30, apiLookup.getMethodVersions("android/os/ext/SdkExtensions", "getExtensionVersion", "(I)I").minApiLevel())
        assertEquals(31, apiLookup.getMethodVersions("android/os/ext/SdkExtensions", "getAllExtensionVersions", "()Ljava/util/Map;").minApiLevel())

        // Verify there's no extension versions listed for SdkExtensions
        val sdkExtClassLine = xml.lines().first { it.contains("<class name=\"android/os/ext/SdkExtensions\"") }
        assertFalse(sdkExtClassLine.contains("sdks="))
    }

    @Test
    fun `Correct API Level for release`() {
        var oldSdkJars = File("prebuilts/tools/common/api-versions")
        if (!oldSdkJars.isDirectory) {
            oldSdkJars = File("../../prebuilts/tools/common/api-versions")
            if (!oldSdkJars.isDirectory) {
                println("Ignoring ${ApiGeneratorTest::class.java}: prebuilts not found - is \$PWD set to an Android source tree?")
                return
            }
        }

        var platformJars = File("prebuilts/sdk")
        if (!platformJars.isDirectory) {
            platformJars = File("../../prebuilts/sdk")
            if (!platformJars.isDirectory) {
                println("Ignoring ${ApiGeneratorTest::class.java}: prebuilts not found: $platformJars")
                return
            }
        }
        val output = File.createTempFile("api-info", "xml")
        output.deleteOnExit()
        val outputPath = output.path

        check(
            extraArguments = arrayOf(
                ARG_GENERATE_API_LEVELS,
                outputPath,
                ARG_ANDROID_JAR_PATTERN,
                "${oldSdkJars.path}/android-%/android.jar",
                ARG_ANDROID_JAR_PATTERN,
                "${platformJars.path}/%/public/android.jar",
                ARG_CURRENT_CODENAME,
                "REL",
                ARG_CURRENT_VERSION,
                MAGIC_VERSION_STR // not real api level
            ),
            sourceFiles = arrayOf(
                java(
                    """
                        package android.pkg;
                        public class MyTest {
                        }
                        """
                )
            )
        )

        assertTrue(output.isFile)
        // Anything with a REL codename is in the current API level
        val xml = output.readText(UTF_8)
        assertTrue(xml.contains("<class name=\"android/pkg/MyTest\" since=\"$MAGIC_VERSION_STR\""))
        val apiLookup = getApiLookup(output, temporaryFolder.newFolder())
        @Suppress("DEPRECATION")
        assertEquals(MAGIC_VERSION_INT, apiLookup.getClassVersion("android.pkg.MyTest"))
    }

    @Test
    fun `Correct API Level for non-release`() {
        var oldSdkJars = File("prebuilts/tools/common/api-versions")
        if (!oldSdkJars.isDirectory) {
            oldSdkJars = File("../../prebuilts/tools/common/api-versions")
            if (!oldSdkJars.isDirectory) {
                println("Ignoring ${ApiGeneratorTest::class.java}: prebuilts not found - is \$PWD set to an Android source tree?")
                return
            }
        }

        var platformJars = File("prebuilts/sdk")
        if (!platformJars.isDirectory) {
            platformJars = File("../../prebuilts/sdk")
            if (!platformJars.isDirectory) {
                println("Ignoring ${ApiGeneratorTest::class.java}: prebuilts not found: $platformJars")
                return
            }
        }
        val output = File.createTempFile("api-info", "xml")
        output.deleteOnExit()
        val outputPath = output.path

        check(
            extraArguments = arrayOf(
                ARG_GENERATE_API_LEVELS,
                outputPath,
                ARG_ANDROID_JAR_PATTERN,
                "${oldSdkJars.path}/android-%/android.jar",
                ARG_ANDROID_JAR_PATTERN,
                "${platformJars.path}/%/public/android.jar",
                ARG_CURRENT_CODENAME,
                "ZZZ", // not just Z, but very ZZZ
                ARG_CURRENT_VERSION,
                MAGIC_VERSION_STR // not real api level
            ),
            sourceFiles = arrayOf(
                java(
                    """
                        package android.pkg;
                        public class MyTest {
                        }
                        """
                )
            )
        )

        assertTrue(output.isFile)
        // Metalava should understand that a codename means "current api + 1"
        val nextVersion = MAGIC_VERSION_INT + 1
        val xml = output.readText(UTF_8)
        assertTrue(xml.contains("<class name=\"android/pkg/MyTest\" since=\"$nextVersion\""))
        val apiLookup = getApiLookup(output, temporaryFolder.newFolder())
        @Suppress("DEPRECATION")
        assertEquals(nextVersion, apiLookup.getClassVersion("android.pkg.MyTest"))
    }

    @Test
<<<<<<< HEAD
    fun `Generate API for test prebuilts`() {
        var testPrebuiltsRoot = File(System.getenv("METALAVA_TEST_PREBUILTS_SDK_ROOT"))
        if (!testPrebuiltsRoot.isDirectory) {
            fail("test prebuilts not found: $testPrebuiltsRoot")
        }

        val api_versions_xml = File.createTempFile("api-versions", "xml")
        api_versions_xml.deleteOnExit()

        check(
            extraArguments = arrayOf(
                ARG_GENERATE_API_LEVELS,
                api_versions_xml.path,
                ARG_ANDROID_JAR_PATTERN,
                "${testPrebuiltsRoot.path}/%/public/android.jar",
                ARG_SDK_JAR_ROOT,
                "${testPrebuiltsRoot.path}/extensions",
                ARG_SDK_INFO_FILE,
                "${testPrebuiltsRoot.path}/sdk-extensions-info.xml",
                ARG_FIRST_VERSION,
                "30",
                ARG_CURRENT_VERSION,
                "32",
                ARG_CURRENT_CODENAME,
                "Foo"
            ),
            sourceFiles = arrayOf(
                java(
                    """
                    package android.test;
                    public class ClassAddedInApi31AndExt2 {
                        private ClassAddedInApi31AndExt2() {}
                        public static final int FIELD_ADDED_IN_API_31_AND_EXT_2 = 1;
                        public static final int FIELD_ADDED_IN_EXT_3 = 2;
                        public void methodAddedInApi31AndExt2() { throw new RuntimeException("Stub!"); }
                        public void methodAddedInExt3() { throw new RuntimeException("Stub!"); };
                        public void methodNotFinalized() { throw new RuntimeException("Stub!"); }
                    }
                    """
                )
            )
        )

        assertTrue(api_versions_xml.isFile)
        val xml = api_versions_xml.readText(UTF_8)

        val expected = """
            <?xml version="1.0" encoding="utf-8"?>
            <api version="3" min="30">
                <sdk id="30" shortname="R-ext" name="R Extensions" reference="android/os/Build${'$'}VERSION_CODES${'$'}R"/>
                <sdk id="31" shortname="S-ext" name="S Extensions" reference="android/os/Build${'$'}VERSION_CODES${'$'}S"/>
                <class name="android/test/ClassAddedInApi30" since="30">
                    <extends name="java/lang/Object"/>
                    <method name="methodAddedInApi30()V"/>
                    <method name="methodAddedInApi31()V" since="31"/>
                </class>
                <class name="android/test/ClassAddedInApi31AndExt2" module="framework-ext" since="31" sdks="30:2,31:2,0:31">
                    <extends name="java/lang/Object"/>
                    <method name="methodAddedInApi31AndExt2()V"/>
                    <method name="methodAddedInExt3()V" since="33" sdks="30:3,31:3"/>
                    <method name="methodNotFinalized()V" since="33" sdks="0:33"/>
                    <field name="FIELD_ADDED_IN_API_31_AND_EXT_2"/>
                    <field name="FIELD_ADDED_IN_EXT_3" since="33" sdks="30:3,31:3"/>
                </class>
                <class name="android/test/ClassAddedInExt1" module="framework-ext" since="31" sdks="30:1,31:1,0:31">
                    <extends name="java/lang/Object"/>
                    <method name="methodAddedInApi31AndExt2()V" sdks="30:2,31:2,0:31"/>
                    <method name="methodAddedInExt1()V"/>
                    <method name="methodAddedInExt3()V" since="33" sdks="30:3,31:3"/>
                    <field name="FIELD_ADDED_IN_API_31_AND_EXT_2" sdks="30:2,31:2,0:31"/>
                    <field name="FIELD_ADDED_IN_EXT_1"/>
                    <field name="FIELD_ADDED_IN_EXT_3" since="33" sdks="30:3,31:3"/>
                </class>
                <class name="android/test/ClassAddedInExt3" module="framework-ext" since="33" sdks="30:3,31:3">
                    <extends name="java/lang/Object"/>
                    <method name="methodAddedInExt3()V"/>
                    <field name="FIELD_ADDED_IN_EXT_3"/>
                </class>
                <class name="java/lang/Object" since="30">
                    <method name="&lt;init>()V"/>
                </class>
            </api>
        """

        fun String.trimEachLine(): String =
            lines().map {
                it.trim()
            }.filter {
                it.isNotEmpty()
            }.joinToString("\n")

        assertEquals(expected.trimEachLine(), xml.trimEachLine())
    }

    @Test
    fun `Generate API while removing missing class references`() {
        val api_versions_xml = File.createTempFile("api-versions", "xml")
        api_versions_xml.deleteOnExit()

        check(
            extraArguments = arrayOf(
                ARG_GENERATE_API_LEVELS,
                api_versions_xml.path,
                ARG_REMOVE_MISSING_CLASS_REFERENCES_IN_API_LEVELS,
                ARG_FIRST_VERSION,
                "30",
                ARG_CURRENT_VERSION,
                "32",
                ARG_CURRENT_CODENAME,
                "Foo"
            ),
            sourceFiles = arrayOf(
                java(
                    """
                    package android.test;
                    public class ClassThatImplementsMethodFromApex implements ClassFromApex {
                    }
                    """
                )
            )
        )

        assertTrue(api_versions_xml.isFile)
        val xml = api_versions_xml.readText(UTF_8)

        val expected = """
            <?xml version="1.0" encoding="utf-8"?>
            <api version="3" min="30">
                <class name="android/test/ClassThatImplementsMethodFromApex" since="33">
                    <method name="&lt;init>()V"/>
                </class>
            </api>
        """

        fun String.trimEachLine(): String =
            lines().map {
                it.trim()
            }.filter {
                it.isNotEmpty()
            }.joinToString("\n")

        assertEquals(expected.trimEachLine(), xml.trimEachLine())
    }

    @Test
    fun `Generate API finds missing class references`() {
        var testPrebuiltsRoot = File(System.getenv("METALAVA_TEST_PREBUILTS_SDK_ROOT"))
        if (!testPrebuiltsRoot.isDirectory) {
            fail("test prebuilts not found: $testPrebuiltsRoot")
        }

        val api_versions_xml = File.createTempFile("api-versions", "xml")
        api_versions_xml.deleteOnExit()

        var exception: IllegalStateException? = null
        try {
            check(
                extraArguments = arrayOf(
                    ARG_GENERATE_API_LEVELS,
                    api_versions_xml.path,
                    ARG_FIRST_VERSION,
                    "30",
                    ARG_CURRENT_VERSION,
                    "32",
                    ARG_CURRENT_CODENAME,
                    "Foo"
                ),
                sourceFiles = arrayOf(
                    java(
                        """
                        package android.test;
                        // Really this class should implement some interface that doesn't exist,
                        // but that's hard to set up in the test harness, so just verify that
                        // metalava complains about java/lang/Object not existing because we didn't
                        // include the testdata prebuilt jars.
                        public class ClassThatImplementsMethodFromApex {
                        }
                        """
                    )
                )
            )
        } catch (e: IllegalStateException) {
            exception = e
        }

        assertNotNull(exception)
        assertThat(exception?.message ?: "").contains("There are classes in this API that reference other classes that do not exist in this API.")
        assertThat(exception?.message ?: "").contains("java/lang/Object referenced by:\n    android/test/ClassThatImplementsMethodFromApex")
=======
    fun `Create API levels from signature files`() {
        val output = File.createTempFile("api-info", ".json")
        output.deleteOnExit()
        val outputPath = output.path

        val versions = listOf(
            createTextFile(
                "1.1.0",
                """
                    package test.pkg {
                      public class Foo {
                        method public void methodV1();
                        field public int fieldV1;
                      }
                      public class Foo.Bar {
                      }
                    }
                """.trimIndent()
            ),
            createTextFile(
                "1.2.0",
                """
                    package test.pkg {
                      public class Foo {
                        method public void methodV1();
                        method @Deprecated public void methodV2();
                        field public int fieldV1;
                        field public int fieldV2;
                      }
                      public class Foo.Bar {
                      }
                    }
                """.trimIndent()
            ),
            createTextFile(
                "1.3.0",
                """
                    package test.pkg {
                      public class Foo {
                        method @Deprecated public void methodV1();
                        method public void methodV3();
                        field public int fieldV1;
                        field public int fieldV2;
                      }
                      @Deprecated public class Foo.Bar {
                      }
                    }
                """.trimIndent()
            )
        )

        check(
            extraArguments = arrayOf(
                ARG_GENERATE_API_VERSION_HISTORY,
                outputPath,
                ARG_API_VERSION_SIGNATURE_FILES,
                versions.joinToString(":") { it.absolutePath }
            )
        )

        assertTrue(output.isFile)
        assertEquals(
            output.readText().trim(),
            """
                <?xml version="1.0" encoding="utf-8"?>
                <api version="2">
                	<class name="test/pkg/Foo" since="1">
                		<extends name="java/lang/Object"/>
                		<method name="methodV1()V" deprecated="3"/>
                		<method name="methodV2()V" since="2" deprecated="2" removed="3"/>
                		<method name="methodV3()V" since="3"/>
                		<field name="fieldV1"/>
                		<field name="fieldV2" since="2"/>
                	</class>
                	<class name="test/pkg/Foo${"$"}Bar" since="1" deprecated="3">
                		<extends name="java/lang/Object"/>
                	</class>
                </api>
            """.trimIndent()
        )
    }

    private fun createTextFile(name: String, contents: String): File {
        val file = File.createTempFile(name, ".txt")
        file.deleteOnExit()
        file.writeText(contents)
        return file
>>>>>>> b4263412
    }
}<|MERGE_RESOLUTION|>--- conflicted
+++ resolved
@@ -24,13 +24,10 @@
 import com.android.tools.metalava.ARG_CURRENT_VERSION
 import com.android.tools.metalava.ARG_FIRST_VERSION
 import com.android.tools.metalava.ARG_GENERATE_API_LEVELS
-<<<<<<< HEAD
+import com.android.tools.metalava.ARG_GENERATE_API_VERSION_HISTORY
 import com.android.tools.metalava.ARG_REMOVE_MISSING_CLASS_REFERENCES_IN_API_LEVELS
 import com.android.tools.metalava.ARG_SDK_INFO_FILE
 import com.android.tools.metalava.ARG_SDK_JAR_ROOT
-=======
-import com.android.tools.metalava.ARG_GENERATE_API_VERSION_HISTORY
->>>>>>> b4263412
 import com.android.tools.metalava.DriverTest
 import com.android.tools.metalava.getApiLookup
 import com.android.tools.metalava.java
@@ -396,7 +393,6 @@
     }
 
     @Test
-<<<<<<< HEAD
     fun `Generate API for test prebuilts`() {
         var testPrebuiltsRoot = File(System.getenv("METALAVA_TEST_PREBUILTS_SDK_ROOT"))
         if (!testPrebuiltsRoot.isDirectory) {
@@ -585,7 +581,9 @@
         assertNotNull(exception)
         assertThat(exception?.message ?: "").contains("There are classes in this API that reference other classes that do not exist in this API.")
         assertThat(exception?.message ?: "").contains("java/lang/Object referenced by:\n    android/test/ClassThatImplementsMethodFromApex")
-=======
+    }
+
+    @Test
     fun `Create API levels from signature files`() {
         val output = File.createTempFile("api-info", ".json")
         output.deleteOnExit()
@@ -651,7 +649,7 @@
             output.readText().trim(),
             """
                 <?xml version="1.0" encoding="utf-8"?>
-                <api version="2">
+                <api version="3">
                 	<class name="test/pkg/Foo" since="1">
                 		<extends name="java/lang/Object"/>
                 		<method name="methodV1()V" deprecated="3"/>
@@ -673,6 +671,5 @@
         file.deleteOnExit()
         file.writeText(contents)
         return file
->>>>>>> b4263412
     }
 }