package com.android.tools.metalava

import com.android.tools.lint.checks.infrastructure.TestFiles.source
import com.android.tools.metalava.model.psi.trimDocIndent
import org.junit.Assert.assertEquals
import org.junit.Test

/** Tests for the [DocAnalyzer] which enhances the docs */
class DocAnalyzerTest : DriverTest() {
    // TODO: Test @StringDef

    @Test
    fun `Basic documentation generation test`() {
        check(
            sourceFiles = arrayOf(
                java(
                    """
                    package test.pkg;
                    import android.annotation.Nullable;
                    import android.annotation.NonNull;
                    public class Foo {
                        /** These are the docs for method1. */
                        @Nullable public Double method1(@NonNull Double factor1, @NonNull Double factor2) { }
                        /** These are the docs for method2. It can sometimes return null. */
                        @Nullable public Double method2(@NonNull Double factor1, @NonNull Double factor2) { }
                        @Nullable public Double method3(@NonNull Double factor1, @NonNull Double factor2) { }
                        /**
                         * @param factor2 Don't pass null here please.
                         */
                        @Nullable public Double method4(@NonNull Double factor1, @NonNull Double factor2) { }
                    }
                    """
                ),

                nonNullSource,
                nullableSource
            ),
            checkCompilation = false, // needs androidx.annotations in classpath
            docStubs = true,
            stubFiles = arrayOf(
                java(
                    """
                    package test.pkg;
                    @SuppressWarnings({"unchecked", "deprecation", "all"})
                    public class Foo {
                    public Foo() { throw new RuntimeException("Stub!"); }
                    /**
                     * These are the docs for method1.
                     * @param factor1 This value must never be {@code null}.
                     * @param factor2 This value must never be {@code null}.
                     * @return This value may be {@code null}.
                     */
                    @androidx.annotation.Nullable
                    public java.lang.Double method1(@androidx.annotation.NonNull java.lang.Double factor1, @androidx.annotation.NonNull java.lang.Double factor2) { throw new RuntimeException("Stub!"); }
                    /**
                     * These are the docs for method2. It can sometimes return null.
                     * @param factor1 This value must never be {@code null}.
                     * @param factor2 This value must never be {@code null}.
                     */
                    @androidx.annotation.Nullable
                    public java.lang.Double method2(@androidx.annotation.NonNull java.lang.Double factor1, @androidx.annotation.NonNull java.lang.Double factor2) { throw new RuntimeException("Stub!"); }
                    /**
                     * @param factor1 This value must never be {@code null}.
                     * @param factor2 This value must never be {@code null}.
                     * @return This value may be {@code null}.
                     */
                    @androidx.annotation.Nullable
                    public java.lang.Double method3(@androidx.annotation.NonNull java.lang.Double factor1, @androidx.annotation.NonNull java.lang.Double factor2) { throw new RuntimeException("Stub!"); }
                    /**
                     * @param factor2 Don't pass null here please.
                     * @param factor1 This value must never be {@code null}.
                     * @return This value may be {@code null}.
                     */
                    @androidx.annotation.Nullable
                    public java.lang.Double method4(@androidx.annotation.NonNull java.lang.Double factor1, @androidx.annotation.NonNull java.lang.Double factor2) { throw new RuntimeException("Stub!"); }
                    }
                    """
                )
            )
        )
    }

    @Test
    fun `Fix first sentence handling`() {
        check(
            sourceFiles = arrayOf(
                java(
                    """
                    package android.annotation;

                    import static java.lang.annotation.ElementType.*;
                    import static java.lang.annotation.RetentionPolicy.CLASS;
                    import java.lang.annotation.*;

                    /**
                     * Denotes that an integer parameter, field or method return value is expected
                     * to be a String resource reference (e.g. {@code android.R.string.ok}).
                     */
                    @Documented
                    @Retention(CLASS)
                    @Target({METHOD, PARAMETER, FIELD, LOCAL_VARIABLE})
                    public @interface StringRes {
                    }
                    """
                )
            ),
            checkCompilation = true,
            docStubs = true,
            stubFiles = arrayOf(
                java(
                    """
                    package android.annotation;
                    /**
                     * Denotes that an integer parameter, field or method return value is expected
                     * to be a String resource reference (e.g.&nbsp;{@code android.R.string.ok}).
                     */
                    @SuppressWarnings({"unchecked", "deprecation", "all"})
                    @java.lang.annotation.Documented
                    @java.lang.annotation.Retention(java.lang.annotation.RetentionPolicy.CLASS)
                    @java.lang.annotation.Target({java.lang.annotation.ElementType.METHOD, java.lang.annotation.ElementType.PARAMETER, java.lang.annotation.ElementType.FIELD, java.lang.annotation.ElementType.LOCAL_VARIABLE})
                    public @interface StringRes {
                    }
                    """
                )
            ),
            extraArguments = arrayOf(ARG_HIDE, "Typo") // "e.g. " correction should still run with Typo fixing is off.
        )
    }

    @Test
    fun `Fix typo replacement`() {
        // common_typos_disable
        check(
            sourceFiles = arrayOf(
                java(
                    """
                    package test.pkg;
                    /** This is an API for Andriod. Replace all occurrences: Andriod. */
                    public class Foo {
                        /** Ignore matches within words: xAndriodx */
                        public Foo() {
                        }
                    }
                    """
                )
            ),
            checkCompilation = true,
            docStubs = true,
            expectedIssues = "src/test/pkg/Foo.java:3: warning: Replaced Andriod with Android in the documentation for class test.pkg.Foo [Typo]",
            stubFiles = arrayOf(
                java(
                    """
                    package test.pkg;
                    /** This is an API for Android. Replace all occurrences: Android. */
                    @SuppressWarnings({"unchecked", "deprecation", "all"})
                    public class Foo {
                    /** Ignore matches within words: xAndriodx */
                    public Foo() { throw new RuntimeException("Stub!"); }
                    }
                    """
                )
            )
        )
        // common_typos_enable
    }

    @Test
    fun `Document Permissions`() {
        check(
            docStubs = true,
            sourceFiles = arrayOf(
                java(
                    """
                    package test.pkg;

                    import android.Manifest;
                    import android.annotation.RequiresPermission;

                    public class PermissionTest {
                        @RequiresPermission(Manifest.permission.ACCESS_COARSE_LOCATION)
                        public void test1() {
                        }

                        @RequiresPermission(allOf = Manifest.permission.ACCESS_COARSE_LOCATION)
                        public void test2() {
                        }

                        @RequiresPermission(anyOf = {Manifest.permission.ACCESS_COARSE_LOCATION, Manifest.permission.ACCESS_FINE_LOCATION})
                        public void test3() {
                        }

                        @RequiresPermission(allOf = {Manifest.permission.ACCESS_COARSE_LOCATION, Manifest.permission.ACCOUNT_MANAGER})
                        public void test4() {
                        }

                        @RequiresPermission(value=Manifest.permission.WATCH_APPOPS, conditional=true) // b/73559440
                        public void test5() {
                        }

                        @RequiresPermission(anyOf = {Manifest.permission.ACCESS_COARSE_LOCATION, "carrier privileges"})
                        public void test6() {
                        }

                        // Typo in marker
                        @RequiresPermission(anyOf = {Manifest.permission.ACCESS_COARSE_LOCATION, "carier priviliges"}) // NOTYPO
                        public void test6() {
                        }
                    }
                    """
                ),
                java(
                    """
                    package android;

                    public abstract class Manifest {
                        public static final class permission {
                            public static final String ACCESS_COARSE_LOCATION = "android.permission.ACCESS_COARSE_LOCATION";
                            public static final String ACCESS_FINE_LOCATION = "android.permission.ACCESS_FINE_LOCATION";
                            public static final String ACCOUNT_MANAGER = "android.permission.ACCOUNT_MANAGER";
                            public static final String WATCH_APPOPS = "android.permission.WATCH_APPOPS";
                        }
                    }
                    """
                ),
                requiresPermissionSource
            ),
            checkCompilation = false, // needs androidx.annotations in classpath
            expectedIssues = "src/test/pkg/PermissionTest.java:33: lint: Unrecognized permission `carier priviliges`; did you mean `carrier privileges`? [MissingPermission]", // NOTYPO
            stubFiles = arrayOf(
                // common_typos_disable
                java(
                    """
                    package test.pkg;
                    import android.Manifest;
                    @SuppressWarnings({"unchecked", "deprecation", "all"})
                    public class PermissionTest {
                    public PermissionTest() { throw new RuntimeException("Stub!"); }
                    /**
                     * Requires {@link android.Manifest.permission#ACCESS_COARSE_LOCATION}
                     */
                    @androidx.annotation.RequiresPermission(android.Manifest.permission.ACCESS_COARSE_LOCATION)
                    public void test1() { throw new RuntimeException("Stub!"); }
                    /**
                     * Requires {@link android.Manifest.permission#ACCESS_COARSE_LOCATION}
                     */
                    @androidx.annotation.RequiresPermission(allOf=android.Manifest.permission.ACCESS_COARSE_LOCATION)
                    public void test2() { throw new RuntimeException("Stub!"); }
                    /**
                     * Requires {@link android.Manifest.permission#ACCESS_COARSE_LOCATION} or {@link android.Manifest.permission#ACCESS_FINE_LOCATION}
                     */
                    @androidx.annotation.RequiresPermission(anyOf={android.Manifest.permission.ACCESS_COARSE_LOCATION, android.Manifest.permission.ACCESS_FINE_LOCATION})
                    public void test3() { throw new RuntimeException("Stub!"); }
                    /**
                     * Requires {@link android.Manifest.permission#ACCESS_COARSE_LOCATION} and {@link android.Manifest.permission#ACCOUNT_MANAGER}
                     */
                    @androidx.annotation.RequiresPermission(allOf={android.Manifest.permission.ACCESS_COARSE_LOCATION, android.Manifest.permission.ACCOUNT_MANAGER})
                    public void test4() { throw new RuntimeException("Stub!"); }
                    @androidx.annotation.RequiresPermission(value=android.Manifest.permission.WATCH_APPOPS, conditional=true)
                    public void test5() { throw new RuntimeException("Stub!"); }
                    /**
                     * Requires {@link android.Manifest.permission#ACCESS_COARSE_LOCATION} or {@link android.telephony.TelephonyManager#hasCarrierPrivileges carrier privileges}
                     */
                    @androidx.annotation.RequiresPermission(anyOf={android.Manifest.permission.ACCESS_COARSE_LOCATION, "carrier privileges"})
                    public void test6() { throw new RuntimeException("Stub!"); }
                    /**
                     * Requires {@link android.Manifest.permission#ACCESS_COARSE_LOCATION} or "carier priviliges"
                     */
                    @androidx.annotation.RequiresPermission(anyOf={android.Manifest.permission.ACCESS_COARSE_LOCATION, "carier priviliges"})
                    public void test6() { throw new RuntimeException("Stub!"); }
                    }
                    """
                )
                // common_typos_enable
            )
        )
    }

    @Test
    fun `Conditional Permission`() {
        check(
            sourceFiles = arrayOf(
                java(
                    """
                    package test.pkg;

                    import android.Manifest;
                    import android.annotation.RequiresPermission;

                    // Scenario described in b/73559440
                    public class PermissionTest {
                        @RequiresPermission(value=Manifest.permission.WATCH_APPOPS, conditional=true)
                        public void test1() {
                        }
                    }
                    """
                ),
                java(
                    """
                    package android;

                    public abstract class Manifest {
                        public static final class permission {
                            public static final String WATCH_APPOPS = "android.permission.WATCH_APPOPS";
                        }
                    }
                    """
                ),
                requiresPermissionSource
            ),
            checkCompilation = false, // needs androidx.annotations in classpath
            stubFiles = arrayOf(
                java(
                    """
                    package test.pkg;
                    @SuppressWarnings({"unchecked", "deprecation", "all"})
                    public class PermissionTest {
                    public PermissionTest() { throw new RuntimeException("Stub!"); }
                    @androidx.annotation.RequiresPermission(value=android.Manifest.permission.WATCH_APPOPS, conditional=true)
                    public void test1() { throw new RuntimeException("Stub!"); }
                    }
                    """
                )
            )
        )
    }
    @Test
    fun `Document ranges`() {
        check(
            sourceFiles = arrayOf(
                java(
                    """
                    package test.pkg;

                    import android.Manifest;
                    import android.annotation.IntRange;

                    public class RangeTest {
                        @IntRange(from = 10)
                        public int test1(@IntRange(from = 20) int range2) { return 15; }

                        @IntRange(from = 10, to = 20)
                        public int test2() { return 15; }

                        @IntRange(to = 100)
                        public int test3() { return 50; }
                    }
                    """
                ),
                intRangeAnnotationSource
            ),
            docStubs = true,
            checkCompilation = true,
            stubFiles = arrayOf(
                java(
                    """
                    package test.pkg;
                    @SuppressWarnings({"unchecked", "deprecation", "all"})
                    public class RangeTest {
                    public RangeTest() { throw new RuntimeException("Stub!"); }
                    /**
                     * @param range2 Value is 20 or greater
                     * @return Value is 10 or greater
                     */
                    @androidx.annotation.IntRange(from=10)
                    public int test1(@androidx.annotation.IntRange(from=20) int range2) { throw new RuntimeException("Stub!"); }
                    /**
                     * @return Value is between 10 and 20 inclusive
                     */
                    @androidx.annotation.IntRange(from=10, to=20)
                    public int test2() { throw new RuntimeException("Stub!"); }
                    /**
                     * @return Value is 100 or less
                     */
                    @androidx.annotation.IntRange(to=100)
                    public int test3() { throw new RuntimeException("Stub!"); }
                    }
                    """
                )
            )
        )
    }

    @Test
    fun `Merging in documentation snippets from annotation memberDoc and classDoc`() {
        check(
            sourceFiles = arrayOf(
                java(
                    """
                    package test.pkg;
                    import androidx.annotation.UiThread;
                    import androidx.annotation.WorkerThread;
                    @UiThread
                    public class RangeTest {
                        @WorkerThread
                        public int test1() { }
                    }
                    """
                ),
                uiThreadSource,
                workerThreadSource
            ),
            checkCompilation = true,
            docStubs = true,
            stubFiles = arrayOf(
                java(
                    """
                    package test.pkg;
                    /**
                     * Methods in this class must be called on the thread that originally created
                     * this UI element, unless otherwise noted. This is typically the
                     * main thread of your app. *
                     */
                    @SuppressWarnings({"unchecked", "deprecation", "all"})
                    @androidx.annotation.UiThread
                    public class RangeTest {
                    public RangeTest() { throw new RuntimeException("Stub!"); }
                    /**
                     * This method may take several seconds to complete, so it should
                     * only be called from a worker thread.
                     */
                    @androidx.annotation.WorkerThread
                    public int test1() { throw new RuntimeException("Stub!"); }
                    }
                    """
                )
            )
        )
    }

    @Test
    fun `Warn about multiple threading annotations`() {
        check(
            sourceFiles = arrayOf(
                java(
                    """
                    package test.pkg;
                    import androidx.annotation.UiThread;
                    import androidx.annotation.WorkerThread;
                    public class RangeTest {
                        @UiThread @WorkerThread
                        public int test1() { }
                    }
                    """
                ),
                uiThreadSource,
                workerThreadSource
            ),
            checkCompilation = true,
            expectedIssues = "src/test/pkg/RangeTest.java:6: lint: Found more than one threading annotation on method test.pkg.RangeTest.test1(); the auto-doc feature does not handle this correctly [MultipleThreadAnnotations]",
            docStubs = true,
            stubFiles = arrayOf(
                java(
                    """
                    package test.pkg;
                    @SuppressWarnings({"unchecked", "deprecation", "all"})
                    public class RangeTest {
                    public RangeTest() { throw new RuntimeException("Stub!"); }
                    /**
                     * This method must be called on the thread that originally created
                     * this UI element. This is typically the main thread of your app.
                     * <br>
                     * This method may take several seconds to complete, so it should
                     * only be called from a worker thread.
                     */
                    @androidx.annotation.UiThread
                    @androidx.annotation.WorkerThread
                    public int test1() { throw new RuntimeException("Stub!"); }
                    }
                    """
                )
            )
        )
    }

    @Test
    fun `Merge Multiple sections`() {
        check(
            expectedIssues = "src/android/widget/Toolbar2.java:18: error: Documentation should not specify @apiSince manually; it's computed and injected at build time by metalava [ForbiddenTag]",
            sourceFiles = arrayOf(
                java(
                    """
                    package android.widget;
                    import androidx.annotation.UiThread;

                    public class Toolbar2 {
                        /**
                        * Existing documentation for {@linkplain #getCurrentContentInsetEnd()} here.
                        * @return blah blah blah
                        */
                        @UiThread
                        public int getCurrentContentInsetEnd() {
                            return 0;
                        }

                        /**
                        * @apiSince 15
                        */
                        @UiThread
                        public int getCurrentContentInsetRight() {
                            return 0;
                        }
                    }
                    """
                ),
                uiThreadSource
            ),
            checkCompilation = true,
            docStubs = true,
            applyApiLevelsXml = """
                    <?xml version="1.0" encoding="utf-8"?>
                    <api version="2">
                        <class name="android/widget/Toolbar2" since="21">
                            <method name="&lt;init>(Landroid/content/Context;)V"/>
                            <method name="collapseActionView()V"/>
                            <method name="getContentInsetStartWithNavigation()I" since="24"/>
                            <method name="getCurrentContentInsetEnd()I" since="24"/>
                            <method name="getCurrentContentInsetLeft()I" since="24"/>
                            <method name="getCurrentContentInsetRight()I" since="24"/>
                            <method name="getCurrentContentInsetStart()I" since="24"/>
                        </class>
                    </api>
                    """,
            stubFiles = arrayOf(
                java(
                    """
                    package android.widget;
                    /** @apiSince 21 */
                    @SuppressWarnings({"unchecked", "deprecation", "all"})
                    public class Toolbar2 {
                    public Toolbar2() { throw new RuntimeException("Stub!"); }
                    /**
                     * Existing documentation for {@linkplain #getCurrentContentInsetEnd()} here.
                     * <br>
                     * This method must be called on the thread that originally created
                     * this UI element. This is typically the main thread of your app.
                     * @return blah blah blah
                     * @apiSince 24
                     */
                    @androidx.annotation.UiThread
                    public int getCurrentContentInsetEnd() { throw new RuntimeException("Stub!"); }
                    /**
                     * <br>
                     * This method must be called on the thread that originally created
                     * this UI element. This is typically the main thread of your app.
                     * @apiSince 15
                     */
                    @androidx.annotation.UiThread
                    public int getCurrentContentInsetRight() { throw new RuntimeException("Stub!"); }
                    }
                    """
                )
            )
        )
    }

    @Test
    fun Typedefs() {
        check(
            sourceFiles = arrayOf(
                java(
                    """
                    package test.pkg;

                    import android.annotation.IntDef;
                    import android.annotation.IntRange;

                    import java.lang.annotation.Retention;
                    import java.lang.annotation.RetentionPolicy;

                    @SuppressWarnings({"UnusedDeclaration", "WeakerAccess"})
                    public class TypedefTest {
                        @IntDef({STYLE_NORMAL, STYLE_NO_TITLE, STYLE_NO_FRAME, STYLE_NO_INPUT})
                        @Retention(RetentionPolicy.SOURCE)
                        private @interface DialogStyle {}

                        public static final int STYLE_NORMAL = 0;
                        public static final int STYLE_NO_TITLE = 1;
                        public static final int STYLE_NO_FRAME = 2;
                        public static final int STYLE_NO_INPUT = 3;
                        public static final int STYLE_UNRELATED = 3;

                        public void setStyle(@DialogStyle int style, int theme) {
                        }

                        @IntDef(value = {STYLE_NORMAL, STYLE_NO_TITLE, STYLE_NO_FRAME, STYLE_NO_INPUT, 2, 3 + 1},
                        flag=true)
                        @Retention(RetentionPolicy.SOURCE)
                        private @interface DialogFlags {}

                        public void setFlags(Object first, @DialogFlags int flags) {
                        }
                    }
                    """
                ),
                intRangeAnnotationSource,
                intDefAnnotationSource
            ),
            checkCompilation = true,
            docStubs = true,
            stubFiles = arrayOf(
                java(
                    """
                    package test.pkg;
                    @SuppressWarnings({"unchecked", "deprecation", "all"})
                    public class TypedefTest {
                    public TypedefTest() { throw new RuntimeException("Stub!"); }
                    /**
                     * @param style Value is {@link test.pkg.TypedefTest#STYLE_NORMAL}, {@link test.pkg.TypedefTest#STYLE_NO_TITLE}, {@link test.pkg.TypedefTest#STYLE_NO_FRAME}, or {@link test.pkg.TypedefTest#STYLE_NO_INPUT}
                     */
                    public void setStyle(int style, int theme) { throw new RuntimeException("Stub!"); }
                    /**
                     * @param flags Value is either <code>0</code> or a combination of {@link test.pkg.TypedefTest#STYLE_NORMAL}, {@link test.pkg.TypedefTest#STYLE_NO_TITLE}, {@link test.pkg.TypedefTest#STYLE_NO_FRAME}, {@link test.pkg.TypedefTest#STYLE_NO_INPUT}, 2, and 3 + 1
                     */
                    public void setFlags(java.lang.Object first, int flags) { throw new RuntimeException("Stub!"); }
                    public static final int STYLE_NORMAL = 0; // 0x0
                    public static final int STYLE_NO_FRAME = 2; // 0x2
                    public static final int STYLE_NO_INPUT = 3; // 0x3
                    public static final int STYLE_NO_TITLE = 1; // 0x1
                    public static final int STYLE_UNRELATED = 3; // 0x3
                    }
                    """
                )
            )
        )
    }

    @Test
    fun `Typedefs combined with ranges`() {
        check(
            sourceFiles = arrayOf(
                java(
                    """
                    package test.pkg;

                    import android.annotation.IntDef;
                    import android.annotation.IntRange;

                    import java.lang.annotation.Retention;
                    import java.lang.annotation.RetentionPolicy;

                    @SuppressWarnings({"UnusedDeclaration", "WeakerAccess"})
                    public class TypedefTest {
                        @IntDef({STYLE_NORMAL, STYLE_NO_TITLE, STYLE_NO_FRAME, STYLE_NO_INPUT})
                        @IntRange(from = 20)
                        @Retention(RetentionPolicy.SOURCE)
                        private @interface DialogStyle {}

                        public static final int STYLE_NORMAL = 0;
                        public static final int STYLE_NO_TITLE = 1;
                        public static final int STYLE_NO_FRAME = 2;

                        public void setStyle(@DialogStyle int style, int theme) {
                        }
                    }
                    """
                ),
                intRangeAnnotationSource,
                intDefAnnotationSource
            ),
            docStubs = true,
            checkCompilation = true,
            stubFiles = arrayOf(
                java(
                    """
                    package test.pkg;
                    @SuppressWarnings({"unchecked", "deprecation", "all"})
                    public class TypedefTest {
                    public TypedefTest() { throw new RuntimeException("Stub!"); }
                    /**
                     * @param style Value is {@link test.pkg.TypedefTest#STYLE_NORMAL}, {@link test.pkg.TypedefTest#STYLE_NO_TITLE}, {@link test.pkg.TypedefTest#STYLE_NO_FRAME}, or STYLE_NO_INPUT
                     * Value is 20 or greater
                     */
                    public void setStyle(int style, int theme) { throw new RuntimeException("Stub!"); }
                    public static final int STYLE_NORMAL = 0; // 0x0
                    public static final int STYLE_NO_FRAME = 2; // 0x2
                    public static final int STYLE_NO_TITLE = 1; // 0x1
                    }
                    """
                )
            )
        )
    }

    @Test
    fun `Create method documentation from nothing`() {
        check(
            sourceFiles = arrayOf(
                java(
                    """
                    package test.pkg;
                    import android.annotation.RequiresPermission;
                    @SuppressWarnings("WeakerAccess")
                    public class RangeTest {
                        public static final String ACCESS_COARSE_LOCATION = "android.permission.ACCESS_COARSE_LOCATION";
                        @RequiresPermission(ACCESS_COARSE_LOCATION)
                        public void test1() {
                        }
                    }
                    """
                ),
                requiresPermissionSource
            ),
            checkCompilation = true,
            docStubs = true,
            stubFiles = arrayOf(
                java(
                    """
                    package test.pkg;
                    @SuppressWarnings({"unchecked", "deprecation", "all"})
                    public class RangeTest {
                    public RangeTest() { throw new RuntimeException("Stub!"); }
                    /**
                     * Requires {@link test.pkg.RangeTest#ACCESS_COARSE_LOCATION}
                     */
                    @androidx.annotation.RequiresPermission(test.pkg.RangeTest.ACCESS_COARSE_LOCATION)
                    public void test1() { throw new RuntimeException("Stub!"); }
                    public static final java.lang.String ACCESS_COARSE_LOCATION = "android.permission.ACCESS_COARSE_LOCATION";
                    }
                    """
                )
            )
        )
    }

    @Test
    fun `Warn about missing field`() {
        check(
            sourceFiles = arrayOf(
                java(
                    """
                    package test.pkg;
                    import android.annotation.RequiresPermission;
                    public class RangeTest {
                        @RequiresPermission("MyPermission")
                        public void test1() {
                        }
                    }
                    """
                ),
                requiresPermissionSource
            ),
            checkCompilation = true,
            docStubs = true,
            expectedIssues = "src/test/pkg/RangeTest.java:5: lint: Cannot find permission field for \"MyPermission\" required by method test.pkg.RangeTest.test1() (may be hidden or removed) [MissingPermission]",
            stubFiles = arrayOf(
                java(
                    """
                    package test.pkg;
                    @SuppressWarnings({"unchecked", "deprecation", "all"})
                    public class RangeTest {
                    public RangeTest() { throw new RuntimeException("Stub!"); }
                    /**
                     * Requires "MyPermission"
                     */
                    @androidx.annotation.RequiresPermission("MyPermission")
                    public void test1() { throw new RuntimeException("Stub!"); }
                    }
                    """
                )
            )
        )
    }

    @Test
    fun `Add to existing single-line method documentation`() {
        check(
            sourceFiles = arrayOf(
                java(
                    """
                    package test.pkg;
                    import android.annotation.RequiresPermission;
                    @SuppressWarnings("WeakerAccess")
                    public class RangeTest {
                        public static final String ACCESS_COARSE_LOCATION = "android.permission.ACCESS_COARSE_LOCATION";
                        /** This is the existing documentation. */
                        @RequiresPermission(ACCESS_COARSE_LOCATION)
                        public int test1() { }
                    }
                    """
                ),
                requiresPermissionSource
            ),
            checkCompilation = true,
            docStubs = true,
            stubFiles = arrayOf(
                java(
                    """
                    package test.pkg;
                    @SuppressWarnings({"unchecked", "deprecation", "all"})
                    public class RangeTest {
                    public RangeTest() { throw new RuntimeException("Stub!"); }
                    /**
                     * This is the existing documentation.
                     * <br>
                     * Requires {@link test.pkg.RangeTest#ACCESS_COARSE_LOCATION}
                     */
                    @androidx.annotation.RequiresPermission(test.pkg.RangeTest.ACCESS_COARSE_LOCATION)
                    public int test1() { throw new RuntimeException("Stub!"); }
                    public static final java.lang.String ACCESS_COARSE_LOCATION = "android.permission.ACCESS_COARSE_LOCATION";
                    }
                    """
                )
            )
        )
    }

    @Test
    fun `Add to existing multi-line method documentation`() {
        check(
            sourceFiles = arrayOf(
                java(
                    """
                    package test.pkg;
                    import android.annotation.RequiresPermission;
                    @SuppressWarnings("WeakerAccess")
                    public class RangeTest {
                        public static final String ACCESS_COARSE_LOCATION = "android.permission.ACCESS_COARSE_LOCATION";
                        /**
                         * This is the existing documentation.
                         * Multiple lines of it.
                         */
                        @RequiresPermission(ACCESS_COARSE_LOCATION)
                        public int test1() { }
                    }
                    """
                ),
                requiresPermissionSource
            ),
            checkCompilation = true,
            docStubs = true,
            stubFiles = arrayOf(
                java(
                    """
                    package test.pkg;
                    @SuppressWarnings({"unchecked", "deprecation", "all"})
                    public class RangeTest {
                    public RangeTest() { throw new RuntimeException("Stub!"); }
                    /**
                     * This is the existing documentation.
                     * Multiple lines of it.
                     * <br>
                     * Requires {@link test.pkg.RangeTest#ACCESS_COARSE_LOCATION}
                     */
                    @androidx.annotation.RequiresPermission(test.pkg.RangeTest.ACCESS_COARSE_LOCATION)
                    public int test1() { throw new RuntimeException("Stub!"); }
                    public static final java.lang.String ACCESS_COARSE_LOCATION = "android.permission.ACCESS_COARSE_LOCATION";
                    }
                    """
                )
            )
        )
    }

    @Test
    fun `Add new parameter when no doc exists`() {
        check(
            sourceFiles = arrayOf(
                java(
                    """
                    package test.pkg;
                    import android.annotation.IntRange;
                    public class RangeTest {
                        public int test1(int parameter1, @IntRange(from = 10) int parameter2, int parameter3) { }
                    }
                    """
                ),
                intRangeAnnotationSource
            ),
            checkCompilation = true,
            docStubs = true,
            stubFiles = arrayOf(
                java(
                    """
                    package test.pkg;
                    @SuppressWarnings({"unchecked", "deprecation", "all"})
                    public class RangeTest {
                    public RangeTest() { throw new RuntimeException("Stub!"); }
                    /**
                     * @param parameter2 Value is 10 or greater
                     */
                    public int test1(int parameter1, @androidx.annotation.IntRange(from=10) int parameter2, int parameter3) { throw new RuntimeException("Stub!"); }
                    }
                    """
                )
            )
        )
    }

    @Test
    fun `Add to method when there are existing parameter docs and appear before these`() {
        check(
            sourceFiles = arrayOf(
                java(
                    """
                    package test.pkg;
                    import android.annotation.RequiresPermission;
                    @SuppressWarnings("WeakerAccess")
                    public class RangeTest {
                        public static final String ACCESS_COARSE_LOCATION = "android.permission.ACCESS_COARSE_LOCATION";
                        /**
                        * This is the existing documentation.
                        * @param parameter1 docs for parameter1
                        * @param parameter2 docs for parameter2
                        * @param parameter3 docs for parameter2
                        * @return return value documented here
                        */
                        @RequiresPermission(ACCESS_COARSE_LOCATION)
                        public int test1(int parameter1, int parameter2, int parameter3) { }
                    }
                        """
                ),
                requiresPermissionSource
            ),
            docStubs = true,
            checkCompilation = true,
            stubFiles = arrayOf(
                java(
                    """
                    package test.pkg;
                    @SuppressWarnings({"unchecked", "deprecation", "all"})
                    public class RangeTest {
                    public RangeTest() { throw new RuntimeException("Stub!"); }
                    /**
                     * This is the existing documentation.
                     * <br>
                     * Requires {@link test.pkg.RangeTest#ACCESS_COARSE_LOCATION}
                     * @param parameter1 docs for parameter1
                     * @param parameter2 docs for parameter2
                     * @param parameter3 docs for parameter2
                     * @return return value documented here
                     */
                    @androidx.annotation.RequiresPermission(test.pkg.RangeTest.ACCESS_COARSE_LOCATION)
                    public int test1(int parameter1, int parameter2, int parameter3) { throw new RuntimeException("Stub!"); }
                    public static final java.lang.String ACCESS_COARSE_LOCATION = "android.permission.ACCESS_COARSE_LOCATION";
                    }
                    """
                )
            )
        )
    }

    @Test
    fun `Add new parameter when doc exists but no param doc`() {
        check(
            sourceFiles = arrayOf(
                java(
                    """
                    package test.pkg;
                    import android.annotation.IntRange;
                    public class RangeTest {
                        /**
                        * This is the existing documentation.
                        * @return return value documented here
                        */
                        public int test1(int parameter1, @IntRange(from = 10) int parameter2, int parameter3) { }
                    }
                    """
                ),
                intRangeAnnotationSource
            ),
            checkCompilation = true,
            docStubs = true,
            stubFiles = arrayOf(
                java(
                    """
                    package test.pkg;
                    @SuppressWarnings({"unchecked", "deprecation", "all"})
                    public class RangeTest {
                    public RangeTest() { throw new RuntimeException("Stub!"); }
                    /**
                     * This is the existing documentation.
                     * @param parameter2 Value is 10 or greater
                     * @return return value documented here
                     */
                    public int test1(int parameter1, @androidx.annotation.IntRange(from=10) int parameter2, int parameter3) { throw new RuntimeException("Stub!"); }
                    }
                    """
                )
            )
        )
    }

    @Test
    fun `Add new parameter, sorted correctly between existing ones`() {
        check(
            sourceFiles = arrayOf(
                java(
                    """
                    package test.pkg;
                    import android.annotation.IntRange;
                    public class RangeTest {
                        /**
                        * This is the existing documentation.
                        * @param parameter1 docs for parameter1
                        * @param parameter3 docs for parameter2
                        * @return return value documented here
                        */
                        public int test1(int parameter1, @IntRange(from = 10) int parameter2, int parameter3) { }
                    }
                    """
                ),
                intRangeAnnotationSource
            ),
            checkCompilation = true,
            docStubs = true,
            stubFiles = arrayOf(
                java(
                    """
                    package test.pkg;
                    @SuppressWarnings({"unchecked", "deprecation", "all"})
                    public class RangeTest {
                    public RangeTest() { throw new RuntimeException("Stub!"); }
                    /**
                     * This is the existing documentation.
                     * @param parameter1 docs for parameter1
                     * @param parameter3 docs for parameter2
                     * @param parameter2 Value is 10 or greater
                     * @return return value documented here
                     */
                    public int test1(int parameter1, @androidx.annotation.IntRange(from=10) int parameter2, int parameter3) { throw new RuntimeException("Stub!"); }
                    }
                    """
                )
            )
        )
    }

    @Test
    fun `Add to existing parameter`() {
        check(
            sourceFiles = arrayOf(
                java(
                    """
                    package test.pkg;
                    import android.annotation.IntRange;
                    public class RangeTest {
                        /**
                        * This is the existing documentation.
                        * @param parameter1 docs for parameter1
                        * @param parameter2 docs for parameter2
                        * @param parameter3 docs for parameter2
                        * @return return value documented here
                        */
                        public int test1(int parameter1, @IntRange(from = 10) int parameter2, int parameter3) { }
                    }
                    """
                ),
                intRangeAnnotationSource
            ),
            checkCompilation = true,
            docStubs = true,
            stubFiles = arrayOf(
                java(
                    """
                    package test.pkg;
                    @SuppressWarnings({"unchecked", "deprecation", "all"})
                    public class RangeTest {
                    public RangeTest() { throw new RuntimeException("Stub!"); }
                    /**
                     * This is the existing documentation.
                     * @param parameter1 docs for parameter1
                     * @param parameter2 docs for parameter2
                     * Value is 10 or greater
                     * @param parameter3 docs for parameter2
                     * @return return value documented here
                     */
                    public int test1(int parameter1, @androidx.annotation.IntRange(from=10) int parameter2, int parameter3) { throw new RuntimeException("Stub!"); }
                    }
                    """
                )
            )
        )
    }

    @Test
    fun `Add new return value`() {
        check(
            sourceFiles = arrayOf(
                java(
                    """
                    package test.pkg;
                    import android.annotation.IntRange;
                    public class RangeTest {
                        @IntRange(from = 10)
                        public int test1(int parameter1, int parameter2, int parameter3) { }
                    }
                    """
                ),
                intRangeAnnotationSource
            ),
            checkCompilation = true,
            docStubs = true,
            stubFiles = arrayOf(
                java(
                    """
                    package test.pkg;
                    @SuppressWarnings({"unchecked", "deprecation", "all"})
                    public class RangeTest {
                    public RangeTest() { throw new RuntimeException("Stub!"); }
                    /**
                     * @return Value is 10 or greater
                     */
                    @androidx.annotation.IntRange(from=10)
                    public int test1(int parameter1, int parameter2, int parameter3) { throw new RuntimeException("Stub!"); }
                    }
                    """
                )
            )
        )
    }

    @Test
    fun `Add to existing return value (ensuring it appears last)`() {
        check(
            sourceFiles = arrayOf(
                java(
                    """
                    package test.pkg;
                    import android.annotation.IntRange;
                    public class RangeTest {
                        /**
                        * This is the existing documentation.
                        * @return return value documented here
                        */
                        @IntRange(from = 10)
                        public int test1(int parameter1, int parameter2, int parameter3) { }
                    }
                    """
                ),
                intRangeAnnotationSource
            ),
            checkCompilation = true,
            docStubs = true,
            stubFiles = arrayOf(
                java(
                    """
                    package test.pkg;
                    @SuppressWarnings({"unchecked", "deprecation", "all"})
                    public class RangeTest {
                    public RangeTest() { throw new RuntimeException("Stub!"); }
                    /**
                     * This is the existing documentation.
                     * @return return value documented here
                     * Value is 10 or greater
                     */
                    @androidx.annotation.IntRange(from=10)
                    public int test1(int parameter1, int parameter2, int parameter3) { throw new RuntimeException("Stub!"); }
                    }
                    """
                )
            )
        )
    }

    @Test
    fun `test documentation trim utility`() {
        assertEquals(
            "/**\n * This is a comment\n * This is a second comment\n */",
            trimDocIndent(
                """/**
         * This is a comment
         * This is a second comment
         */
                """.trimIndent()
            )
        )
    }

    @Test
    fun `Merge API levels`() {
        check(
            sourceFiles = arrayOf(
                java(
                    """
                    package android.widget;

                    public class Toolbar {
                        /**
                        * Existing documentation for {@linkplain #getCurrentContentInsetEnd()} here.
                        * @return blah blah blah
                        */
                        public int getCurrentContentInsetEnd() {
                            return 0;
                        }
                    }
                    """
                ),
                intRangeAnnotationSource
            ),
            checkCompilation = true,
            docStubs = true,
            applyApiLevelsXml = """
                    <?xml version="1.0" encoding="utf-8"?>
                    <api version="2">
                        <class name="android/widget/Toolbar" since="21">
                            <method name="&lt;init>(Landroid/content/Context;)V"/>
                            <method name="collapseActionView()V"/>
                            <method name="getContentInsetStartWithNavigation()I" since="24"/>
                            <method name="getCurrentContentInsetEnd()I" since="24"/>
                            <method name="getCurrentContentInsetLeft()I" since="24"/>
                            <method name="getCurrentContentInsetRight()I" since="24"/>
                            <method name="getCurrentContentInsetStart()I" since="24"/>
                        </class>
                    </api>
                    """,
            stubFiles = arrayOf(
                java(
                    """
                    package android.widget;
                    /** @apiSince 21 */
                    @SuppressWarnings({"unchecked", "deprecation", "all"})
                    public class Toolbar {
                    public Toolbar() { throw new RuntimeException("Stub!"); }
                    /**
                     * Existing documentation for {@linkplain #getCurrentContentInsetEnd()} here.
                     * @return blah blah blah
                     * @apiSince 24
                     */
                    public int getCurrentContentInsetEnd() { throw new RuntimeException("Stub!"); }
                    }
                    """
                )
            )
        )
    }

    @Test
    fun `Merge deprecation levels`() {
        check(
            sourceFiles = arrayOf(
                java(
                    """
                    package android.hardware;
                    /**
                     * The Camera class is used to set image capture settings, start/stop preview.
                     *
                     * @deprecated We recommend using the new {@link android.hardware.camera2} API for new
                     *             applications.*
                    */
                    @Deprecated
                    public class Camera {
                       /** @deprecated Use something else. */
                       public static final String ACTION_NEW_VIDEO = "android.hardware.action.NEW_VIDEO";
                    }
                    """
                )
            ),
            applyApiLevelsXml = """
                    <?xml version="1.0" encoding="utf-8"?>
                    <api version="2">
                        <class name="android/hardware/Camera" since="1" deprecated="21">
                            <method name="&lt;init>()V"/>
                            <method name="addCallbackBuffer([B)V" since="8"/>
                            <method name="getLogo()Landroid/graphics/drawable/Drawable;"/>
                            <field name="ACTION_NEW_VIDEO" since="14" deprecated="19"/>
                        </class>
                    </api>
                    """,
            checkCompilation = true,
            docStubs = true,
            stubFiles = arrayOf(
                java(
                    """
                    package android.hardware;
                    /**
                     * The Camera class is used to set image capture settings, start/stop preview.
                     *
                     * @deprecated We recommend using the new {@link android.hardware.camera2} API for new
                     *             applications.*
                     * @apiSince 1
                     * @deprecatedSince 21
                     */
                    @SuppressWarnings({"unchecked", "deprecation", "all"})
                    @Deprecated
                    public class Camera {
                    @Deprecated
                    public Camera() { throw new RuntimeException("Stub!"); }
                    /**
                     * @deprecated Use something else.
                     * @apiSince 14
                     * @deprecatedSince 19
                     */
                    @Deprecated public static final java.lang.String ACTION_NEW_VIDEO = "android.hardware.action.NEW_VIDEO";
                    }
                    """
                )
            )
        )
    }

    @Test
    fun `Api levels around current and preview`() {
        check(
            extraArguments = arrayOf(
                ARG_CURRENT_CODENAME,
                "Z",
                ARG_CURRENT_VERSION,
                "35" // not real api level of Z
            ),
            includeSystemApiAnnotations = true,
            sourceFiles = arrayOf(
                java(
                    """
                    package android.pkg;
                    import android.annotation.SystemApi;
                    public class Test {
                       public static final String UNIT_TEST_1 = "unit.test.1";
                       /**
                         * @hide
                         */
                        @SystemApi
                       public static final String UNIT_TEST_2 = "unit.test.2";
                    }
                    """
                ),
                systemApiSource
            ),
            applyApiLevelsXml = """
                    <?xml version="1.0" encoding="utf-8"?>
                    <api version="2">
                        <class name="android/pkg/Test" since="1">
                            <field name="UNIT_TEST_1" since="35"/>
                            <field name="UNIT_TEST_2" since="36"/>
                        </class>
                    </api>
                    """,
            checkCompilation = true,
            docStubs = true,
            stubFiles = arrayOf(
                java(
                    """
                    package android.pkg;
                    /** @apiSince 1 */
                    @SuppressWarnings({"unchecked", "deprecation", "all"})
                    public class Test {
                    public Test() { throw new RuntimeException("Stub!"); }
                    /** @apiSince 35 */
                    public static final java.lang.String UNIT_TEST_1 = "unit.test.1";
                    /**
                     * @hide
                     */
                    public static final java.lang.String UNIT_TEST_2 = "unit.test.2";
                    }
                    """
                )
            )
        )
    }

    @Test
    fun `No api levels on SystemApi only elements`() {
        // @SystemApi, @TestApi etc cannot get api versions since we don't have
        // accurate android.jar files (or even reliable api.txt/api.xml files) for them.
        check(
            extraArguments = arrayOf(
                ARG_CURRENT_CODENAME,
                "Z",
                ARG_CURRENT_VERSION,
                "35" // not real api level of Z
            ),
            sourceFiles = arrayOf(
                java(
                    """
                    package android.pkg;
                    public class Test {
                       public Test(int i) { }
                       public static final String UNIT_TEST_1 = "unit.test.1";
                       public static final String UNIT_TEST_2 = "unit.test.2";
                    }
                    """
                )
            ),
            applyApiLevelsXml = """
                    <?xml version="1.0" encoding="utf-8"?>
                    <api version="2">
                        <class name="android/pkg/Test" since="1">
                            <method name="&lt;init>(I)V"/>
                            <field name="UNIT_TEST_1" since="35"/>
                            <field name="UNIT_TEST_2" since="36"/>
                        </class>
                    </api>
                    """,
            checkCompilation = true,
            docStubs = true,
            stubFiles = arrayOf(
                java(
                    """
                    package android.pkg;
                    /** @apiSince 1 */
                    @SuppressWarnings({"unchecked", "deprecation", "all"})
                    public class Test {
                    /** @apiSince 1 */
                    public Test(int i) { throw new RuntimeException("Stub!"); }
                    /** @apiSince 35 */
                    public static final java.lang.String UNIT_TEST_1 = "unit.test.1";
                    /** @apiSince Z */
                    public static final java.lang.String UNIT_TEST_2 = "unit.test.2";
                    }
                    """
                )
            )
        )
    }

    @Test
    fun `Generate API level javadocs`() {
        // TODO: Check package-info.java conflict
        // TODO: Test merging
        // TODO: Test non-merging
        check(
            extraArguments = arrayOf(
                ARG_CURRENT_CODENAME,
                "Z",
                ARG_CURRENT_VERSION,
                "35" // not real api level of Z
            ),
            sourceFiles = arrayOf(
                java(
                    """
                    package android.pkg1;
                    public class Test1 {
                    }
                    """
                ),
                java(
                    """
                    package android.pkg1;
                    public class Test2 {
                    }
                    """
                ),
                source(
                    "src/android/pkg2/package.html",
                    """
                    <body bgcolor="white">
                    Some existing doc here.
                    @deprecated
                    <!-- comment -->
                    </body>
                    """
                ).indented(),
                java(
                    """
                    package android.pkg2;
                    public class Test1 {
                    }
                    """
                ),
                java(
                    """
                    package android.pkg2;
                    public class Test2 {
                    }
                    """
                ),
                java(
                    """
                    package android.pkg3;
                    public class Test1 {
                    }
                    """
                )
            ),
            applyApiLevelsXml = """
                    <?xml version="1.0" encoding="utf-8"?>
                    <api version="2">
                        <class name="android/pkg1/Test1" since="15"/>
                        <class name="android/pkg3/Test1" since="20"/>
                    </api>
                    """,
            checkCompilation = true,
            docStubs = true,
            stubFiles = arrayOf(
                java(
                    """
                    package android.pkg1;
                    /** @apiSince 15 */
                    @SuppressWarnings({"unchecked", "deprecation", "all"})
                    public class Test1 {
                    public Test1() { throw new RuntimeException("Stub!"); }
                    }
                    """
                ),
                java(
                    """
                    /** @apiSince 15 */
                    package android.pkg1;
                    """
                ),
                java(
                    """
                    /**
                     * Some existing doc here.
                     * @deprecated
                     * <!-- comment -->
                     */
                    package android.pkg2;
                    """
                ),
                java(
                    """
                    /** @apiSince 20 */
                    package android.pkg3;
                    """
                )
            ),
            docStubsSourceList = """
                TESTROOT/stubs/android/pkg1/package-info.java
                TESTROOT/stubs/android/pkg1/Test1.java
                TESTROOT/stubs/android/pkg1/Test2.java
                TESTROOT/stubs/android/pkg2/package-info.java
                TESTROOT/stubs/android/pkg2/Test1.java
                TESTROOT/stubs/android/pkg2/Test2.java
                TESTROOT/stubs/android/pkg3/package-info.java
                TESTROOT/stubs/android/pkg3/Test1.java
            """
        )
    }

    object SdkExtSinceConstants {
        val sourceFiles = arrayOf(
            java(
                """
                package android.pkg;
                public class Test {
                   public static final String UNIT_TEST_1 = "unit.test.1";
                   public static final String UNIT_TEST_2 = "unit.test.2";
                   public static final String UNIT_TEST_3 = "unit.test.3";
<<<<<<< HEAD
                   public void foo() {}
=======
                   public Test() {}
                   public void foo() {}
                   public class Inner {
                       public Inner() {}
                       public static final boolean UNIT_TEST_4 = true;
                   }
>>>>>>> b2b09acd
                }
                """
            )
        )

        const val apiVersionsXml = """
                <?xml version="1.0" encoding="utf-8"?>
                <api version="3">
                    <sdk id="30" shortname="R-ext" name="R Extensions" reference="android/os/Build${'$'}VERSION_CODES${'$'}R" />
                    <sdk id="31" shortname="S-ext" name="S Extensions" reference="android/os/Build${'$'}VERSION_CODES${'$'}S" />
                    <sdk id="33" shortname="T-ext" name="T Extensions" reference="android/os/Build${'$'}VERSION_CODES${'$'}T" />
                    <sdk id="1000000" shortname="standalone-ext" name="Standalone Extensions" reference="some/other/CONST" />
                    <class name="android/pkg/Test" since="1" sdks="0:1,30:2,31:2,33:2">
                        <method name="foo()V"/>
<<<<<<< HEAD
=======
                        <method name="&lt;init>()V"/>
>>>>>>> b2b09acd
                        <field name="UNIT_TEST_1"/>
                        <field name="UNIT_TEST_2" since="2" sdks="1000000:3,31:3,33:3,0:2"/>
                        <field name="UNIT_TEST_3" since="31" sdks="1000000:4"/>
                    </class>
<<<<<<< HEAD
=======
                    <class name="android/pkg/Test${'$'}Inner" since="1" sdks="0:1,30:2,31:2,33:2">
                        <method name="&lt;init>()V"/>
                        <field name="UNIT_TEST_4"/>
                    </class>
>>>>>>> b2b09acd
                </api>
                """

        const val docStubsSourceList = """
                TESTROOT/stubs/android/pkg/package-info.java
                TESTROOT/stubs/android/pkg/Test.java
            """
    }

    @Test
    fun `@sdkExtSince (finalized, no codename)`() {
        check(
            extraArguments = arrayOf(
                ARG_CURRENT_VERSION,
                "30",
            ),
            sourceFiles = SdkExtSinceConstants.sourceFiles,
            applyApiLevelsXml = SdkExtSinceConstants.apiVersionsXml,
            checkCompilation = true,
            docStubs = true,
            docStubsSourceList = SdkExtSinceConstants.docStubsSourceList,
            stubFiles = arrayOf(
                java(
                    """
                    package android.pkg;
                    /**
                     * @apiSince 1
                     * @sdkExtSince R Extensions 2
                     */
                    @SuppressWarnings({"unchecked", "deprecation", "all"})
                    public class Test {
<<<<<<< HEAD
=======
                    /**
                     * @apiSince 1
                     * @sdkExtSince R Extensions 2
                     */
>>>>>>> b2b09acd
                    public Test() { throw new RuntimeException("Stub!"); }
                    /**
                     * @apiSince 1
                     * @sdkExtSince R Extensions 2
                     */
                    public void foo() { throw new RuntimeException("Stub!"); }
                    /**
                     * @apiSince 1
                     * @sdkExtSince R Extensions 2
                     */
                    public static final java.lang.String UNIT_TEST_1 = "unit.test.1";
                    /**
                     * @apiSince 2
                     * @sdkExtSince Standalone Extensions 3
                     */
                    public static final java.lang.String UNIT_TEST_2 = "unit.test.2";
                    /** @sdkExtSince Standalone Extensions 4 */
                    public static final java.lang.String UNIT_TEST_3 = "unit.test.3";
<<<<<<< HEAD
=======
                    /**
                     * @apiSince 1
                     * @sdkExtSince R Extensions 2
                     */
                    @SuppressWarnings({"unchecked", "deprecation", "all"})
                    public class Inner {
                    /**
                     * @apiSince 1
                     * @sdkExtSince R Extensions 2
                     */
                    public Inner() { throw new RuntimeException("Stub!"); }
                    /**
                     * @apiSince 1
                     * @sdkExtSince R Extensions 2
                     */
                    public static final boolean UNIT_TEST_4 = true;
                    }
>>>>>>> b2b09acd
                    }
                    """
                )
            )
        )
    }

    @Test
    fun `@sdkExtSince (not finalized)`() {
        check(
            sourceFiles = SdkExtSinceConstants.sourceFiles,
            applyApiLevelsXml = SdkExtSinceConstants.apiVersionsXml,
            checkCompilation = true,
            docStubs = true,
            docStubsSourceList = SdkExtSinceConstants.docStubsSourceList,
            stubFiles = arrayOf(
                java(
                    """
                    package android.pkg;
                    /**
                     * @apiSince 1
                     * @sdkExtSince R Extensions 2
                     */
                    @SuppressWarnings({"unchecked", "deprecation", "all"})
                    public class Test {
                    /**
                     * @apiSince 1
                     * @sdkExtSince R Extensions 2
                     */
                    public Test() { throw new RuntimeException("Stub!"); }
                    /**
                     * @apiSince 1
                     * @sdkExtSince R Extensions 2
                     */
                    public void foo() { throw new RuntimeException("Stub!"); }
                    /**
                     * @apiSince 1
                     * @sdkExtSince R Extensions 2
                     */
                    public static final java.lang.String UNIT_TEST_1 = "unit.test.1";
                    /**
                     * @apiSince 2
                     * @sdkExtSince Standalone Extensions 3
                     */
                    public static final java.lang.String UNIT_TEST_2 = "unit.test.2";
                    /**
                     * @apiSince 31
                     * @sdkExtSince Standalone Extensions 4
                     */
                    public static final java.lang.String UNIT_TEST_3 = "unit.test.3";
<<<<<<< HEAD
=======
                    /**
                     * @apiSince 1
                     * @sdkExtSince R Extensions 2
                     */
                    @SuppressWarnings({"unchecked", "deprecation", "all"})
                    public class Inner {
                    /**
                     * @apiSince 1
                     * @sdkExtSince R Extensions 2
                     */
                    public Inner() { throw new RuntimeException("Stub!"); }
                    /**
                     * @apiSince 1
                     * @sdkExtSince R Extensions 2
                     */
                    public static final boolean UNIT_TEST_4 = true;
                    }
>>>>>>> b2b09acd
                    }
                    """
                )
            )
        )
    }

    @Test
    fun `Generate overview html docs`() {
        // If a codebase provides overview.html files in the a public package,
        // make sure that we include this in the exported stubs folder as well!
        check(
            sourceFiles = arrayOf(
                source("src/overview.html", "<html>My overview docs</html>"),
                source(
                    "src/foo/test/visible/package.html",
                    """
                    <!DOCTYPE HTML PUBLIC "-//W3C//DTD HTML 3.2 Final//EN">
                    <!-- not a body tag: <body> -->
                    <html>
                    <body bgcolor="white">
                    My package docs<br>
                    <!-- comment -->
                    Sample code: /** code here */
                    Another line.<br>
                    </BODY>
                    </html>
                    """
                ).indented(),
                java(
                    // Note that we're *deliberately* placing the source file in the wrong
                    // source root here. This is to simulate the scenario where the source
                    // root (--source-path) points to a parent of the source folder instead
                    // of the source folder instead. In this case, we need to try a bit harder
                    // to compute the right package name; metalava has some code for that.
                    // This is a regression test for b/144264106.
                    "src/foo/test/visible/MyClass.java",
                    """
                    package test.visible;
                    public class MyClass {
                        public void test() { }
                    }
                    """
                ),
                // Also test hiding classes via javadoc
                source(
                    "src/foo/test/hidden1/package.html",
                    """
                    <!DOCTYPE HTML PUBLIC "-//W3C//DTD HTML 3.2 Final//EN">
                    <html>
                    <body>
                    @hide
                    This is a hidden package
                    </body>
                    </html>
                    """
                ).indented(),
                java(
                    "src/foo/test/hidden1/Hidden.java",
                    """
                    package test.hidden1;
                    public class Hidden {
                        public void test() { }
                    }
                    """
                ),
                // Also test hiding classes via package-info.java
                java(
                    """
                    /**
                     * My package docs<br>
                     * @hide
                     */
                    package test.hidden2;
                    """
                ).indented(),
                java(
                    """
                    package test.hidden2;
                    public class Hidden {
                        public void test() { }
                    }
                    """
                )
            ),
            docStubs = true,
            // Make sure we expose exactly what we intend (so @hide via javadocs and
            // via package-info.java works)
            api = """
                package test.visible {
                  public class MyClass {
                    ctor public MyClass();
                    method public void test();
                  }
                }
            """,
            // Make sure the stubs are generated correctly; in particular, that we've
            // pulled docs from overview.html into javadoc on package-info.java instead
            // (removing all the content surrounding <body>, etc)
            stubFiles = arrayOf(
                source("overview.html", "<html>My overview docs</html>"),
                java(
                    """
                    /**
                     * My package docs<br>
                     * <!-- comment -->
                     * Sample code: /** code here &#42;/
                     * Another line.<br>
                     */
                    package test.visible;
                    """
                ),
                java(
                    """
                    package test.visible;
                    @SuppressWarnings({"unchecked", "deprecation", "all"})
                    public class MyClass {
                    public MyClass() { throw new RuntimeException("Stub!"); }
                    public void test() { throw new RuntimeException("Stub!"); }
                    }
                    """
                )
            )
        )
    }

    @Test
    fun `Check RequiresFeature handling`() {
        check(
            sourceFiles = arrayOf(
                java(
                    """
                    package test.pkg;
                    import android.annotation.RequiresFeature;
                    import android.content.pm.PackageManager;
                    @SuppressWarnings("WeakerAccess")
                    @RequiresFeature(PackageManager.FEATURE_LOCATION)
                    public class LocationManager {
                    }
                    """
                ),
                java(
                    """
                    package android.content.pm;
                    public abstract class PackageManager {
                        public static final String FEATURE_LOCATION = "android.hardware.location";
                        public boolean hasSystemFeature(String feature) { return false; }
                    }
                    """
                ),

                requiresFeatureSource
            ),
            checkCompilation = true,
            docStubs = true,
            stubFiles = arrayOf(
                java(
                    """
                    package test.pkg;
                    import android.content.pm.PackageManager;
                    /**
                     * Requires the {@link android.content.pm.PackageManager#FEATURE_LOCATION PackageManager#FEATURE_LOCATION} feature which can be detected using {@link android.content.pm.PackageManager#hasSystemFeature(String) PackageManager.hasSystemFeature(String)}.
                     */
                    @SuppressWarnings({"unchecked", "deprecation", "all"})
                    public class LocationManager {
                    public LocationManager() { throw new RuntimeException("Stub!"); }
                    }
                    """
                )
            )
        )
    }

    @Test
    fun `Check RequiresApi handling`() {
        check(
            sourceFiles = arrayOf(
                java(
                    """
                    package test.pkg;
                    import androidx.annotation.RequiresApi;
                    @RequiresApi(value = 21)
                    public class MyClass1 {
                    }
                    """
                ),

                requiresApiSource
            ),
            docStubs = true,
            checkCompilation = false, // duplicate class: androidx.annotation.RequiresApi
            stubFiles = arrayOf(
                java(
                    """
                    package test.pkg;
                    /** @apiSince 21 */
                    @SuppressWarnings({"unchecked", "deprecation", "all"})
                    @androidx.annotation.RequiresApi(21)
                    public class MyClass1 {
                    public MyClass1() { throw new RuntimeException("Stub!"); }
                    }
                    """
                )
            )
        )
    }

    @Test
    fun `Include Kotlin deprecation text`() {
        check(
            sourceFiles = arrayOf(
                kotlin(
                    """
                    package test.pkg

                    @Suppress("DeprecatedCallableAddReplaceWith","EqualsOrHashCode")
                    @Deprecated("Use Jetpack preference library", level = DeprecationLevel.ERROR)
                    class Foo {
                        fun foo()

                        @Deprecated("Blah blah blah 1", level = DeprecationLevel.ERROR)
                        override fun toString(): String = "Hello World"

                        /**
                         * My description
                         * @deprecated Existing deprecation message.
                         */
                        @Deprecated("Blah blah blah 2", level = DeprecationLevel.ERROR)
                        override fun hashCode(): Int = 0
                    }

                    """
                )
            ),
            checkCompilation = true,
            docStubs = true,
            stubFiles = arrayOf(
                java(
                    """
                    package test.pkg;
                    /**
                     * @deprecated Use Jetpack preference library
                     */
                    @SuppressWarnings({"unchecked", "deprecation", "all"})
                    @Deprecated
                    public final class Foo {
                    @Deprecated
                    public Foo() { throw new RuntimeException("Stub!"); }
                    @Deprecated
                    public void foo() { throw new RuntimeException("Stub!"); }
                    /**
                     * {@inheritDoc}
                     * @deprecated Blah blah blah 1
                     */
                    @Deprecated
                    @androidx.annotation.NonNull
                    public java.lang.String toString() { throw new RuntimeException("Stub!"); }
                    /**
                     * My description
                     * @deprecated Existing deprecation message.
                     * Blah blah blah 2
                     */
                    @Deprecated
                    public int hashCode() { throw new RuntimeException("Stub!"); }
                    }
                    """
                )
            )
        )
    }

    @Test
    fun `Annotation annotating self`() {
        check(
            sourceFiles = arrayOf(
                java(
                    """
                        package test.pkg;
                        import java.lang.annotation.Retention;
                        import java.lang.annotation.RetentionPolicy;
                        /**
                         * Documentation here
                         */
                        @SuppressWarnings("WeakerAccess")
                        @MyAnnotation
                        @Retention(RetentionPolicy.SOURCE)
                        public @interface MyAnnotation {
                        }
                    """
                ),
                java(
                    """
                        package test.pkg;

                        /**
                         * Other documentation here
                         */
                        @SuppressWarnings("WeakerAccess")
                        @MyAnnotation
                        public class OtherClass {
                        }
                    """
                )
            ),
            checkCompilation = true,
            stubFiles = arrayOf(
                java(
                    """
                    package test.pkg;
                    /**
                     * Documentation here
                     */
                    @SuppressWarnings({"unchecked", "deprecation", "all"})
                    @java.lang.annotation.Retention(java.lang.annotation.RetentionPolicy.SOURCE)
                    public @interface MyAnnotation {
                    }
                    """
                ),
                java(
                    """
                    package test.pkg;
                    /**
                     * Other documentation here
                     */
                    @SuppressWarnings({"unchecked", "deprecation", "all"})
                    public class OtherClass {
                    public OtherClass() { throw new RuntimeException("Stub!"); }
                    }
                    """
                )
            )
        )
    }

    @Test
    fun `Annotation annotating itself indirectly`() {
        check(
            sourceFiles = arrayOf(
                java(
                    """
                        package test.pkg;

                        /**
                         * Documentation 1 here
                         */
                        @SuppressWarnings("WeakerAccess")
                        @MyAnnotation2
                        public @interface MyAnnotation1 {
                        }
                    """
                ),
                java(
                    """
                        package test.pkg;

                        /**
                         * Documentation 2 here
                         */
                        @SuppressWarnings("WeakerAccess")
                        @MyAnnotation1
                        public @interface MyAnnotation2 {
                        }
                    """
                )
            ),
            checkCompilation = true,
            stubFiles = arrayOf(
                java(
                    """
                    package test.pkg;
                    /**
                     * Documentation 1 here
                     */
                    @SuppressWarnings({"unchecked", "deprecation", "all"})
                    @java.lang.annotation.Retention(java.lang.annotation.RetentionPolicy.CLASS)
                    @test.pkg.MyAnnotation2
                    public @interface MyAnnotation1 {
                    }
                    """
                ),
                java(
                    """
                    package test.pkg;
                    /**
                     * Documentation 2 here
                     */
                    @SuppressWarnings({"unchecked", "deprecation", "all"})
                    @java.lang.annotation.Retention(java.lang.annotation.RetentionPolicy.CLASS)
                    @test.pkg.MyAnnotation1
                    public @interface MyAnnotation2 {
                    }
                    """
                )
            )
        )
    }

    @Test
    fun `Test Column annotation`() {
        // Bug: 120429729
        check(
            sourceFiles = arrayOf(
                java(
                    """
                    package test.pkg;
                    import android.provider.Column;
                    import android.database.Cursor;
                    @SuppressWarnings("WeakerAccess")
                    public class ColumnTest {
                        @Column(Cursor.FIELD_TYPE_STRING)
                        public static final String DATA = "_data";
                        @Column(value = Cursor.FIELD_TYPE_BLOB, readOnly = true)
                        public static final String HASH = "_hash";
                        @Column(value = Cursor.FIELD_TYPE_STRING, readOnly = true)
                        public static final String TITLE = "title";
                        @Column(value = Cursor.NONEXISTENT, readOnly = true)
                        public static final String BOGUS = "bogus";
                    }
                    """
                ),
                java(
                    """
                        package android.database;
                        public interface Cursor {
                            int FIELD_TYPE_NULL = 0;
                            int FIELD_TYPE_INTEGER = 1;
                            int FIELD_TYPE_FLOAT = 2;
                            int FIELD_TYPE_STRING = 3;
                            int FIELD_TYPE_BLOB = 4;
                        }
                    """
                ),
                columnSource
            ),
            checkCompilation = false, // stubs contain Cursor.NONEXISTENT so it does not compile
            expectedIssues = """
                src/test/pkg/ColumnTest.java:13: warning: Cannot find feature field for Cursor.NONEXISTENT required by field ColumnTest.BOGUS (may be hidden or removed) [MissingColumn]
                """,
            docStubs = true,
            stubFiles = arrayOf(
                java(
                    """
                    package test.pkg;
                    import android.database.Cursor;
                    @SuppressWarnings({"unchecked", "deprecation", "all"})
                    public class ColumnTest {
                    public ColumnTest() { throw new RuntimeException("Stub!"); }
                    /**
                     * This constant represents a column name that can be used with a {@link android.content.ContentProvider} through a {@link android.content.ContentValues} or {@link android.database.Cursor} object. The values stored in this column are {@link Cursor.NONEXISTENT}, and are read-only and cannot be mutated.
                     */
                    @android.provider.Column(value=Cursor.NONEXISTENT, readOnly=true) public static final java.lang.String BOGUS = "bogus";
                    /**
                     * This constant represents a column name that can be used with a {@link android.content.ContentProvider} through a {@link android.content.ContentValues} or {@link android.database.Cursor} object. The values stored in this column are {@link android.database.Cursor#FIELD_TYPE_STRING Cursor#FIELD_TYPE_STRING} .
                     */
                    @android.provider.Column(android.database.Cursor.FIELD_TYPE_STRING) public static final java.lang.String DATA = "_data";
                    /**
                     * This constant represents a column name that can be used with a {@link android.content.ContentProvider} through a {@link android.content.ContentValues} or {@link android.database.Cursor} object. The values stored in this column are {@link android.database.Cursor#FIELD_TYPE_BLOB Cursor#FIELD_TYPE_BLOB} , and are read-only and cannot be mutated.
                     */
                    @android.provider.Column(value=android.database.Cursor.FIELD_TYPE_BLOB, readOnly=true) public static final java.lang.String HASH = "_hash";
                    /**
                     * This constant represents a column name that can be used with a {@link android.content.ContentProvider} through a {@link android.content.ContentValues} or {@link android.database.Cursor} object. The values stored in this column are {@link android.database.Cursor#FIELD_TYPE_STRING Cursor#FIELD_TYPE_STRING} , and are read-only and cannot be mutated.
                     */
                    @android.provider.Column(value=android.database.Cursor.FIELD_TYPE_STRING, readOnly=true) public static final java.lang.String TITLE = "title";
                    }
                    """
                )
            )
        )
    }

    @Test
    fun `Trailing comment close`() {
        check(
            sourceFiles = arrayOf(
                java(
                    """
                    package android.widget;

                    public class Toolbar {
                        /**
                        * Existing documentation for {@linkplain #getCurrentContentInsetEnd()} here. */
                        public int getCurrentContentInsetEnd() {
                            return 0;
                        }
                    }
                    """
                ),
                intRangeAnnotationSource
            ),
            checkCompilation = true,
            docStubs = true,
            applyApiLevelsXml = """
                    <?xml version="1.0" encoding="utf-8"?>
                    <api version="2">
                        <class name="android/widget/Toolbar" since="21">
                            <method name="getCurrentContentInsetEnd()I" since="24"/>
                        </class>
                    </api>
                    """,
            stubFiles = arrayOf(
                java(
                    """
                    package android.widget;
                    /** @apiSince 21 */
                    @SuppressWarnings({"unchecked", "deprecation", "all"})
                    public class Toolbar {
                    public Toolbar() { throw new RuntimeException("Stub!"); }
                    /**
                     * Existing documentation for {@linkplain #getCurrentContentInsetEnd()} here.
                     * @apiSince 24
                     */
                    public int getCurrentContentInsetEnd() { throw new RuntimeException("Stub!"); }
                    }
                    """
                )
            )
        )
    }

    @Test
    fun `memberDoc crash`() {
        check(
            sourceFiles = arrayOf(
                java(
                    """
                    package test.pkg;
                    import java.lang.annotation.ElementType;
                    import java.lang.annotation.Retention;
                    import java.lang.annotation.RetentionPolicy;
                    import java.lang.annotation.Target;
                    /**
                     * More text here
                     * @memberDoc Important {@link another.pkg.Bar#BAR}
                     * and here
                     */
                    @Target({ ElementType.FIELD })
                    @Retention(RetentionPolicy.SOURCE)
                    public @interface Foo { }
                """
                ),
                java(
                    """
                    package another.pkg;
                    public class Bar {
                        public String BAR = "BAAAAR";
                    }
                """
                ),
                java(
                    """
                    package yetonemore.pkg;
                    public class Fun {
                        /**
                         * Separate comment
                         */
                        @test.pkg.Foo
                        public static final String FUN = "FUN";
                    }
                """
                )
            ),
            docStubs = true,
            stubFiles = arrayOf(
                java(
                    """
                    package yetonemore.pkg;
                    @SuppressWarnings({"unchecked", "deprecation", "all"})
                    public class Fun {
                    public Fun() { throw new RuntimeException("Stub!"); }
                    /**
                     * Separate comment
                     * <br>
                     * Important {@link another.pkg.Bar#BAR}
                     * and here
                     */
                    public static final java.lang.String FUN = "FUN";
                    }
                """
                )
            )
        )
    }
}<|MERGE_RESOLUTION|>--- conflicted
+++ resolved
@@ -1526,16 +1526,12 @@
                    public static final String UNIT_TEST_1 = "unit.test.1";
                    public static final String UNIT_TEST_2 = "unit.test.2";
                    public static final String UNIT_TEST_3 = "unit.test.3";
-<<<<<<< HEAD
-                   public void foo() {}
-=======
                    public Test() {}
                    public void foo() {}
                    public class Inner {
                        public Inner() {}
                        public static final boolean UNIT_TEST_4 = true;
                    }
->>>>>>> b2b09acd
                 }
                 """
             )
@@ -1550,21 +1546,15 @@
                     <sdk id="1000000" shortname="standalone-ext" name="Standalone Extensions" reference="some/other/CONST" />
                     <class name="android/pkg/Test" since="1" sdks="0:1,30:2,31:2,33:2">
                         <method name="foo()V"/>
-<<<<<<< HEAD
-=======
                         <method name="&lt;init>()V"/>
->>>>>>> b2b09acd
                         <field name="UNIT_TEST_1"/>
                         <field name="UNIT_TEST_2" since="2" sdks="1000000:3,31:3,33:3,0:2"/>
                         <field name="UNIT_TEST_3" since="31" sdks="1000000:4"/>
                     </class>
-<<<<<<< HEAD
-=======
                     <class name="android/pkg/Test${'$'}Inner" since="1" sdks="0:1,30:2,31:2,33:2">
                         <method name="&lt;init>()V"/>
                         <field name="UNIT_TEST_4"/>
                     </class>
->>>>>>> b2b09acd
                 </api>
                 """
 
@@ -1596,13 +1586,10 @@
                      */
                     @SuppressWarnings({"unchecked", "deprecation", "all"})
                     public class Test {
-<<<<<<< HEAD
-=======
                     /**
                      * @apiSince 1
                      * @sdkExtSince R Extensions 2
                      */
->>>>>>> b2b09acd
                     public Test() { throw new RuntimeException("Stub!"); }
                     /**
                      * @apiSince 1
@@ -1621,8 +1608,6 @@
                     public static final java.lang.String UNIT_TEST_2 = "unit.test.2";
                     /** @sdkExtSince Standalone Extensions 4 */
                     public static final java.lang.String UNIT_TEST_3 = "unit.test.3";
-<<<<<<< HEAD
-=======
                     /**
                      * @apiSince 1
                      * @sdkExtSince R Extensions 2
@@ -1640,7 +1625,6 @@
                      */
                     public static final boolean UNIT_TEST_4 = true;
                     }
->>>>>>> b2b09acd
                     }
                     """
                 )
@@ -1691,8 +1675,6 @@
                      * @sdkExtSince Standalone Extensions 4
                      */
                     public static final java.lang.String UNIT_TEST_3 = "unit.test.3";
-<<<<<<< HEAD
-=======
                     /**
                      * @apiSince 1
                      * @sdkExtSince R Extensions 2
@@ -1710,7 +1692,6 @@
                      */
                     public static final boolean UNIT_TEST_4 = true;
                     }
->>>>>>> b2b09acd
                     }
                     """
                 )
