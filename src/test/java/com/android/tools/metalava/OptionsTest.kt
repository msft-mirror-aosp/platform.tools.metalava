/*
 * Copyright (C) 2017 The Android Open Source Project
 *
 * Licensed under the Apache License, Version 2.0 (the "License");
 * you may not use this file except in compliance with the License.
 * You may obtain a copy of the License at
 *
 *      http://www.apache.org/licenses/LICENSE-2.0
 *
 * Unless required by applicable law or agreed to in writing, software
 * distributed under the License is distributed on an "AS IS" BASIS,
 * WITHOUT WARRANTIES OR CONDITIONS OF ANY KIND, either express or implied.
 * See the License for the specific language governing permissions and
 * limitations under the License.
 */

package com.android.tools.metalava

import com.android.tools.metalava.cli.common.ARG_NO_COLOR
import com.android.tools.metalava.cli.common.FileReadSandbox
import com.android.tools.metalava.reporter.Issues
import com.android.tools.metalava.reporter.Severity
import java.io.File
import java.io.PrintWriter
import java.io.StringWriter
import org.junit.Assert.assertEquals
import org.junit.Assert.assertFalse
import org.junit.Assert.assertTrue
import org.junit.Test

@Suppress("PrivatePropertyName", "DEPRECATION")
class OptionsTest : DriverTest() {
    private val FLAGS =
        """
General:
--repeat-errors-max <N>
                                             When specified, repeat at most N errors before finishing.


API sources:
--source-files <files>
                                             A comma separated list of source files to be parsed. Can also be @ followed
                                             by a path to a text file containing paths to the full set of files to
                                             parse.
--source-path <paths>
                                             One or more directories (separated by `:`) containing source files (within
                                             a package hierarchy). If --strict-input-files, --strict-input-files:warn,
                                             or --strict-input-files:stack are used, files accessed under --source-path
                                             that are not explicitly specified in --source-files are reported as
                                             violations.
--classpath <paths>
                                             One or more directories or jars (separated by `:`) containing classes that
                                             should be on the classpath when parsing the source files
--merge-qualifier-annotations <file>
                                             An external annotations file to merge and overlay the sources, or a
                                             directory of such files. Should be used for annotations intended for
                                             inclusion in the API to be written out, e.g. nullability. Formats supported
                                             are: IntelliJ's external annotations database format, .jar or .zip files
                                             containing those, Android signature files, and Java stub files.
--merge-inclusion-annotations <file>
                                             An external annotations file to merge and overlay the sources, or a
                                             directory of such files. Should be used for annotations which determine
                                             inclusion in the API to be written out, i.e. show and hide. The only format
                                             supported is Java stub files.
--validate-nullability-from-merged-stubs
                                             Triggers validation of nullability annotations for any class where
                                             --merge-qualifier-annotations includes a Java stub file.
--validate-nullability-from-list
                                             Triggers validation of nullability annotations for any class listed in the
                                             named file (one top-level class per line, # prefix for comment line).
--nullability-warnings-txt <file>
                                             Specifies where to write warnings encountered during validation of
                                             nullability annotations. (Does not trigger validation by itself.)
--nullability-errors-non-fatal
                                             Specifies that errors encountered during validation of nullability
                                             annotations should not be treated as errors. They will be written out to
                                             the file specified in --nullability-warnings-txt instead.
--input-api-jar <file>
                                             A .jar file to read APIs from directly
--hide-package <package>
                                             Remove the given packages from the API even if they have not been marked
                                             with @hide
--show-annotation <annotation class>
                                             Unhide any hidden elements that are also annotated with the given
                                             annotation
--show-single-annotation <annotation>
                                             Like --show-annotation, but does not apply to members; these must also be
                                             explicitly annotated
--show-for-stub-purposes-annotation <annotation class>
                                             Like --show-annotation, but elements annotated with it are assumed to be
                                             "implicitly" included in the API surface, and they'll be included in
                                             certain kinds of output such as stubs, but not in others, such as the
                                             signature file and API lint
--hide-annotation <annotation class>
                                             Treat any elements annotated with the given annotation as hidden
--hide-meta-annotation <meta-annotation class>
                                             Treat as hidden any elements annotated with an annotation which is itself
                                             annotated with the given meta-annotation
--show-unannotated
                                             Include un-annotated public APIs in the signature file as well
--java-source <level>
                                             Sets the source level for Java source files; default is 1.8.
--kotlin-source <level>
                                             Sets the source level for Kotlin source files; default is 1.9.
--sdk-home <dir>
                                             If set, locate the `android.jar` file from the given Android SDK
--compile-sdk-version <api>
                                             Use the given API level
--jdk-home <dir>
                                             If set, add the Java APIs from the given JDK to the classpath
--stub-packages <package-list>
                                             List of packages (separated by :) which will be used to filter out
                                             irrelevant code. If specified, only code in these packages will be included
                                             in signature files, stubs, etc. (This is not limited to just the stubs; the
                                             name is historical.) You can also use ".*" at the end to match subpackages,
                                             so `foo.*` will match both `foo` and `foo.bar`.
--subtract-api <api file>
                                             Subtracts the API in the given signature or jar file from the current API
                                             being emitted via --api, --stubs, --doc-stubs, etc. Note that the
                                             subtraction only applies to classes; it does not subtract members.
--ignore-classes-on-classpath
                                             Prevents references to classes on the classpath from being added to the
                                             generated stub files.


Extracting Signature Files:
--dex-api <file>
                                             Generate a DEX signature descriptor file listing the APIs
--proguard <file>
                                             Write a ProGuard keep file for the API
--sdk-values <dir>
                                             Write SDK values files to the given directory


Generating Stubs:
--stubs <dir>
                                             Generate stub source files for the API
--doc-stubs <dir>
                                             Generate documentation stub source files for the API. Documentation stub
                                             files are similar to regular stub files, but there are some differences.
                                             For example, in the stub files, we'll use special annotations like
                                             @RecentlyNonNull instead of @NonNull to indicate that an element is
                                             recently marked as non null, whereas in the documentation stubs we'll just
                                             list this as @NonNull. Another difference is that @doconly elements are
                                             included in documentation stubs, but not regular stubs, etc.
--kotlin-stubs
                                             [CURRENTLY EXPERIMENTAL] If specified, stubs generated from Kotlin source
                                             code will be written in Kotlin rather than the Java programming language.
--include-annotations
                                             Include annotations such as @Nullable in the stub files.
--exclude-all-annotations
                                             Exclude annotations such as @Nullable from the stub files; the default.
--pass-through-annotation <annotation classes>
                                             A comma separated list of fully qualified names of annotation classes that
                                             must be passed through unchanged.
--exclude-annotation <annotation classes>
                                             A comma separated list of fully qualified names of annotation classes that
                                             must be stripped from metalava's outputs.
--enhance-documentation
                                             Enhance documentation in various ways, for example auto-generating
                                             documentation based on source annotations present in the code. This is
                                             implied by --doc-stubs.
--exclude-documentation-from-stubs
                                             Exclude element documentation (javadoc and kdoc) from the generated stubs.
                                             (Copyright notices are not affected by this, they are always included.
                                             Documentation stubs (--doc-stubs) are not affected.)
--write-stubs-source-list <file>
                                             Write the list of generated stub files into the given source list file. If
                                             generating documentation stubs and you haven't also specified
                                             --write-doc-stubs-source-list, this list will refer to the documentation
                                             stubs; otherwise it's the non-documentation stubs.
--write-doc-stubs-source-list <file>
                                             Write the list of generated doc stub files into the given source list file


Diffs and Checks:
--check-compatibility:type:released <file>
                                             Check compatibility. Type is one of 'api' and 'removed', which checks
                                             either the public api or the removed api.
--check-compatibility:base <file>
                                             When performing a compat check, use the provided signature file as a base
                                             api, which is treated as part of the API being checked. This allows us to
                                             compute the full API surface from a partial API surface (e.g. the current
                                             @SystemApi txt file), which allows us to recognize when an API is moved
                                             from the partial API to the base API and avoid incorrectly flagging this as
                                             an API removal.
--api-lint [api file]
                                             Check API for Android API best practices. If a signature file is provided,
                                             only the APIs that are new since the API will be checked.
--api-lint-ignore-prefix [prefix]
                                             A list of package prefixes to ignore API issues in when running with
                                             --api-lint.
--migrate-nullness <api file>
                                             Compare nullness information with the previous stable API and mark newly
                                             annotated APIs as under migration.
--warnings-as-errors
                                             Promote all warnings to errors
--lints-as-errors
                                             Promote all API lint warnings to errors
--error <id>
                                             Report issues of the given id as errors
--warning <id>
                                             Report issues of the given id as warnings
--lint <id>
                                             Report issues of the given id as having lint-severity
--hide <id>
                                             Hide/skip issues of the given id
--error-category <name>
                                             Report all issues in the given category as errors
--warning-category <name>
                                             Report all issues in the given category as warnings
--lint-category <name>
                                             Report all issues in the given category as having lint-severity
--hide-category <name>
                                             Hide/skip all issues in the given category
--report-even-if-suppressed <file>
                                             Write all issues into the given file, even if suppressed (via annotation or
                                             baseline) but not if hidden (by '--hide' or '--hide-category')
--baseline <file>
                                             Filter out any errors already reported in the given baseline file, or
                                             create if it does not already exist
--update-baseline [file]
                                             Rewrite the existing baseline file with the current set of warnings. If
                                             some warnings have been fixed, this will delete them from the baseline
                                             files. If a file is provided, the updated baseline is written to the given
                                             file; otherwise the original source baseline file is updated.
--baseline:api-lint <file> --update-baseline:api-lint [file]
                                             Same as --baseline and --update-baseline respectively, but used
                                             specifically for API lint issues performed by --api-lint.
--baseline:compatibility:released <file> --update-baseline:compatibility:released [file]
                                             Same as --baseline and --update-baseline respectively, but used
                                             specifically for API compatibility issues performed by
                                             --check-compatibility:api:released and
                                             --check-compatibility:removed:released.
--merge-baseline [file]
                                             Like --update-baseline, but instead of always replacing entries in the
                                             baseline, it will merge the existing baseline with the new baseline. This
                                             is useful if metalava runs multiple times on the same source tree with
                                             different flags at different times, such as occasionally with --api-lint.
--pass-baseline-updates
                                             Normally, encountering error will fail the build, even when updating
                                             baselines. This flag allows you to tell metalava to continue without
                                             errors, such that all the baselines in the source tree can be updated in
                                             one go.
--delete-empty-baselines
                                             Whether to delete baseline files if they are updated and there is nothing
                                             to include.
--error-message:api-lint <message>
                                             If set, metalava shows it when errors are detected in --api-lint.
--error-message:compatibility:released <message>
                                             If set, metalava shows it when errors are detected in
                                             --check-compatibility:api:released and
                                             --check-compatibility:removed:released.


JDiff:
--api-xml <file>
                                             Like --api, but emits the API in the JDiff XML format instead
--convert-to-jdiff <sig> <xml>
                                             Reads in the given signature file, and writes it out in the JDiff XML
                                             format. Can be specified multiple times.
--convert-new-to-jdiff <old> <new> <xml>
                                             Reads in the given old and new api files, computes the difference, and
                                             writes out only the new parts of the API in the JDiff XML format.


Extracting Annotations:
--extract-annotations <zipfile>
                                             Extracts source annotations from the source files and writes them into the
                                             given zip file
--force-convert-to-warning-nullability-annotations <package1:-package2:...>
                                             On every API declared in a class referenced by the given filter, makes
                                             nullability issues appear to callers as warnings rather than errors by
                                             replacing @Nullable/@NonNull in these APIs with
                                             @RecentlyNullable/@RecentlyNonNull
--copy-annotations <source> <dest>
                                             For a source folder full of annotation sources, generates corresponding
                                             package private versions of the same annotations.
--include-source-retention
                                             If true, include source-retention annotations in the stub files. Does not
                                             apply to signature files. Source retention annotations are extracted into
                                             the external annotations files instead.


Injecting API Levels:
--apply-api-levels <api-versions.xml>
                                             Reads an XML file containing API level descriptions and merges the
                                             information into the documentation


Extracting API Levels:
--generate-api-levels <xmlfile>
                                             Reads android.jar SDK files and generates an XML file recording the API
                                             level for each class, method and field
--remove-missing-class-references-in-api-levels
                                             Removes references to missing classes when generating the API levels XML
                                             file. This can happen when generating the XML file for the non-updatable
                                             portions of the module-lib sdk, as those non-updatable portions can
                                             reference classes that are part of an updatable apex.
--android-jar-pattern <pattern>
                                             Patterns to use to locate Android JAR files. The default is
                                             ${"$"}ANDROID_HOME/platforms/android-%/android.jar.
--first-version
                                             Sets the first API level to generate an API database from; usually 1
--current-version
                                             Sets the current API level of the current source code
--current-codename
                                             Sets the code name for the current source code
--current-jar
                                             Points to the current API jar, if any
--sdk-extensions-root
                                             Points to root of prebuilt extension SDK jars, if any. This directory is
                                             expected to contain snapshots of historical extension SDK versions in the
                                             form of stub jars. The paths should be on the format
                                             "<int>/public/<module-name>.jar", where <int> corresponds to the extension
                                             SDK version, and <module-name> to the name of the mainline module.
--sdk-extensions-info
                                             Points to map of extension SDK APIs to include, if any. The file is a plain
                                             text file and describes, per extension SDK, what APIs from that extension
                                             to include in the file created via --generate-api-levels. The format of
                                             each line is one of the following: "<module-name> <pattern> <ext-name>
                                             [<ext-name> [...]]", where <module-name> is the name of the mainline module
                                             this line refers to, <pattern> is a common Java name prefix of the APIs
                                             this line refers to, and <ext-name> is a list of extension SDK names in
                                             which these SDKs first appeared, or "<ext-name> <ext-id> <type>", where
                                             <ext-name> is the name of an SDK, <ext-id> its numerical ID and <type> is
                                             one of "platform" (the Android platform SDK), "platform-ext" (an extension
                                             to the Android platform SDK), "standalone" (a separate SDK). Fields are
                                             separated by whitespace. A mainline module may be listed multiple times.
                                             The special pattern "*" refers to all APIs in the given mainline module.
                                             Lines beginning with # are comments.


Generating API version history:
--generate-api-version-history <jsonfile>
                                             Reads API signature files and generates a JSON file recording the API
                                             version each class, method, and field was added in and (if applicable)
                                             deprecated in. Required to generate API version JSON.
--api-version-signature-files <files>
                                             An ordered list of text API signature files. The oldest API version should
                                             be first, the newest last. This should not include a signature file for the
                                             current API version, which will be parsed from the provided source files.
                                             Not required to generate API version JSON if the current version is the
                                             only version.
--api-version-names <strings>
                                             An ordered list of strings with the names to use for the API versions from
                                             --api-version-signature-files, and the name of the current API version.
                                             Required to generate API version JSON.


Sandboxing:
--no-implicit-root
                                             Disable implicit root directory detection. Otherwise, metalava adds in
                                             source roots implied by the source files
--strict-input-files <file>
                                             Do not read files that are not explicitly specified in the command line.
                                             All violations are written to the given file. Reads on directories are
                                             always allowed, but metalava still tracks reads on directories that are not
                                             specified in the command line, and write them to the file.
--strict-input-files:warn <file>
                                             Warn when files not explicitly specified on the command line are read. All
                                             violations are written to the given file. Reads on directories not
                                             specified in the command line are allowed but also logged.
--strict-input-files:stack <file>
                                             Same as --strict-input-files but also print stacktraces.
--strict-input-files-exempt <files or dirs>
                                             Used with --strict-input-files. Explicitly allow access to files and/or
                                             directories (separated by `:). Can also be @ followed by a path to a text
                                             file containing paths to the full set of files and/or directories.


Environment Variables:
METALAVA_DUMP_ARGV
                                             Set to true to have metalava emit all the arguments it was invoked with.
                                             Helpful when debugging or reproducing under a debugger what the build
                                             system is doing.
METALAVA_PREPEND_ARGS
                                             One or more arguments (concatenated by space) to insert into the command
                                             line, before the documentation flags.
METALAVA_APPEND_ARGS
                                             One or more arguments (concatenated by space) to append to the end of the
                                             command line, after the generate documentation flags.

    """
            .trimIndent()

    private val USAGE =
        """
Usage: metalava [options] [flags]... <sub-command>? ...
        """
            .trimIndent()

    /** The options from [CommonOptions] plus Clikt defined opiotns from [Options]. */
    private val CLIKT_OPTIONS =
        """
Options:
  --version                                  Show the version and exit
  --color, --no-color                        Determine whether to use terminal capabilities to colorize and otherwise
                                             style the output. (default: true if ${"$"}TERM starts with `xterm` or ${"$"}COLORTERM
                                             is set)
  --no-banner                                A banner is never output so this has no effect (deprecated: please remove)
  --quiet, --verbose                         Set the verbosity of the output.
                                             --quiet - Only include vital output.
                                             --verbose - Include extra diagnostic output.
                                             (default: Neither --quiet or --verbose)
  -h, --help                                 Show this message and exit
  --api-class-resolution [api|api:classpath]
                                             Determines how class resolution is performed when loading API signature
                                             files. Any classes that cannot be found will be treated as empty.",

                                             api - will only look for classes in the API signature files.

                                             api:classpath (default) - will look for classes in the API signature files
                                             first and then in the classpath.
  --suppress-compatibility-meta-annotation <meta-annotation class>
                                             Suppress compatibility checks for any elements within the scope of an
                                             annotation which is itself annotated with the given meta-annotation.
<<<<<<< HEAD
  --api-overloaded-method-order [source|signature]
                                             Specifies the order of overloaded methods in signature files. Applies to
                                             the contents of the files specified on --api and --removed-api.

                                             source - preserves the order in which overloaded methods appear in the
                                             source files. This means that refactorings of the source files which change
                                             the order but not the API can cause unnecessary changes in the API
                                             signature files.

                                             signature (default) - sorts overloaded methods by their signature. This
                                             means that refactorings of the source files which change the order but not
                                             the API will have no effect on the API signature files.
=======
>>>>>>> 7ec80690
  --manifest <file>                          A manifest file, used to check permissions to cross check APIs and retrieve
                                             min_sdk_version. (default: no manifest)
  --typedefs-in-signatures [none|ref|inline]
                                             Whether to include typedef annotations in signature files.

                                             none (default) - will not include typedef annotations in signature.

                                             ref - will include just a reference to the typedef class, which is not
                                             itself part of the API and is not included as a class

                                             inline - will include the constants themselves into each usage site

Signature File Output:

  Options controlling the signature file output.

  --api <file>                               Output file into which the API signature will be generated. If this is not
                                             specified then no API signature file will be created.
  --removed-api <file>                       Output file into which the API signatures for removed APIs will be
                                             generated. If this is not specified then no removed API signature file will
                                             be created.

$SIGNATURE_FORMAT_OPTIONS_HELP
"""
            .trimIndent()

    private val SUB_COMMANDS =
        """
Sub-commands:
  android-jars-to-signatures                 Rewrite the signature files in the `prebuilts/sdk` directory in the Android
                                             source tree by
  signature-to-jdiff                         Convert an API signature file into a file in the JDiff XML format.
  version                                    Show the version
        """
            .trimIndent()

    private val MAIN_HELP_BODY =
        """
$CLIKT_OPTIONS

Arguments:
  flags                                      See below.

$SUB_COMMANDS


$FLAGS
        """
            .trimIndent()

    @Test
    fun `Test invalid arguments`() {
        val args = listOf(ARG_NO_COLOR, "--blah-blah-blah")

        val stdout = StringWriter()
        val stderr = StringWriter()
        run(
            originalArgs = args.toTypedArray(),
            stdout = PrintWriter(stdout),
            stderr = PrintWriter(stderr)
        )
        assertEquals("", stdout.toString())
        assertEquals(
            """

Aborting: Error: no such option: "--blah-blah-blah"

$USAGE

$MAIN_HELP_BODY
            """
                .trimIndent(),
            stderr.toString()
        )
    }

    @Test
    fun `Test invalid value`() {
        val args = listOf(ARG_NO_COLOR, "--api-class-resolution", "foo")

        val stdout = StringWriter()
        val stderr = StringWriter()
        run(
            originalArgs = args.toTypedArray(),
            stdout = PrintWriter(stdout),
            stderr = PrintWriter(stderr)
        )
        assertEquals("", stdout.toString())
        assertEquals(
            """

Aborting: Usage: metalava [options] [flags]... <sub-command>? ...

Error: Invalid value for "--api-class-resolution": invalid choice: foo. (choose from api, api:classpath)

            """
                .trimIndent(),
            stderr.toString()
        )
    }

    @Test
    fun `Test help`() {
        val args = listOf(ARG_NO_COLOR, "--help")

        val stdout = StringWriter()
        val stderr = StringWriter()
        run(
            originalArgs = args.toTypedArray(),
            stdout = PrintWriter(stdout),
            stderr = PrintWriter(stderr)
        )
        assertEquals("", stderr.toString())
        assertEquals(
            """

$USAGE

  Extracts metadata from source code to generate artifacts such as the signature files, the SDK stub files, external
  annotations etc.

$MAIN_HELP_BODY
            """
                .trimIndent(),
            stdout.toString()
        )
    }

    @Test
    fun `Test version`() {
        val args = listOf(ARG_NO_COLOR, "--version")

        val stdout = StringWriter()
        val stderr = StringWriter()
        run(
            originalArgs = args.toTypedArray(),
            stdout = PrintWriter(stdout),
            stderr = PrintWriter(stderr)
        )
        assertEquals("", stderr.toString())
        assertEquals(
            """

                metalava version: 1.0.0-alpha09

            """
                .trimIndent(),
            stdout.toString()
        )
    }

    @Test
    fun `Test issue severity options`() {
        check(
            extraArguments =
                arrayOf(
                    "--hide",
                    "StartWithLower",
                    "--lint",
                    "EndsWithImpl",
                    "--warning",
                    "StartWithUpper",
                    "--error",
                    "ArrayReturn"
                )
        )
        val issueConfiguration = options.issueConfiguration
        assertEquals(Severity.HIDDEN, issueConfiguration.getSeverity(Issues.START_WITH_LOWER))
        assertEquals(Severity.LINT, issueConfiguration.getSeverity(Issues.ENDS_WITH_IMPL))
        assertEquals(Severity.WARNING, issueConfiguration.getSeverity(Issues.START_WITH_UPPER))
        assertEquals(Severity.ERROR, issueConfiguration.getSeverity(Issues.ARRAY_RETURN))
    }

    @Test
    fun `Test multiple issue severity options`() {
        check(extraArguments = arrayOf("--hide", "StartWithLower,StartWithUpper,ArrayReturn"))
        val issueConfiguration = options.issueConfiguration
        assertEquals(Severity.HIDDEN, issueConfiguration.getSeverity(Issues.START_WITH_LOWER))
        assertEquals(Severity.HIDDEN, issueConfiguration.getSeverity(Issues.START_WITH_UPPER))
        assertEquals(Severity.HIDDEN, issueConfiguration.getSeverity(Issues.ARRAY_RETURN))
    }

    @Test
    fun `Test issue severity options with inheriting issues`() {
        check(extraArguments = arrayOf("--error", "RemovedClass"))
        val issueConfiguration = options.issueConfiguration
        assertEquals(Severity.ERROR, issueConfiguration.getSeverity(Issues.REMOVED_CLASS))
        assertEquals(
            Severity.ERROR,
            issueConfiguration.getSeverity(Issues.REMOVED_DEPRECATED_CLASS)
        )
    }

    @Test
    fun `Test issue severity options with case insensitive names`() {
        check(
            extraArguments = arrayOf("--hide", "arrayreturn"),
            expectedIssues =
                "warning: Case-insensitive issue matching is deprecated, use --hide ArrayReturn instead of --hide arrayreturn [DeprecatedOption]"
        )
        val issueConfiguration = options.issueConfiguration
        assertEquals(Severity.HIDDEN, issueConfiguration.getSeverity(Issues.ARRAY_RETURN))
    }

    @Test
    fun `Test issue severity options with non-existing issue`() {
        check(
            extraArguments = arrayOf("--hide", "ThisIssueDoesNotExist"),
            expectedFail = "Aborting: Unknown issue id: --hide ThisIssueDoesNotExist"
        )
    }

    @Test
    fun `Test for --strict-input-files-exempt`() {
        val top = temporaryFolder.newFolder()

        val dir = File(top, "childdir").apply { mkdirs() }
        val grandchild1 = File(dir, "grandchiild1").apply { createNewFile() }
        val grandchild2 = File(dir, "grandchiild2").apply { createNewFile() }
        val file1 = File(top, "file1").apply { createNewFile() }
        val file2 = File(top, "file2").apply { createNewFile() }

        try {
            check(
                extraArguments =
                    arrayOf(
                        "--strict-input-files-exempt",
                        file1.path + File.pathSeparatorChar + dir.path
                    )
            )

            assertTrue(FileReadSandbox.isAccessAllowed(file1))
            assertTrue(FileReadSandbox.isAccessAllowed(grandchild1))
            assertTrue(FileReadSandbox.isAccessAllowed(grandchild2))

            assertFalse(FileReadSandbox.isAccessAllowed(file2)) // Access *not* allowed
        } finally {
            FileReadSandbox.reset()
        }
    }

    @Test
    fun `Test for @ usage on command line`() {
        check(showAnnotations = arrayOf("@foo.Show"))
    }
}<|MERGE_RESOLUTION|>--- conflicted
+++ resolved
@@ -415,21 +415,6 @@
   --suppress-compatibility-meta-annotation <meta-annotation class>
                                              Suppress compatibility checks for any elements within the scope of an
                                              annotation which is itself annotated with the given meta-annotation.
-<<<<<<< HEAD
-  --api-overloaded-method-order [source|signature]
-                                             Specifies the order of overloaded methods in signature files. Applies to
-                                             the contents of the files specified on --api and --removed-api.
-
-                                             source - preserves the order in which overloaded methods appear in the
-                                             source files. This means that refactorings of the source files which change
-                                             the order but not the API can cause unnecessary changes in the API
-                                             signature files.
-
-                                             signature (default) - sorts overloaded methods by their signature. This
-                                             means that refactorings of the source files which change the order but not
-                                             the API will have no effect on the API signature files.
-=======
->>>>>>> 7ec80690
   --manifest <file>                          A manifest file, used to check permissions to cross check APIs and retrieve
                                              min_sdk_version. (default: no manifest)
   --typedefs-in-signatures [none|ref|inline]
