/*
 * Copyright (C) 2017 The Android Open Source Project
 *
 * Licensed under the Apache License, Version 2.0 (the "License");
 * you may not use this file except in compliance with the License.
 * You may obtain a copy of the License at
 *
 *      http://www.apache.org/licenses/LICENSE-2.0
 *
 * Unless required by applicable law or agreed to in writing, software
 * distributed under the License is distributed on an "AS IS" BASIS,
 * WITHOUT WARRANTIES OR CONDITIONS OF ANY KIND, either express or implied.
 * See the License for the specific language governing permissions and
 * limitations under the License.
 */

@file:Suppress("ALL")

package com.android.tools.metalava.stub

import com.android.tools.lint.checks.infrastructure.LintDetectorTest.source
import com.android.tools.lint.checks.infrastructure.TestFile
import com.android.tools.metalava.ANDROIDX_NONNULL
import com.android.tools.metalava.ARG_CHECK_API
import com.android.tools.metalava.ARG_EXCLUDE_ALL_ANNOTATIONS
import com.android.tools.metalava.ARG_EXCLUDE_ANNOTATION
import com.android.tools.metalava.ARG_EXCLUDE_DOCUMENTATION_FROM_STUBS
import com.android.tools.metalava.ARG_HIDE_PACKAGE
import com.android.tools.metalava.ARG_KOTLIN_STUBS
import com.android.tools.metalava.ARG_PASS_THROUGH_ANNOTATION
import com.android.tools.metalava.ARG_UPDATE_API
import com.android.tools.metalava.DriverTest
import com.android.tools.metalava.FileFormat
import com.android.tools.metalava.androidxNullableSource
import com.android.tools.metalava.deprecatedForSdkSource
import com.android.tools.metalava.extractRoots
import com.android.tools.metalava.gatherSources
import com.android.tools.metalava.intDefAnnotationSource
import com.android.tools.metalava.intRangeAnnotationSource
import com.android.tools.metalava.java
import com.android.tools.metalava.kotlin
import com.android.tools.metalava.libcoreNonNullSource
import com.android.tools.metalava.model.SUPPORT_TYPE_USE_ANNOTATIONS
import com.android.tools.metalava.requiresApiSource
import com.android.tools.metalava.requiresPermissionSource
import com.android.tools.metalava.restrictToSource
import com.android.tools.metalava.supportParameterName
import com.android.tools.metalava.systemApiSource
import com.android.tools.metalava.testApiSource
import org.intellij.lang.annotations.Language
import org.junit.Test
import java.io.File
import java.io.FileNotFoundException
import kotlin.test.assertEquals

@SuppressWarnings("ALL")
class StubsTest : DriverTest() {
    // TODO: test fields that need initialization
    // TODO: test @DocOnly handling

    private fun checkStubs(
        // source is a wrapper for stubFiles. When passing multiple stub Java files to test,
        // use stubFiles.
        @Language("JAVA") source: String = "",
        stubFiles: Array<TestFile> = emptyArray(),
        warnings: String? = "",
        api: String? = null,
        extraArguments: Array<String> = emptyArray(),
        docStubs: Boolean = false,
        showAnnotations: Array<String> = emptyArray(),
        includeSourceRetentionAnnotations: Boolean = true,
        skipEmitPackages: List<String> = listOf("java.lang", "java.util", "java.io"),
        format: FileFormat = FileFormat.latest,
        sourceFiles: Array<TestFile> = emptyArray(),
        signatureSources: Array<String> = emptyArray(),
        checkTextStubEquivalence: Boolean = false
    ) {
        val stubFilesArr = if (source.isNotEmpty()) arrayOf(java(source)) else stubFiles
        check(
            sourceFiles = sourceFiles,
            signatureSources = signatureSources,
            showAnnotations = showAnnotations,
            stubFiles = stubFilesArr,
            expectedIssues = warnings,
            checkCompilation = true,
            api = api,
            extraArguments = extraArguments,
            docStubs = docStubs,
            includeSourceRetentionAnnotations = includeSourceRetentionAnnotations,
            skipEmitPackages = skipEmitPackages,
            format = format
        )
        if (checkTextStubEquivalence) {
            if (stubFilesArr.isEmpty()) {
                addError("Stub files may not be empty when checkTextStubEquivalence is set to true.")
                return
            }
            if (docStubs) {
                addError("From-text stub generation is not supported for documentation stub.")
                return
            }
            if (stubFilesArr.any { it !is TestFile.JavaTestFile }) {
                addError("From-text stub generation is only supported for Java stubs.")
                return
            }
            check(
                signatureSources = arrayOf(readFile(getApiFile())),
                showAnnotations = showAnnotations,
                stubFiles = stubFilesArr,
                expectedIssues = warnings,
                checkCompilation = true,
                extraArguments = arrayOf(*extraArguments, ARG_EXCLUDE_ANNOTATION, ANDROIDX_NONNULL),
                skipEmitPackages = skipEmitPackages,
                format = format
            )
        }
    }

    @Test
    fun `Generate stubs for basic class`() {
        checkStubs(
            sourceFiles = arrayOf(
                java(
                    """
                    /*
                     * This is the copyright header.
                     */

                    package test.pkg;
                    /** This is the documentation for the class */
                    @SuppressWarnings("ALL")
                    public class Foo {
                        private int hidden;

                        /** My field doc */
                        protected static final String field = "a\nb\n\"test\"";

                        /**
                         * Method documentation.
                         * Maybe it spans
                         * multiple lines.
                         */
                        protected static void onCreate(String parameter1) {
                            // This is not in the stub
                            System.out.println(parameter1);
                        }

                        static {
                           System.out.println("Not included in stub");
                        }
                    }
                    """
                )
            ),
            source = """
                /*
                 * This is the copyright header.
                 */
                package test.pkg;
                /** This is the documentation for the class */
                @SuppressWarnings({"unchecked", "deprecation", "all"})
                public class Foo {
                public Foo() { throw new RuntimeException("Stub!"); }
                /**
                 * Method documentation.
                 * Maybe it spans
                 * multiple lines.
                 */
                protected static void onCreate(java.lang.String parameter1) { throw new RuntimeException("Stub!"); }
                /** My field doc */
                protected static final java.lang.String field = "a\nb\n\"test\"";
                }
                """
        )
    }

    @Test
    fun `Generate stubs for generics`() {
        // Basic interface with generics; makes sure <T extends Object> is written as just <T>
        // Also include some more complex generics expressions to make sure they're serialized
        // correctly (in particular, using fully qualified names instead of what appears in
        // the source code.)
        check(
            checkCompilation = true,
            sourceFiles = arrayOf(
                java(
                    """
                    package test.pkg;
                    @SuppressWarnings("ALL")
                    public interface MyInterface2<T extends Number>
                            extends MyBaseInterface {
                        class TtsSpan<C extends MyInterface<?>> { }
                        abstract class Range<T extends Comparable<? super T>> { }
                    }
                    """
                ),
                java(
                    """
                    package test.pkg;
                    @SuppressWarnings("ALL")
                    public interface MyInterface<T extends Object>
                            extends MyBaseInterface {
                    }
                    """
                ),
                java(
                    """
                    package test.pkg;
                    public interface MyBaseInterface {
                    }
                    """
                )
            ),
            expectedIssues = "",
            stubFiles = arrayOf(
                java(
                    """
                    package test.pkg;
                    @SuppressWarnings({"unchecked", "deprecation", "all"})
                    public interface MyInterface2<T extends java.lang.Number> extends test.pkg.MyBaseInterface {
                    @SuppressWarnings({"unchecked", "deprecation", "all"})
                    public abstract static class Range<T extends java.lang.Comparable<? super T>> {
                    public Range() { throw new RuntimeException("Stub!"); }
                    }
                    @SuppressWarnings({"unchecked", "deprecation", "all"})
                    public static class TtsSpan<C extends test.pkg.MyInterface<?>> {
                    public TtsSpan() { throw new RuntimeException("Stub!"); }
                    }
                    }
                    """
                ),
                java(
                    """
                    package test.pkg;
                    @SuppressWarnings({"unchecked", "deprecation", "all"})
                    public interface MyInterface<T> extends test.pkg.MyBaseInterface {
                    }
                    """
                ),
                java(
                    """
                    package test.pkg;
                    @SuppressWarnings({"unchecked", "deprecation", "all"})
                    public interface MyBaseInterface {
                    }
                    """
                )
            )
        )
    }

    @Test
    fun `Generate stubs for class that should not get default constructor (has other constructors)`() {
        // Class without explicit constructors (shouldn't insert default constructor)
        checkStubs(
            sourceFiles = arrayOf(
                java(
                    """
                    package test.pkg;
                    public class Foo {
                        public Foo(int i) {

                        }
                        public Foo(int i, int j) {
                        }
                    }
                    """
                )
            ),
            source = """
                package test.pkg;
                @SuppressWarnings({"unchecked", "deprecation", "all"})
                public class Foo {
                public Foo(int i) { throw new RuntimeException("Stub!"); }
                public Foo(int i, int j) { throw new RuntimeException("Stub!"); }
                }
                """
        )
    }

    @Test
    fun `Generate stubs for class that already has a private constructor`() {
        // Class without private constructor; no default constructor should be inserted
        checkStubs(
            sourceFiles = arrayOf(
                java(
                    """
                    package test.pkg;
                    public class Foo {
                        private Foo() {
                        }
                    }
                    """
                )
            ),
            source = """
                package test.pkg;
                @SuppressWarnings({"unchecked", "deprecation", "all"})
                public class Foo {
                Foo() { throw new RuntimeException("Stub!"); }
                }
                """
        )
    }

    @Test
    fun `Generate stubs for interface class`() {
        // Interface: makes sure the right modifiers etc are shown (and that "package private" methods
        // in the interface are taken to be public etc)
        checkStubs(
            sourceFiles = arrayOf(
                java(
                    """
                    package test.pkg;
                    public interface Foo {
                        void foo();
                    }
                    """
                )
            ),
            source = """
                package test.pkg;
                @SuppressWarnings({"unchecked", "deprecation", "all"})
                public interface Foo {
                public void foo();
                }
                """,
            checkTextStubEquivalence = true
        )
    }

    @Test
    fun `Generate stubs for enum`() {
        // Interface: makes sure the right modifiers etc are shown (and that "package private" methods
        // in the interface are taken to be public etc)
        checkStubs(
            sourceFiles = arrayOf(
                java(
                    """
                    package test.pkg;
                    @SuppressWarnings("ALL")
                    public enum Foo {
                        A, /** @deprecated */ @Deprecated B;
                    }
                    """
                )
            ),
            source = """
                package test.pkg;
                @SuppressWarnings({"unchecked", "deprecation", "all"})
                public enum Foo {
                A,
                /** @deprecated */
                @Deprecated
                B;
                }
                """
        )
    }

    @Test
    fun `Generate stubs for annotation type`() {
        // Interface: makes sure the right modifiers etc are shown (and that "package private" methods
        // in the interface are taken to be public etc)
        checkStubs(
            sourceFiles = arrayOf(
                java(
                    """
                    package test.pkg;
                    import static java.lang.annotation.ElementType.*;
                    import java.lang.annotation.*;
                    @Target({TYPE, FIELD, METHOD, PARAMETER, CONSTRUCTOR, LOCAL_VARIABLE})
                    @Retention(RetentionPolicy.CLASS)
                    public @interface Foo {
                        String value();
                    }
                    """
                )
            ),
            source = """
                package test.pkg;
                @SuppressWarnings({"unchecked", "deprecation", "all"})
                @java.lang.annotation.Retention(java.lang.annotation.RetentionPolicy.CLASS)
                @java.lang.annotation.Target({java.lang.annotation.ElementType.TYPE, java.lang.annotation.ElementType.FIELD, java.lang.annotation.ElementType.METHOD, java.lang.annotation.ElementType.PARAMETER, java.lang.annotation.ElementType.CONSTRUCTOR, java.lang.annotation.ElementType.LOCAL_VARIABLE})
                public @interface Foo {
                public java.lang.String value();
                }
                """
        )
    }

    @Test
    fun `Generate stubs for class with superclass`() {
        // Make sure superclass statement is correct; unlike signature files, inherited method from parent
        // that has same signature should be included in the child
        checkStubs(
            sourceFiles = arrayOf(
                java(
                    """
                    package test.pkg;
                    public class Foo extends Super {
                        @Override public void base() { }
                        public void child() { }
                    }
                    """
                ),
                java(
                    """
                    package test.pkg;
                    public class Super {
                        public void base() { }
                    }
                    """
                )
            ),
            source =
            """
                package test.pkg;
                @SuppressWarnings({"unchecked", "deprecation", "all"})
                public class Foo extends test.pkg.Super {
                public Foo() { throw new RuntimeException("Stub!"); }
                public void base() { throw new RuntimeException("Stub!"); }
                public void child() { throw new RuntimeException("Stub!"); }
                }
                """
        )
    }

    @Test
    fun `Generate stubs for fields with initial values`() {
        checkStubs(
            sourceFiles = arrayOf(
                java(
                    """
                    package test.pkg;
                    @SuppressWarnings("ALL")
                    public class Foo {
                        private int hidden = 1;
                        int hidden2 = 2;
                        /** @hide */
                        int hidden3 = 3;

                        protected int field00; // No value
                        public static final boolean field01 = true;
                        public static final int field02 = 42;
                        public static final long field03 = 42L;
                        public static final short field04 = 5;
                        public static final byte field05 = 5;
                        public static final char field06 = 'c';
                        public static final float field07 = 98.5f;
                        public static final double field08 = 98.5;
                        public static final String field09 = "String with \"escapes\" and \u00a9...";
                        public static final double field10 = Double.NaN;
                        public static final double field11 = Double.POSITIVE_INFINITY;

                        public static final boolean field12;
                        public static final byte field13;
                        public static final char field14;
                        public static final short field15;
                        public static final int field16;
                        public static final long field17;
                        public static final float field18;
                        public static final double field19;

                        public static final String GOOD_IRI_CHAR = "a-zA-Z0-9\u00a0-\ud7ff\uf900-\ufdcf\ufdf0-\uffef";
                        public static final char HEX_INPUT = 61184;
                    }
                    """
                )
            ),
            source = """
                package test.pkg;
                @SuppressWarnings({"unchecked", "deprecation", "all"})
                public class Foo {
                public Foo() { throw new RuntimeException("Stub!"); }
                public static final java.lang.String GOOD_IRI_CHAR = "a-zA-Z0-9\u00a0-\ud7ff\uf900-\ufdcf\ufdf0-\uffef";
                public static final char HEX_INPUT = 61184; // 0xef00 '\uef00'
                protected int field00;
                public static final boolean field01 = true;
                public static final int field02 = 42; // 0x2a
                public static final long field03 = 42L; // 0x2aL
                public static final short field04 = 5; // 0x5
                public static final byte field05 = 5; // 0x5
                public static final char field06 = 99; // 0x0063 'c'
                public static final float field07 = 98.5f;
                public static final double field08 = 98.5;
                public static final java.lang.String field09 = "String with \"escapes\" and \u00a9...";
                public static final double field10 = (0.0/0.0);
                public static final double field11 = (1.0/0.0);
                public static final boolean field12;
                static { field12 = false; }
                public static final byte field13;
                static { field13 = 0; }
                public static final char field14;
                static { field14 = 0; }
                public static final short field15;
                static { field15 = 0; }
                public static final int field16;
                static { field16 = 0; }
                public static final long field17;
                static { field17 = 0; }
                public static final float field18;
                static { field18 = 0; }
                public static final double field19;
                static { field19 = 0; }
                }
                """,
            checkTextStubEquivalence = true
        )
    }

    @Test
    fun `Generate stubs for various modifier scenarios`() {
        // Include as many modifiers as possible to see which ones are included
        // in the signature files, and the expected sorting order.
        // Note that the signature files treat "deprecated" as a fake modifier.
        // Note also how the "protected" modifier on the interface method gets
        // promoted to public.
        checkStubs(
            warnings = null,
            sourceFiles = arrayOf(
                java(
                    """
                    package test.pkg;

                    @SuppressWarnings("ALL")
                    public abstract class Foo {
                        /** @deprecated */ @Deprecated private static final long field1 = 5;
                        /** @deprecated */ @Deprecated private static volatile long field2 = 5;
                        /** @deprecated */ @Deprecated public static strictfp final synchronized void method1() { }
                        /** @deprecated */ @Deprecated public static final synchronized native void method2();
                        /** @deprecated */ @Deprecated protected static final class Inner1 { }
                        /** @deprecated */ @Deprecated protected static abstract  class Inner2 { }
                        /** @deprecated */ @Deprecated protected interface Inner3 {
                            protected default void method3() { }
                            static void method4() { }
                        }
                    }
                    """
                )
            ),

            source = """
                package test.pkg;
                @SuppressWarnings({"unchecked", "deprecation", "all"})
                public abstract class Foo {
                public Foo() { throw new RuntimeException("Stub!"); }
                /** @deprecated */
                @Deprecated
                public static final synchronized void method1() { throw new RuntimeException("Stub!"); }
                /** @deprecated */
                @Deprecated
                public static final synchronized native void method2();
                /** @deprecated */
                @SuppressWarnings({"unchecked", "deprecation", "all"})
                @Deprecated
                protected static final class Inner1 {
                @Deprecated
                protected Inner1() { throw new RuntimeException("Stub!"); }
                }
                /** @deprecated */
                @SuppressWarnings({"unchecked", "deprecation", "all"})
                @Deprecated
                protected abstract static class Inner2 {
                @Deprecated
                protected Inner2() { throw new RuntimeException("Stub!"); }
                }
                /** @deprecated */
                @SuppressWarnings({"unchecked", "deprecation", "all"})
                @Deprecated
                protected static interface Inner3 {
                @Deprecated
                public default void method3() { throw new RuntimeException("Stub!"); }
                @Deprecated
                public static void method4() { throw new RuntimeException("Stub!"); }
                }
                }
                """
        )
    }

    @Test
    fun `Generate stubs for class with abstract enum methods`() {
        // As per https://bugs.openjdk.java.net/browse/JDK-6287639
        // abstract methods in enums should not be listed as abstract,
        // but doclava1 does, so replicate this.
        // Also checks that we handle both enum fields and regular fields
        // and that they are listed separately.

        checkStubs(
            sourceFiles = arrayOf(
                java(
                    """
                    package test.pkg;

                    public enum FooBar {
                        /** My 1st documentation */
                        ABC {
                            @Override
                            protected void foo() { }
                        },
                        /** My 2nd documentation */
                        DEF {
                            @Override
                            protected void foo() { }
                        };

                        protected abstract void foo();
                        public static int field1 = 1;
                        public int field2 = 2;
                    }
                    """
                )
            ),
            source = """
                package test.pkg;
                @SuppressWarnings({"unchecked", "deprecation", "all"})
                public enum FooBar {
                /** My 1st documentation */
                ABC,
                /** My 2nd documentation */
                DEF;
                protected void foo() { throw new RuntimeException("Stub!"); }
                public static int field1 = 1; // 0x1
                public int field2 = 2; // 0x2
                }
                """
        )
    }

    @Test
    fun `Skip hidden enum constants in stubs`() {
        checkStubs(
            sourceFiles = arrayOf(
                java(
                    """
                    package test.pkg;
                    public enum Alignment {
                        ALIGN_NORMAL,
                        ALIGN_OPPOSITE,
                        ALIGN_CENTER,
                        /** @hide */
                        ALIGN_LEFT,
                        /** @hide */
                        ALIGN_RIGHT
                    }
                    """
                )
            ),
            api = """
                package test.pkg {
                  public enum Alignment {
                    enum_constant public static final test.pkg.Alignment ALIGN_CENTER;
                    enum_constant public static final test.pkg.Alignment ALIGN_NORMAL;
                    enum_constant public static final test.pkg.Alignment ALIGN_OPPOSITE;
                  }
                }
            """,
            source = """
                package test.pkg;
                @SuppressWarnings({"unchecked", "deprecation", "all"})
                public enum Alignment {
                ALIGN_NORMAL,
                ALIGN_OPPOSITE,
                ALIGN_CENTER;
                }
            """
        )
    }

    @Test
    fun `Check correct throws list for generics`() {
        checkStubs(
            sourceFiles = arrayOf(
                java(
                    """
                    package test.pkg;

                    import java.util.function.Supplier;

                    @SuppressWarnings("RedundantThrows")
                    public final class Test<T> {
                        public <X extends Throwable> T orElseThrow(Supplier<? extends X> exceptionSupplier) throws X {
                            return null;
                        }
                    }
                    """
                )
            ),
            source = """
                package test.pkg;
                @SuppressWarnings({"unchecked", "deprecation", "all"})
                public final class Test<T> {
                public Test() { throw new RuntimeException("Stub!"); }
                public <X extends java.lang.Throwable> T orElseThrow(java.util.function.Supplier<? extends X> exceptionSupplier) throws X { throw new RuntimeException("Stub!"); }
                }
                """
        )
    }

    @Test
    fun `Generate stubs for additional generics scenarios`() {
        // Some additional declarations where PSI default type handling diffs from doclava1
        checkStubs(
            sourceFiles = arrayOf(
                java(
                    """
                    package test.pkg;

                    public abstract class Collections {
                        public static <T extends java.lang.Object & java.lang.Comparable<? super T>> T max(java.util.Collection<? extends T> collection) {
                            return null;
                        }
                        public abstract <T extends java.util.Collection<java.lang.String>> T addAllTo(T t);
                        public final class Range<T extends java.lang.Comparable<? super T>> { }
                    }
                    """
                )
            ),

            source = """
                package test.pkg;
                @SuppressWarnings({"unchecked", "deprecation", "all"})
                public abstract class Collections {
                public Collections() { throw new RuntimeException("Stub!"); }
                public static <T extends java.lang.Object & java.lang.Comparable<? super T>> T max(java.util.Collection<? extends T> collection) { throw new RuntimeException("Stub!"); }
                public abstract <T extends java.util.Collection<java.lang.String>> T addAllTo(T t);
                @SuppressWarnings({"unchecked", "deprecation", "all"})
                public final class Range<T extends java.lang.Comparable<? super T>> {
                public Range() { throw new RuntimeException("Stub!"); }
                }
                }
                """
        )
    }

    @Test
    fun `Generate stubs for even more generics scenarios`() {
        // Some additional declarations where PSI default type handling diffs from doclava1
        checkStubs(
            sourceFiles = arrayOf(
                java(
                    """
                    package test.pkg;

                    import java.util.Set;

                    @SuppressWarnings("ALL")
                    public class MoreAsserts {
                        public static void assertEquals(String arg1, Set<? extends Object> arg2, Set<? extends Object> arg3) { }
                        public static void assertEquals(Set<? extends Object> arg1, Set<? extends Object> arg2) { }
                    }
                    """
                )
            ),

            source = """
                package test.pkg;
                @SuppressWarnings({"unchecked", "deprecation", "all"})
                public class MoreAsserts {
                public MoreAsserts() { throw new RuntimeException("Stub!"); }
                public static void assertEquals(java.lang.String arg1, java.util.Set<?> arg2, java.util.Set<?> arg3) { throw new RuntimeException("Stub!"); }
                public static void assertEquals(java.util.Set<?> arg1, java.util.Set<?> arg2) { throw new RuntimeException("Stub!"); }
                }
                """,
            checkTextStubEquivalence = true
        )
    }

    @Test
    fun `Generate stubs enum instance methods`() {
        checkStubs(
            sourceFiles = arrayOf(
                java(
                    """
                    package test.pkg;

                    public enum ChronUnit implements TempUnit {
                        C(1), B(2), A(3);

                        ChronUnit(int y) {
                        }

                        public String valueOf(int x) {
                            return Integer.toString(x + 5);
                        }

                        public String values(String separator) {
                            return null;
                        }

                        @Override
                        public String toString() {
                            return name();
                        }
                    }
                    """
                ),
                java(
                    """
                    package test.pkg;

                    public interface TempUnit {
                        @Override
                        String toString();
                    }
                     """
                )
            ),
            source = """
                package test.pkg;
                @SuppressWarnings({"unchecked", "deprecation", "all"})
                public enum ChronUnit implements test.pkg.TempUnit {
                C,
                B,
                A;
                public java.lang.String valueOf(int x) { throw new RuntimeException("Stub!"); }
                public java.lang.String values(java.lang.String separator) { throw new RuntimeException("Stub!"); }
                public java.lang.String toString() { throw new RuntimeException("Stub!"); }
                }
            """
        )
    }

    @Test
    fun `Generate stubs with superclass filtering`() {
        checkStubs(
            sourceFiles = arrayOf(
                java(
                    """
                    package test.pkg;
                    public class MyClass extends HiddenParent {
                        public void method4() { }
                    }
                    """
                ),
                java(
                    """
                    package test.pkg;
                    /** @hide */
                    @SuppressWarnings("ALL")
                    public class HiddenParent extends HiddenParent2 {
                        public static final String CONSTANT = "MyConstant";
                        protected int mContext;
                        public void method3() { }
                        // Static: should be included
                        public static void method3b() { }
                        // References hidden type: don't inherit
                        public void method3c(HiddenParent p) { }
                        // References hidden type: don't inherit
                        public void method3d(java.util.List<HiddenParent> p) { }
                    }
                    """
                ),
                java(
                    """
                    package test.pkg;
                    /** @hide */
                    @SuppressWarnings("ALL")
                    public class HiddenParent2 extends PublicParent {
                        public void method2() { }
                    }
                    """
                ),
                java(
                    """
                    package test.pkg;
                    public class PublicParent {
                        public void method1() { }
                    }
                    """
                )
            ),
            // Notice how the intermediate methods (method2, method3) have been removed
            source = """
                package test.pkg;
                @SuppressWarnings({"unchecked", "deprecation", "all"})
                public class MyClass extends test.pkg.PublicParent {
                public MyClass() { throw new RuntimeException("Stub!"); }
                public void method4() { throw new RuntimeException("Stub!"); }
                public static void method3b() { throw new RuntimeException("Stub!"); }
                public void method2() { throw new RuntimeException("Stub!"); }
                public void method3() { throw new RuntimeException("Stub!"); }
                public static final java.lang.String CONSTANT = "MyConstant";
                }
                """,
            warnings = """
                src/test/pkg/MyClass.java:2: warning: Public class test.pkg.MyClass stripped of unavailable superclass test.pkg.HiddenParent [HiddenSuperclass]
                """
        )
    }

    @Test
    fun `Check inheriting from package private class`() {
        checkStubs(
            // Note that doclava1 includes fields here that it doesn't include in the
            // signature file.
            // checkDoclava1 = true,
            sourceFiles = arrayOf(
                java(
                    """
                    package test.pkg;
                    public class MyClass extends HiddenParent {
                        public void method1() { }
                    }
                    """
                ),
                java(
                    """
                    package test.pkg;
                    class HiddenParent {
                        public static final String CONSTANT = "MyConstant";
                        protected int mContext;
                        public void method2() { }
                    }
                    """
                )
            ),
            warnings = "",
            source = """
                    package test.pkg;
                    @SuppressWarnings({"unchecked", "deprecation", "all"})
                    public class MyClass {
                    public MyClass() { throw new RuntimeException("Stub!"); }
                    public void method1() { throw new RuntimeException("Stub!"); }
                    public void method2() { throw new RuntimeException("Stub!"); }
                    public static final java.lang.String CONSTANT = "MyConstant";
                    }
                """,
            checkTextStubEquivalence = true
        )
    }

    @Test
    fun `Check implementing a package private interface`() {
        // If you implement a package private interface, we just remove it and inline the members into
        // the subclass

        // BUG: Note that we need to implement the parent
        checkStubs(
            sourceFiles = arrayOf(
                java(
                    """
                    package test.pkg;
                    public class MyClass implements HiddenInterface {
                        @Override public void method() { }
                        @Override public void other() { }
                    }
                    """
                ),
                java(
                    """
                    package test.pkg;
                    public interface OtherInterface {
                        void other();
                    }
                    """
                ),
                java(
                    """
                    package test.pkg;
                    interface HiddenInterface extends OtherInterface {
                        void method() { }
                        String CONSTANT = "MyConstant";
                    }
                    """
                )
            ),
            source = """
                package test.pkg;
                @SuppressWarnings({"unchecked", "deprecation", "all"})
                public class MyClass implements test.pkg.OtherInterface {
                public MyClass() { throw new RuntimeException("Stub!"); }
                public void method() { throw new RuntimeException("Stub!"); }
                public void other() { throw new RuntimeException("Stub!"); }
                public static final java.lang.String CONSTANT = "MyConstant";
                }
                """,
            checkTextStubEquivalence = true
        )
    }

    @Test
    fun `Check throws list`() {
        // Make sure we format a throws list
        checkStubs(
            sourceFiles = arrayOf(
                java(
                    """
                    package test.pkg;
                    import java.io.IOException;

                    @SuppressWarnings("RedundantThrows")
                    public abstract class AbstractCursor {
                        @Override protected void finalize1() throws Throwable { }
                        @Override protected void finalize2() throws IOException, IllegalArgumentException {  }
                    }
                    """
                )
            ),
            source = """
                package test.pkg;
                @SuppressWarnings({"unchecked", "deprecation", "all"})
                public abstract class AbstractCursor {
                public AbstractCursor() { throw new RuntimeException("Stub!"); }
                protected void finalize1() throws java.lang.Throwable { throw new RuntimeException("Stub!"); }
                protected void finalize2() throws java.io.IOException, java.lang.IllegalArgumentException { throw new RuntimeException("Stub!"); }
                }
                """,
            checkTextStubEquivalence = true
        )
    }

    @Test
    fun `Check generating constants in interface without inline-able initializers`() {
        checkStubs(
            sourceFiles = arrayOf(
                java(
                    """
                    package test.pkg;
                    public interface MyClass {
                        String[] CONSTANT1 = {"MyConstant","MyConstant2"};
                        boolean CONSTANT2 = Boolean.getBoolean(System.getenv("VAR1"));
                        int CONSTANT3 = Integer.parseInt(System.getenv("VAR2"));
                        String CONSTANT4 = null;
                    }
                    """
                )
            ),
            warnings = "",
            source = """
                package test.pkg;
                @SuppressWarnings({"unchecked", "deprecation", "all"})
                public interface MyClass {
                public static final java.lang.String[] CONSTANT1 = null;
                public static final boolean CONSTANT2 = false;
                public static final int CONSTANT3 = 0; // 0x0
                public static final java.lang.String CONSTANT4 = null;
                }
                """,
            checkTextStubEquivalence = true
        )
    }

    @Test
    fun `Handle non-constant fields in final classes`() {
        checkStubs(
            sourceFiles = arrayOf(
                java(
                    """
                    package test.pkg;

                    @SuppressWarnings("all")
                    public class FinalFieldTest {
                        public interface TemporalField {
                            String getBaseUnit();
                        }
                        public static final class IsoFields {
                            public static final TemporalField DAY_OF_QUARTER = Field.DAY_OF_QUARTER;
                            IsoFields() {
                                throw new AssertionError("Not instantiable");
                            }

                            private static enum Field implements TemporalField {
                                DAY_OF_QUARTER {
                                    @Override
                                    public String getBaseUnit() {
                                        return "days";
                                    }
                               }
                           };
                        }
                    }
                    """
                )
            ),
            warnings = "",
            source = """
                    package test.pkg;
                    @SuppressWarnings({"unchecked", "deprecation", "all"})
                    public class FinalFieldTest {
                    public FinalFieldTest() { throw new RuntimeException("Stub!"); }
                    @SuppressWarnings({"unchecked", "deprecation", "all"})
                    public static final class IsoFields {
                    IsoFields() { throw new RuntimeException("Stub!"); }
                    public static final test.pkg.FinalFieldTest.TemporalField DAY_OF_QUARTER;
                    static { DAY_OF_QUARTER = null; }
                    }
                    @SuppressWarnings({"unchecked", "deprecation", "all"})
                    public static interface TemporalField {
                    public java.lang.String getBaseUnit();
                    }
                    }
                    """
        )
    }

    @Test
    fun `Test final instance fields`() {
        // Instance fields in a class must be initialized
        checkStubs(
            sourceFiles = arrayOf(
                java(
                    """
                    package test.pkg;

                    @SuppressWarnings("all")
                    public class InstanceFieldTest {
                        public static final class WindowLayout {
                            public WindowLayout(int width, int height, int gravity) {
                                this.width = width;
                                this.height = height;
                                this.gravity = gravity;
                            }

                            public final int width;
                            public final int height;
                            public final int gravity;

                        }
                    }
                    """
                )
            ),
            warnings = "",
            source = """
                    package test.pkg;
                    @SuppressWarnings({"unchecked", "deprecation", "all"})
                    public class InstanceFieldTest {
                    public InstanceFieldTest() { throw new RuntimeException("Stub!"); }
                    @SuppressWarnings({"unchecked", "deprecation", "all"})
                    public static final class WindowLayout {
                    public WindowLayout(int width, int height, int gravity) { throw new RuntimeException("Stub!"); }
                    public final int gravity;
                    { gravity = 0; }
                    public final int height;
                    { height = 0; }
                    public final int width;
                    { width = 0; }
                    }
                    }
                    """
        )
    }

    @Test
    fun `Check generating constants in class without inline-able initializers`() {
        checkStubs(
            sourceFiles = arrayOf(
                java(
                    """
                    package test.pkg;
                    public class MyClass {
                        public static String[] CONSTANT1 = {"MyConstant","MyConstant2"};
                        public static boolean CONSTANT2 = Boolean.getBoolean(System.getenv("VAR1"));
                        public static int CONSTANT3 = Integer.parseInt(System.getenv("VAR2"));
                        public static String CONSTANT4 = null;
                    }
                    """
                )
            ),
            warnings = "",
            source = """
                package test.pkg;
                @SuppressWarnings({"unchecked", "deprecation", "all"})
                public class MyClass {
                public MyClass() { throw new RuntimeException("Stub!"); }
                public static java.lang.String[] CONSTANT1;
                public static boolean CONSTANT2;
                public static int CONSTANT3;
                public static java.lang.String CONSTANT4;
                }
                """
        )
    }

    @Test
<<<<<<< HEAD
    fun `Check generating annotation source`() {
=======
    fun `Check overridden method added for complex hierarchy`() {
>>>>>>> e15af09d
        checkStubs(
            sourceFiles = arrayOf(
                java(
                    """
<<<<<<< HEAD
                    package android.view.View;
                    import android.annotation.IntDef;
                    import android.annotation.IntRange;
                    import java.lang.annotation.Retention;
                    import java.lang.annotation.RetentionPolicy;
                    public class View {
                        @SuppressWarnings("all")
                        public static class MeasureSpec {
                            private static final int MODE_SHIFT = 30;
                            private static final int MODE_MASK  = 0x3 << MODE_SHIFT;
                            /** @hide */
                            @SuppressWarnings("all")
                            @IntDef({UNSPECIFIED, EXACTLY, AT_MOST})
                            @Retention(RetentionPolicy.SOURCE)
                            public @interface MeasureSpecMode {}
                            public static final int UNSPECIFIED = 0 << MODE_SHIFT;
                            public static final int EXACTLY     = 1 << MODE_SHIFT;
                            public static final int AT_MOST     = 2 << MODE_SHIFT;

                            public static int makeMeasureSpec(@IntRange(from = 0, to = (1 << MeasureSpec.MODE_SHIFT) - 1) int size,
                                                              @MeasureSpecMode int mode) {
                                return 0;
                            }
                        }
                    }
                    """
                ),
                intDefAnnotationSource,
                intRangeAnnotationSource
            ),
            warnings = "",
            source = """
                    package android.view.View;
                    @SuppressWarnings({"unchecked", "deprecation", "all"})
                    public class View {
                    public View() { throw new RuntimeException("Stub!"); }
                    @SuppressWarnings({"unchecked", "deprecation", "all"})
                    public static class MeasureSpec {
                    public MeasureSpec() { throw new RuntimeException("Stub!"); }
                    public static int makeMeasureSpec(@androidx.annotation.IntRange(from=0, to=0x40000000 - 1) int size, int mode) { throw new RuntimeException("Stub!"); }
                    public static final int AT_MOST = -2147483648; // 0x80000000
                    public static final int EXACTLY = 1073741824; // 0x40000000
                    public static final int UNSPECIFIED = 0; // 0x0
                    }
                    }
                """
=======
                package test.pkg;
                public final class A extends C implements B<String> {
                    @Override public void method2() { }
                }
                """
                ),
                java(
                    """
                package test.pkg;
                public interface B<T> {
                    void method1(T arg1);
                }
                """
                ),
                java(
                    """
                package test.pkg;
                public abstract class C extends D {
                    public abstract void method2();
                }
                """
                ),
                java(
                    """
                package test.pkg;
                public abstract class D implements B<String> {
                    @Override public void method1(String arg1) { }
                }
                """
                )
            ),
            stubFiles = arrayOf(
                java(
                    """
                package test.pkg;
                @SuppressWarnings({"unchecked", "deprecation", "all"})
                public final class A extends test.pkg.C implements test.pkg.B<java.lang.String> {
                public A() { throw new RuntimeException("Stub!"); }
                public void method2() { throw new RuntimeException("Stub!"); }
                }
                """
                ),
                java(
                    """
                package test.pkg;
                @SuppressWarnings({"unchecked", "deprecation", "all"})
                public interface B<T> {
                public void method1(T arg1);
                }
                """
                ),
                java(
                    """
                package test.pkg;
                @SuppressWarnings({"unchecked", "deprecation", "all"})
                public abstract class C extends test.pkg.D {
                public C() { throw new RuntimeException("Stub!"); }
                public abstract void method2();
                }
                """
                ),
                java(
                    """
                package test.pkg;
                @SuppressWarnings({"unchecked", "deprecation", "all"})
                public abstract class D implements test.pkg.B<java.lang.String> {
                public D() { throw new RuntimeException("Stub!"); }
                public void method1(java.lang.String arg1) { throw new RuntimeException("Stub!"); }
                }
                """
                )
            ),
            checkTextStubEquivalence = true
>>>>>>> e15af09d
        )
    }

    @Test
    fun `Check generating classes with generics`() {
        checkStubs(
            sourceFiles = arrayOf(
                java(
                    """
                    package test.pkg;

                    public class Generics {
                        public <T> Generics(int surfaceSize, Class<T> klass) {
                        }
                    }
                    """
                )
            ),
            warnings = "",
            source = """
                    package test.pkg;
                    @SuppressWarnings({"unchecked", "deprecation", "all"})
                    public class Generics {
                    public <T> Generics(int surfaceSize, java.lang.Class<T> klass) { throw new RuntimeException("Stub!"); }
                    }
                """
        )
    }

    @Test
    fun `Check generating annotation for hidden constants`() {
        checkStubs(
            sourceFiles = arrayOf(
                java(
                    """
                    package test.pkg;

                    import android.content.Intent;
                    import android.annotation.RequiresPermission;

                    public abstract class HiddenPermission {
                        @RequiresPermission(allOf = {
                                android.Manifest.permission.INTERACT_ACROSS_USERS,
                                android.Manifest.permission.BROADCAST_STICKY
                        })
                        public abstract void removeStickyBroadcast(@RequiresPermission Object intent);
                    }
                    """
                ),
                java(
                    """
                    package android;

                    public final class Manifest {
                        @SuppressWarnings("JavaDoc")
                        public static final class permission {
                            public static final String BROADCAST_STICKY = "android.permission.BROADCAST_STICKY";
                            /** @SystemApi @hide Allows an application to call APIs that allow it to do interactions
                             across the users on the device, using singleton services and
                             user-targeted broadcasts.  This permission is not available to
                             third party applications. */
                            public static final String INTERACT_ACROSS_USERS = "android.permission.INTERACT_ACROSS_USERS";
                        }
                    }
                    """
                ),
                requiresPermissionSource
            ),
            warnings = "",
            source = """
                    package test.pkg;
                    @SuppressWarnings({"unchecked", "deprecation", "all"})
                    public abstract class HiddenPermission {
                    public HiddenPermission() { throw new RuntimeException("Stub!"); }
                    @androidx.annotation.RequiresPermission(allOf={"android.permission.INTERACT_ACROSS_USERS", android.Manifest.permission.BROADCAST_STICKY})
                    public abstract void removeStickyBroadcast(@androidx.annotation.RequiresPermission java.lang.Object intent);
                    }
                """
        )
    }

    @Test
    fun `Check generating type parameters in interface list`() {
        checkStubs(
            format = FileFormat.V2,
            sourceFiles = arrayOf(
                java(
                    """
                    package test.pkg;

                    @SuppressWarnings("NullableProblems")
                    public class GenericsInInterfaces<T> implements Comparable<GenericsInInterfaces> {
                        @Override
                        public int compareTo(GenericsInInterfaces o) {
                            return 0;
                        }

                        void foo(T bar) {
                        }
                    }
                    """
                )
            ),
            api = """
                package test.pkg {
                  public class GenericsInInterfaces<T> implements java.lang.Comparable<test.pkg.GenericsInInterfaces> {
                    ctor public GenericsInInterfaces();
                    method public int compareTo(test.pkg.GenericsInInterfaces);
                  }
                }
                """,
            source = """
                package test.pkg;
                @SuppressWarnings({"unchecked", "deprecation", "all"})
                public class GenericsInInterfaces<T> implements java.lang.Comparable<test.pkg.GenericsInInterfaces> {
                public GenericsInInterfaces() { throw new RuntimeException("Stub!"); }
                public int compareTo(test.pkg.GenericsInInterfaces o) { throw new RuntimeException("Stub!"); }
                }
                """
        )
    }

    @Test
    fun `Preserve file header comments`() {
        checkStubs(
            sourceFiles = arrayOf(
                java(
                    """
                    /*
                    My header 1
                     */

                    /*
                    My header 2
                     */

                    // My third comment

                    package test.pkg;

                    public class HeaderComments {
                    }
                    """
                )
            ),
            source = """
                    /*
                    My header 1
                     */
                    /*
                    My header 2
                     */
                    // My third comment
                    package test.pkg;
                    @SuppressWarnings({"unchecked", "deprecation", "all"})
                    public class HeaderComments {
                    public HeaderComments() { throw new RuntimeException("Stub!"); }
                    }
                    """
        )
    }

    @Test
    fun `Parameter Names in Java`() {
        // Java code which explicitly specifies parameter names: make sure stub uses
        // parameter name
        checkStubs(
            sourceFiles = arrayOf(
                java(
                    """
                    package test.pkg;
                    import androidx.annotation.ParameterName;

                    public class Foo {
                        public void foo(int javaParameter1, @ParameterName("publicParameterName") int javaParameter2) {
                        }
                    }
                    """
                ),
                supportParameterName
            ),
            source = """
                package test.pkg;
                @SuppressWarnings({"unchecked", "deprecation", "all"})
                public class Foo {
                public Foo() { throw new RuntimeException("Stub!"); }
                public void foo(int javaParameter1, int publicParameterName) { throw new RuntimeException("Stub!"); }
                }
                 """
        )
    }

    @Test
    fun `Remove Hidden Annotations`() {
        // When APIs reference annotations that are hidden, make sure the're excluded from the stubs and
        // signature files
        checkStubs(
            format = FileFormat.V2,
            sourceFiles = arrayOf(
                java(
                    """
                    package test.pkg;

                    public class Foo {
                        public void foo(int p1, @MyAnnotation("publicParameterName") java.util.Map<java.lang.String, @MyAnnotation("Something") String> p2) {
                        }
                    }
                    """
                ),
                java(
                    """
                    package test.pkg;
                    import java.lang.annotation.*;
                    import static java.lang.annotation.ElementType.*;
                    import static java.lang.annotation.RetentionPolicy.SOURCE;
                    /** @hide */
                    @SuppressWarnings("WeakerAccess")
                    @Retention(SOURCE)
                    @Target({METHOD, PARAMETER, FIELD, TYPE_USE})
                    public @interface MyAnnotation {
                        String value();
                    }
                    """
                )
            ),
            api = if (SUPPORT_TYPE_USE_ANNOTATIONS) {
                """
                package test.pkg {
                  public class Foo {
                    ctor public Foo();
                    method public void foo(int, java.util.Map<java.lang.String!,java.lang.String!>!);
                  }
                }
                """
            } else {
                """
                package test.pkg {
                  public class Foo {
                    ctor public Foo();
                    method public void foo(int, java.util.Map<java.lang.String,java.lang.String>);
                  }
                }
                """
            },

            source = if (SUPPORT_TYPE_USE_ANNOTATIONS) {
                """
                package test.pkg;
                @SuppressWarnings({"unchecked", "deprecation", "all"})
                public class Foo {
                public Foo() { throw new RuntimeException("Stub!"); }
                public void foo(int p1, java.util.Map<java.lang.String, java.lang.String> p2) { throw new RuntimeException("Stub!"); }
                }
                """
            } else {
                """
                package test.pkg;
                @SuppressWarnings({"unchecked", "deprecation", "all"})
                public class Foo {
                public Foo() { throw new RuntimeException("Stub!"); }
                public void foo(int p1, java.util.Map<java.lang.String,java.lang.String> p2) { throw new RuntimeException("Stub!"); }
                }
                """
            }
        )
    }

    @Test
    fun `Arguments to super constructors`() {
        // When overriding constructors we have to supply arguments
        checkStubs(
            sourceFiles = arrayOf(
                java(
                    """
                    package test.pkg;

                    @SuppressWarnings("WeakerAccess")
                    public class Constructors {
                        public class Parent {
                            public Parent(String arg1, int arg2, long arg3, boolean arg4, short arg5) {
                            }
                        }

                        public class Child extends Parent {
                            public Child(String arg1, int arg2, long arg3, boolean arg4, short arg5) {
                                super(arg1, arg2, arg3, arg4, arg5);
                            }

                            private Child(String arg1) {
                                super(arg1, 0, 0, false, 0);
                            }
                        }

                        public class Child2 extends Parent {
                            Child2(String arg1) {
                                super(arg1, 0, 0, false, 0);
                            }
                        }

                        public class Child3 extends Child2 {
                            private Child3(String arg1) {
                                super("something");
                            }
                        }

                        public class Child4 extends Parent {
                            Child4(String arg1, HiddenClass arg2) {
                                super(arg1, 0, 0, true, 0);
                            }
                        }
                        /** @hide */
                        public class HiddenClass {
                        }
                    }
                    """
                )
            ),
            source = """
                    package test.pkg;
                    @SuppressWarnings({"unchecked", "deprecation", "all"})
                    public class Constructors {
                    public Constructors() { throw new RuntimeException("Stub!"); }
                    @SuppressWarnings({"unchecked", "deprecation", "all"})
                    public class Child extends test.pkg.Constructors.Parent {
                    public Child(java.lang.String arg1, int arg2, long arg3, boolean arg4, short arg5) { super(null, 0, 0, false, (short)0); throw new RuntimeException("Stub!"); }
                    }
                    @SuppressWarnings({"unchecked", "deprecation", "all"})
                    public class Child2 extends test.pkg.Constructors.Parent {
                    Child2() { super(null, 0, 0, false, (short)0); throw new RuntimeException("Stub!"); }
                    }
                    @SuppressWarnings({"unchecked", "deprecation", "all"})
                    public class Child3 extends test.pkg.Constructors.Child2 {
                    Child3() { throw new RuntimeException("Stub!"); }
                    }
                    @SuppressWarnings({"unchecked", "deprecation", "all"})
                    public class Child4 extends test.pkg.Constructors.Parent {
                    Child4() { super(null, 0, 0, false, (short)0); throw new RuntimeException("Stub!"); }
                    }
                    @SuppressWarnings({"unchecked", "deprecation", "all"})
                    public class Parent {
                    public Parent(java.lang.String arg1, int arg2, long arg3, boolean arg4, short arg5) { throw new RuntimeException("Stub!"); }
                    }
                    }
                    """,
            checkTextStubEquivalence = true
        )
    }

    @Test
    fun `Arguments to super constructors with showAnnotations`() {
        // When overriding constructors we have to supply arguments
        checkStubs(
            showAnnotations = arrayOf("android.annotation.SystemApi"),
            sourceFiles = arrayOf(
                java(
                    """
                    package test.pkg;

                    @SuppressWarnings("WeakerAccess")
                    public class Constructors {
                        public class Parent {
                            public Parent(String s, int i, long l, boolean b, short sh) {
                            }
                        }

                        public class Child extends Parent {
                            public Child(String s, int i, long l, boolean b, short sh) {
                                super(s, i, l, b, sh);
                            }

                            private Child(String s) {
                                super(s, 0, 0, false, 0);
                            }
                        }

                        public class Child2 extends Parent {
                            Child2(String s) {
                                super(s, 0, 0, false, 0);
                            }
                        }

                        public class Child3 extends Child2 {
                            private Child3(String s) {
                                super("something");
                            }
                        }

                        public class Child4 extends Parent {
                            Child4(String s, HiddenClass hidden) {
                                super(s, 0, 0, true, 0);
                            }
                        }
                        /** @hide */
                        public class HiddenClass {
                        }
                    }
                    """
                )
            ),
            source = """
                    package test.pkg;
                    @SuppressWarnings({"unchecked", "deprecation", "all"})
                    public class Constructors {
                    public Constructors() { throw new RuntimeException("Stub!"); }
                    @SuppressWarnings({"unchecked", "deprecation", "all"})
                    public class Child extends test.pkg.Constructors.Parent {
                    public Child(java.lang.String s, int i, long l, boolean b, short sh) { super(null, 0, 0, false, (short)0); throw new RuntimeException("Stub!"); }
                    }
                    @SuppressWarnings({"unchecked", "deprecation", "all"})
                    public class Child2 extends test.pkg.Constructors.Parent {
                    Child2() { super(null, 0, 0, false, (short)0); throw new RuntimeException("Stub!"); }
                    }
                    @SuppressWarnings({"unchecked", "deprecation", "all"})
                    public class Child3 extends test.pkg.Constructors.Child2 {
                    Child3() { throw new RuntimeException("Stub!"); }
                    }
                    @SuppressWarnings({"unchecked", "deprecation", "all"})
                    public class Child4 extends test.pkg.Constructors.Parent {
                    Child4() { super(null, 0, 0, false, (short)0); throw new RuntimeException("Stub!"); }
                    }
                    @SuppressWarnings({"unchecked", "deprecation", "all"})
                    public class Parent {
                    public Parent(java.lang.String s, int i, long l, boolean b, short sh) { throw new RuntimeException("Stub!"); }
                    }
                    }
                    """
        )
    }

    // TODO: Add test to see what happens if I have Child4 in a different package which can't access the package private constructor of child3?

    @Test
    fun `DocOnly members should be omitted`() {
        // When marked @doconly don't include in stubs or signature files
        // unless specifically asked for (which we do when generating docs-stubs).
        checkStubs(
            sourceFiles = arrayOf(
                java(
                    """
                    package test.pkg;

                    @SuppressWarnings("JavaDoc")
                    public class Outer {
                        /** @doconly Some docs here */
                        public class MyClass1 {
                            public int myField;
                        }

                        public class MyClass2 {
                            /** @doconly Some docs here */
                            public int myField;

                            /** @doconly Some docs here */
                            public int myMethod() { return 0; }
                        }
                    }
                    """
                )
            ),
            source = """
                package test.pkg;
                @SuppressWarnings({"unchecked", "deprecation", "all"})
                public class Outer {
                public Outer() { throw new RuntimeException("Stub!"); }
                @SuppressWarnings({"unchecked", "deprecation", "all"})
                public class MyClass2 {
                public MyClass2() { throw new RuntimeException("Stub!"); }
                }
                }
                    """,
            api = """
                package test.pkg {
                  public class Outer {
                    ctor public Outer();
                  }
                  public class Outer.MyClass2 {
                    ctor public Outer.MyClass2();
                  }
                }
                """
        )
    }

    @Test
    fun `DocOnly members should be included when requested`() {
        // When marked @doconly don't include in stubs or signature files
        // unless specifically asked for (which we do when generating docs).
        checkStubs(
            docStubs = true,
            sourceFiles = arrayOf(
                java(
                    """
                    package test.pkg;

                    @SuppressWarnings("JavaDoc")
                    public class Outer {
                        /** @doconly Some docs here */
                        public class MyClass1 {
                            public int myField;
                        }

                        public class MyClass2 {
                            /** @doconly Some docs here */
                            public int myField;

                            /** @doconly Some docs here */
                            public int myMethod() { return 0; }
                        }
                    }
                    """
                )
            ),
            source = """
                    package test.pkg;
                    @SuppressWarnings({"unchecked", "deprecation", "all"})
                    public class Outer {
                    public Outer() { throw new RuntimeException("Stub!"); }
                    /** @doconly Some docs here */
                    @SuppressWarnings({"unchecked", "deprecation", "all"})
                    public class MyClass1 {
                    public MyClass1() { throw new RuntimeException("Stub!"); }
                    public int myField;
                    }
                    @SuppressWarnings({"unchecked", "deprecation", "all"})
                    public class MyClass2 {
                    public MyClass2() { throw new RuntimeException("Stub!"); }
                    /** @doconly Some docs here */
                    public int myMethod() { throw new RuntimeException("Stub!"); }
                    /** @doconly Some docs here */
                    public int myField;
                    }
                    }
                    """
        )
    }

    @Test
    fun `Check generating required stubs from hidden super classes and interfaces`() {
        checkStubs(
            sourceFiles = arrayOf(
                java(
                    """
                    package test.pkg;
                    public class MyClass extends HiddenSuperClass implements HiddenInterface, PublicInterface2 {
                        public void myMethod() { }
                        @Override public void publicInterfaceMethod2() { }
                    }
                    """
                ),
                java(
                    """
                    package test.pkg;
                    class HiddenSuperClass extends PublicSuperParent {
                        @Override public void inheritedMethod2() { }
                        @Override public void publicInterfaceMethod() { }
                        @Override public void publicMethod() {}
                        @Override public void publicMethod2() {}
                    }
                    """
                ),
                java(
                    """
                    package test.pkg;
                    public abstract class PublicSuperParent {
                        public void inheritedMethod1() {}
                        public void inheritedMethod2() {}
                        public abstract void publicMethod() {}
                    }
                    """
                ),
                java(
                    """
                    package test.pkg;
                    interface HiddenInterface extends PublicInterface {
                        int MY_CONSTANT = 5;
                        void hiddenInterfaceMethod();
                    }
                    """
                ),
                java(
                    """
                    package test.pkg;
                    public interface PublicInterface {
                        void publicInterfaceMethod();
                    }
                    """
                ),
                java(
                    """
                    package test.pkg;
                    public interface PublicInterface2 {
                        void publicInterfaceMethod2();
                    }
                    """
                )
            ),
            warnings = "",
            api = """
                    package test.pkg {
                      public class MyClass extends test.pkg.PublicSuperParent implements test.pkg.PublicInterface test.pkg.PublicInterface2 {
                        ctor public MyClass();
                        method public void myMethod();
                        method public void publicInterfaceMethod();
                        method public void publicInterfaceMethod2();
                        method public void publicMethod();
                        method public void publicMethod2();
                        field public static final int MY_CONSTANT = 5; // 0x5
                      }
                      public interface PublicInterface {
                        method public void publicInterfaceMethod();
                      }
                      public interface PublicInterface2 {
                        method public void publicInterfaceMethod2();
                      }
                      public abstract class PublicSuperParent {
                        ctor public PublicSuperParent();
                        method public void inheritedMethod1();
                        method public void inheritedMethod2();
                        method public abstract void publicMethod();
                      }
                    }
                """,
            source = """
                package test.pkg;
                @SuppressWarnings({"unchecked", "deprecation", "all"})
                public class MyClass extends test.pkg.PublicSuperParent implements test.pkg.PublicInterface, test.pkg.PublicInterface2 {
                public MyClass() { throw new RuntimeException("Stub!"); }
                public void myMethod() { throw new RuntimeException("Stub!"); }
                public void publicInterfaceMethod2() { throw new RuntimeException("Stub!"); }
                public void publicMethod() { throw new RuntimeException("Stub!"); }
                public void publicMethod2() { throw new RuntimeException("Stub!"); }
                public void publicInterfaceMethod() { throw new RuntimeException("Stub!"); }
                public void inheritedMethod2() { throw new RuntimeException("Stub!"); }
                public static final int MY_CONSTANT = 5; // 0x5
                }
                """
        )
    }

    @Test
    fun `Check resolving override equivalent signatures`() {
        // getAttributeNamespace in XmlResourceParser does not exist in the intermediate text file created.
        checkStubs(
            sourceFiles = arrayOf(
                java(
                    """
                    package test.pkg;
                    public interface XmlResourceParser extends test.pkg.XmlPullParser, test.pkg.AttributeSet {
                        public void close();
                        String getAttributeNamespace (int arg1);
                    }
                    """
                ),
                java(
                    """
                    package test.pkg;
                    public interface XmlPullParser {
                        String getAttributeNamespace (int arg1);
                    }
                    """
                ),
                java(
                    """
                    package test.pkg;
                    public interface AttributeSet {
                        default String getAttributeNamespace (int arg1) { }
                    }
                    """
                )
            ),
            stubFiles = arrayOf(
                java(
                    """
                    package test.pkg;
                    @SuppressWarnings({"unchecked", "deprecation", "all"})
                    public interface XmlResourceParser extends test.pkg.XmlPullParser,  test.pkg.AttributeSet {
                    public void close();
                    public java.lang.String getAttributeNamespace(int arg1);
                    }
                    """
                )
            ),
            checkTextStubEquivalence = true
        )
    }

    @Test
    fun `Rewrite unknown nullability annotations as sdk stubs`() {
        check(
            format = FileFormat.V2,
            checkCompilation = true,
            sourceFiles = arrayOf(
                java(
                    "package my.pkg;\n" +
                        "public class String {\n" +
                        "public String(@other.NonNull char[] value) { throw new RuntimeException(\"Stub!\"); }\n" +
                        "}\n"
                )
            ),
            expectedIssues = "",
            api = """
                    package my.pkg {
                      public class String {
                        ctor public String(@NonNull char[]);
                      }
                    }
                    """,
            stubFiles = arrayOf(
                java(
                    """
                    package my.pkg;
                    @SuppressWarnings({"unchecked", "deprecation", "all"})
                    public class String {
                    public String(@android.annotation.NonNull char[] value) { throw new RuntimeException("Stub!"); }
                    }
                    """
                )
            )
        )
    }

    @Test
    fun `Rewrite unknown nullability annotations as doc stubs`() {
        check(
            format = FileFormat.V2,
            checkCompilation = true,
            sourceFiles = arrayOf(
                java(
                    "package my.pkg;\n" +
                        "public class String {\n" +
                        "public String(@other.NonNull char[] value) { throw new RuntimeException(\"Stub!\"); }\n" +
                        "}\n"
                )
            ),
            expectedIssues = "",
            api = """
                    package my.pkg {
                      public class String {
                        ctor public String(@NonNull char[]);
                      }
                    }
                    """,
            docStubs = true,
            stubFiles = arrayOf(
                java(
                    """
                        package my.pkg;
                        @SuppressWarnings({"unchecked", "deprecation", "all"})
                        public class String {
                        public String(@androidx.annotation.NonNull char[] value) { throw new RuntimeException("Stub!"); }
                        }
                    """
                )
            )
        )
    }

    @Test
    fun `Rewrite libcore annotations`() {
        check(
            checkCompilation = true,
            sourceFiles = arrayOf(
                java(
                    "package my.pkg;\n" +
                        "public class String {\n" +
                        "public String(char @libcore.util.NonNull [] value) { throw new RuntimeException(\"Stub!\"); }\n" +
                        "}\n"
                )
            ),
            expectedIssues = "",
            api = """
                    package my.pkg {
                      public class String {
                        ctor public String(char[]);
                      }
                    }
                    """,
            stubFiles = if (SUPPORT_TYPE_USE_ANNOTATIONS) {
                arrayOf(
                    java(
                        """
                        package my.pkg;
                        @SuppressWarnings({"unchecked", "deprecation", "all"})
                        public class String {
                        public String(char @androidx.annotation.NonNull [] value) { throw new RuntimeException("Stub!"); }
                        }
                        """
                    )
                )
            } else {
                arrayOf(
                    java(
                        """
                        package my.pkg;
                        @SuppressWarnings({"unchecked", "deprecation", "all"})
                        public class String {
                        public String(char[] value) { throw new RuntimeException("Stub!"); }
                        }
                        """
                    )
                )
            }
        )
    }

    @Test
    fun `Pass through libcore annotations`() {
        check(
            format = FileFormat.V2,
            checkCompilation = true,
            extraArguments = arrayOf(
                ARG_PASS_THROUGH_ANNOTATION, "libcore.util.NonNull"
            ),
            sourceFiles = arrayOf(
                java(
                    """
                    package my.pkg;
                    public class String {
                    public String(@libcore.util.NonNull char[] value) { throw new RuntimeException("Stub!"); }
                    }
                    """
                ),
                libcoreNonNullSource
            ),
            expectedIssues = "",
            api = """
                    package libcore.util {
                      @java.lang.annotation.Documented @java.lang.annotation.Retention(java.lang.annotation.RetentionPolicy.SOURCE) @java.lang.annotation.Target({java.lang.annotation.ElementType.TYPE_USE}) public @interface NonNull {
                      }
                    }
                    package my.pkg {
                      public class String {
                        ctor public String(@libcore.util.NonNull char[]);
                      }
                    }
                    """,
            stubFiles = arrayOf(
                java(
                    """
                    package my.pkg;
                    @SuppressWarnings({"unchecked", "deprecation", "all"})
                    public class String {
                    public String(@libcore.util.NonNull char[] value) { throw new RuntimeException("Stub!"); }
                    }
                    """
                )
            )
        )
    }

    @Test
    fun `Pass through multiple annotations`() {
        checkStubs(
            extraArguments = arrayOf(
                ARG_PASS_THROUGH_ANNOTATION, "androidx.annotation.RequiresApi,androidx.annotation.Nullable",
                ARG_HIDE_PACKAGE, "androidx.annotation"
            ),
            sourceFiles = arrayOf(
                java(
                    """
                    package my.pkg;
                    public class MyClass {
                        @androidx.annotation.RequiresApi(21)
                        public void testMethod() {}
                        @androidx.annotation.Nullable
                        public String anotherTestMethod() { return null; }
                    }
                    """
                ),
                supportParameterName,
                requiresApiSource,
                androidxNullableSource
            ),
            source = """
                package my.pkg;
                @SuppressWarnings({"unchecked", "deprecation", "all"})
                public class MyClass {
                public MyClass() { throw new RuntimeException("Stub!"); }
                @androidx.annotation.RequiresApi(21)
                public void testMethod() { throw new RuntimeException("Stub!"); }
                @androidx.annotation.Nullable
                public java.lang.String anotherTestMethod() { throw new RuntimeException("Stub!"); }
                }
                 """
        )
    }

    @Test
    fun `Skip RequiresApi annotation`() {
        check(
            extraArguments = arrayOf(
                ARG_EXCLUDE_ANNOTATION, "androidx.annotation.RequiresApi"
            ),
            sourceFiles = arrayOf(
                java(
                    """
                    package my.pkg;
                    public class MyClass {
                        @androidx.annotation.RequiresApi(21)
                        public void testMethod() {}
                    }
                    """
                ),
                requiresApiSource
            ),
            expectedIssues = "",
            api = """
                    package androidx.annotation {
                      @java.lang.annotation.Retention(java.lang.annotation.RetentionPolicy.SOURCE) @java.lang.annotation.Target({java.lang.annotation.ElementType.TYPE, java.lang.annotation.ElementType.FIELD, java.lang.annotation.ElementType.METHOD, java.lang.annotation.ElementType.CONSTRUCTOR}) public @interface RequiresApi {
                        method public abstract int api() default 1;
                        method public abstract int value() default 1;
                      }
                    }
                    package my.pkg {
                      public class MyClass {
                        ctor public MyClass();
                        method public void testMethod();
                      }
                    }
                    """,
            stubFiles = arrayOf(
                java(
                    """
                    package my.pkg;
                    @SuppressWarnings({"unchecked", "deprecation", "all"})
                    public class MyClass {
                    public MyClass() { throw new RuntimeException("Stub!"); }
                    public void testMethod() { throw new RuntimeException("Stub!"); }
                    }
                    """
                )
            )
        )
    }

    @Test
    fun `Test inaccessible constructors`() {
        // If the constructors of a class are not visible, and the class has subclasses,
        // those subclass stubs will need to reference these inaccessible constructors.
        // This generally only happens when the constructors are package private (and
        // therefore hidden) but the subclass using it is also in the same package.

        check(
            checkCompilation = true,
            sourceFiles = arrayOf(
                java(
                    """
                    package test.pkg;
                    public class MyClass1 {
                        MyClass1(int myVar) { }
                    }
                    """
                ),
                java(
                    """
                    package test.pkg;
                    import java.io.IOException;
                    @SuppressWarnings("RedundantThrows")
                    public class MySubClass1 extends MyClass1 {
                        MySubClass1(int myVar) throws IOException { super(myVar); }
                    }
                    """
                ),
                java(
                    """
                    package test.pkg;
                    public class MyClass2 {
                        /** @hide */
                        public MyClass2(int myVar) { }
                    }
                    """
                ),
                java(
                    """
                    package test.pkg;
                    public class MySubClass2 extends MyClass2 {
                        public MySubClass2() { super(5); }
                    }
                    """
                )
            ),
            expectedIssues = "",
            api = """
                    package test.pkg {
                      public class MyClass1 {
                      }
                      public class MyClass2 {
                      }
                      public class MySubClass1 extends test.pkg.MyClass1 {
                      }
                      public class MySubClass2 extends test.pkg.MyClass2 {
                        ctor public MySubClass2();
                      }
                    }
                    """,
            stubFiles = arrayOf(
                java(
                    """
                    package test.pkg;
                    @SuppressWarnings({"unchecked", "deprecation", "all"})
                    public class MyClass1 {
                    MyClass1() { throw new RuntimeException("Stub!"); }
                    }
                    """
                ),
                java(
                    """
                    package test.pkg;
                    @SuppressWarnings({"unchecked", "deprecation", "all"})
                    public class MySubClass1 extends test.pkg.MyClass1 {
                    MySubClass1() { throw new RuntimeException("Stub!"); }
                    }
                    """
                ),
                java(
                    """
                    package test.pkg;
                    @SuppressWarnings({"unchecked", "deprecation", "all"})
                    public class MyClass2 {
                    MyClass2() { throw new RuntimeException("Stub!"); }
                    }
                    """
                ),
                java(
                    """
                    package test.pkg;
                    @SuppressWarnings({"unchecked", "deprecation", "all"})
                    public class MySubClass2 extends test.pkg.MyClass2 {
                    public MySubClass2() { throw new RuntimeException("Stub!"); }
                    }
                    """
                )
            ),
            stubsSourceList = """
                TESTROOT/stubs/test/pkg/MyClass1.java
                TESTROOT/stubs/test/pkg/MyClass2.java
                TESTROOT/stubs/test/pkg/MySubClass1.java
                TESTROOT/stubs/test/pkg/MySubClass2.java
            """
        )
    }

    @Test
    fun `Generics Variable Rewriting`() {
        // When we move methods from hidden superclasses into the subclass since they
        // provide the implementation for a required method, it's possible that the
        // method we copied in is referencing generics with a different variable than
        // in the current class, so we need to handle this

        checkStubs(
            sourceFiles = arrayOf(
                // TODO: Try using prefixes like "A", and "AA" to make sure my generics
                // variable renaming doesn't do something really unexpected
                java(
                    """
                    package test.pkg;

                    import java.util.List;
                    import java.util.Map;

                    public class Generics {
                        public class MyClass<X extends Number,Y> extends HiddenParent<X,Y> implements PublicParent<X,Y> {
                        }

                        public class MyClass2<W> extends HiddenParent<Float,W> implements PublicParent<Float, W> {
                        }

                        public class MyClass3 extends HiddenParent<Float,Double> implements PublicParent<Float,Double> {
                        }

                        class HiddenParent<M, N> extends HiddenParent2<M, N>  {
                        }

                        class HiddenParent2<T, TT>  {
                            public Map<T,Map<TT, String>> createMap(List<T> list) {
                                return null;
                            }
                        }

                        public interface PublicParent<A extends Number,B> {
                            Map<A,Map<B, String>> createMap(List<A> list);
                        }
                    }
                    """
                )
            ),
            warnings = "",
            source = """
                    package test.pkg;
                    @SuppressWarnings({"unchecked", "deprecation", "all"})
                    public class Generics {
                    public Generics() { throw new RuntimeException("Stub!"); }
                    @SuppressWarnings({"unchecked", "deprecation", "all"})
                    public class MyClass<X extends java.lang.Number, Y> implements test.pkg.Generics.PublicParent<X,Y> {
                    public MyClass() { throw new RuntimeException("Stub!"); }
                    public java.util.Map<X,java.util.Map<Y,java.lang.String>> createMap(java.util.List<X> list) { throw new RuntimeException("Stub!"); }
                    }
                    @SuppressWarnings({"unchecked", "deprecation", "all"})
                    public class MyClass2<W> implements test.pkg.Generics.PublicParent<java.lang.Float,W> {
                    public MyClass2() { throw new RuntimeException("Stub!"); }
                    public java.util.Map<java.lang.Float,java.util.Map<W,java.lang.String>> createMap(java.util.List<java.lang.Float> list) { throw new RuntimeException("Stub!"); }
                    }
                    @SuppressWarnings({"unchecked", "deprecation", "all"})
                    public class MyClass3 implements test.pkg.Generics.PublicParent<java.lang.Float,java.lang.Double> {
                    public MyClass3() { throw new RuntimeException("Stub!"); }
                    public java.util.Map<java.lang.Float,java.util.Map<java.lang.Double,java.lang.String>> createMap(java.util.List<java.lang.Float> list) { throw new RuntimeException("Stub!"); }
                    }
                    @SuppressWarnings({"unchecked", "deprecation", "all"})
                    public static interface PublicParent<A extends java.lang.Number, B> {
                    public java.util.Map<A,java.util.Map<B,java.lang.String>> createMap(java.util.List<A> list);
                    }
                    }
                    """
        )
    }

    @Test
    fun `Rewriting type parameters in interfaces from hidden super classes and in throws lists`() {
        checkStubs(
            format = FileFormat.V1,
            sourceFiles = arrayOf(
                java(
                    """
                    package test.pkg;

                    import java.io.IOException;
                    import java.util.List;
                    import java.util.Map;

                    @SuppressWarnings({"RedundantThrows", "WeakerAccess"})
                    public class Generics {
                        public class MyClass<X, Y extends Number> extends HiddenParent<X, Y> implements PublicInterface<X, Y> {
                        }

                        class HiddenParent<M, N extends Number> extends PublicParent<M, N> {
                            public Map<M, Map<N, String>> createMap(List<M> list) throws MyThrowable {
                                return null;
                            }

                            protected List<M> foo() {
                                return null;
                            }

                        }

                        class MyThrowable extends IOException {
                        }

                        public abstract class PublicParent<A, B extends Number> {
                            protected abstract List<A> foo();
                        }

                        public interface PublicInterface<A, B> {
                            Map<A, Map<B, String>> createMap(List<A> list) throws IOException;
                        }
                    }
                    """
                )
            ),
            warnings = "",
            api = """
                package test.pkg {
                  public class Generics {
                    ctor public Generics();
                  }
                  public class Generics.MyClass<X, Y extends java.lang.Number> extends test.pkg.Generics.PublicParent<X,Y> implements test.pkg.Generics.PublicInterface<X,Y> {
                    ctor public Generics.MyClass();
                    method public java.util.Map<X,java.util.Map<Y,java.lang.String>> createMap(java.util.List<X>) throws java.io.IOException;
                    method public java.util.List<X> foo();
                  }
                  public static interface Generics.PublicInterface<A, B> {
                    method public java.util.Map<A,java.util.Map<B,java.lang.String>> createMap(java.util.List<A>) throws java.io.IOException;
                  }
                  public abstract class Generics.PublicParent<A, B extends java.lang.Number> {
                    ctor public Generics.PublicParent();
                    method protected abstract java.util.List<A> foo();
                  }
                }
                """,
            source = if (SUPPORT_TYPE_USE_ANNOTATIONS) {
                """
                package test.pkg;
                @SuppressWarnings({"unchecked", "deprecation", "all"})
                public class Generics {
                public Generics() { throw new RuntimeException("Stub!"); }
                @SuppressWarnings({"unchecked", "deprecation", "all"})
                public class MyClass<X, Y extends java.lang.Number> extends test.pkg.Generics.PublicParent<X,Y> implements test.pkg.Generics.PublicInterface<X,Y> {
                public MyClass() { throw new RuntimeException("Stub!"); }
                public java.util.List<X> foo() { throw new RuntimeException("Stub!"); }
                public java.util.Map<X,java.util.Map<Y,java.lang.String>> createMap(java.util.List<X> list) throws java.io.IOException { throw new RuntimeException("Stub!"); }
                }
                @SuppressWarnings({"unchecked", "deprecation", "all"})
                public static interface PublicInterface<A, B> {
                public java.util.Map<A,java.util.Map<B,java.lang.String>> createMap(java.util.List<A> list) throws java.io.IOException;
                }
                @SuppressWarnings({"unchecked", "deprecation", "all"})
                public abstract class PublicParent<A, B extends java.lang.Number> {
                public PublicParent() { throw new RuntimeException("Stub!"); }
                protected abstract java.util.List<A> foo();
                }
                }
                """
            } else {
                """
                package test.pkg;
                @SuppressWarnings({"unchecked", "deprecation", "all"})
                public class Generics {
                public Generics() { throw new RuntimeException("Stub!"); }
                @SuppressWarnings({"unchecked", "deprecation", "all"})
                public class MyClass<X, Y extends java.lang.Number> extends test.pkg.Generics.PublicParent<X,Y> implements test.pkg.Generics.PublicInterface<X,Y> {
                public MyClass() { throw new RuntimeException("Stub!"); }
                public java.util.List<X> foo() { throw new RuntimeException("Stub!"); }
                public java.util.Map<X,java.util.Map<Y,java.lang.String>> createMap(java.util.List<X> list) throws java.io.IOException { throw new RuntimeException("Stub!"); }
                }
                @SuppressWarnings({"unchecked", "deprecation", "all"})
                public static interface PublicInterface<A, B> {
                public java.util.Map<A,java.util.Map<B,java.lang.String>> createMap(java.util.List<A> list) throws java.io.IOException;
                }
                @SuppressWarnings({"unchecked", "deprecation", "all"})
                public abstract class PublicParent<A, B extends java.lang.Number> {
                public PublicParent() { throw new RuntimeException("Stub!"); }
                protected abstract java.util.List<A> foo();
                }
                }
                """
            }
        )
    }

    @Test
    fun `Picking super class throwables`() {
        // Like previous test, but without compatibility mode: ensures that we
        // use super classes of filtered throwables
        checkStubs(
            format = FileFormat.V3,
            sourceFiles = arrayOf(
                java(
                    """
                    package test.pkg;

                    import java.io.IOException;
                    import java.util.List;
                    import java.util.Map;

                    @SuppressWarnings({"RedundantThrows", "WeakerAccess"})
                    public class Generics {
                        public class MyClass<X, Y extends Number> extends HiddenParent<X, Y> implements PublicInterface<X, Y> {
                        }

                        class HiddenParent<M, N extends Number> extends PublicParent<M, N> {
                            public Map<M, Map<N, String>> createMap(List<M> list) throws MyThrowable {
                                return null;
                            }

                            protected List<M> foo() {
                                return null;
                            }

                        }

                        class MyThrowable extends IOException {
                        }

                        public abstract class PublicParent<A, B extends Number> {
                            protected abstract List<A> foo();
                        }

                        public interface PublicInterface<A, B> {
                            Map<A, Map<B, String>> createMap(List<A> list) throws IOException;
                        }
                    }
                    """
                )
            ),
            warnings = "",
            api = """
                // Signature format: 3.0
                package test.pkg {
                  public class Generics {
                    ctor public Generics();
                  }
                  public class Generics.MyClass<X, Y extends java.lang.Number> extends test.pkg.Generics.PublicParent<X,Y> implements test.pkg.Generics.PublicInterface<X,Y> {
                    ctor public Generics.MyClass();
                    method public java.util.Map<X!,java.util.Map<Y!,java.lang.String!>!>! createMap(java.util.List<X!>!) throws java.io.IOException;
                    method public java.util.List<X!>! foo();
                  }
                  public static interface Generics.PublicInterface<A, B> {
                    method public java.util.Map<A!,java.util.Map<B!,java.lang.String!>!>! createMap(java.util.List<A!>!) throws java.io.IOException;
                  }
                  public abstract class Generics.PublicParent<A, B extends java.lang.Number> {
                    ctor public Generics.PublicParent();
                    method protected abstract java.util.List<A!>! foo();
                  }
                }
            """,
            source = """
                    package test.pkg;
                    @SuppressWarnings({"unchecked", "deprecation", "all"})
                    public class Generics {
                    public Generics() { throw new RuntimeException("Stub!"); }
                    @SuppressWarnings({"unchecked", "deprecation", "all"})
                    public class MyClass<X, Y extends java.lang.Number> extends test.pkg.Generics.PublicParent<X,Y> implements test.pkg.Generics.PublicInterface<X,Y> {
                    public MyClass() { throw new RuntimeException("Stub!"); }
                    public java.util.List<X> foo() { throw new RuntimeException("Stub!"); }
                    public java.util.Map<X,java.util.Map<Y,java.lang.String>> createMap(java.util.List<X> list) throws java.io.IOException { throw new RuntimeException("Stub!"); }
                    }
                    @SuppressWarnings({"unchecked", "deprecation", "all"})
                    public static interface PublicInterface<A, B> {
                    public java.util.Map<A,java.util.Map<B,java.lang.String>> createMap(java.util.List<A> list) throws java.io.IOException;
                    }
                    @SuppressWarnings({"unchecked", "deprecation", "all"})
                    public abstract class PublicParent<A, B extends java.lang.Number> {
                    public PublicParent() { throw new RuntimeException("Stub!"); }
                    protected abstract java.util.List<A> foo();
                    }
                    }
                    """
        )
    }

    @Test
    fun `Rewriting implements class references`() {
        // Checks some more subtle bugs around generics type variable renaming
        checkStubs(
            format = FileFormat.V2,
            sourceFiles = arrayOf(
                java(
                    """
                    package test.pkg;

                    import java.util.Collection;
                    import java.util.Set;

                    @SuppressWarnings("all")
                    public class ConcurrentHashMap<K, V> {
                        public abstract static class KeySetView<K, V> extends CollectionView<K, V, K>
                                implements Set<K>, java.io.Serializable {
                        }

                        abstract static class CollectionView<K, V, E>
                                implements Collection<E>, java.io.Serializable {
                            public final Object[] toArray() { return null; }

                            public final <T> T[] toArray(T[] a) {
                                return null;
                            }

                            @Override
                            public int size() {
                                return 0;
                            }
                        }
                    }
                    """
                )
            ),
            warnings = "",
            api = """
                    package test.pkg {
                      public class ConcurrentHashMap<K, V> {
                        ctor public ConcurrentHashMap();
                      }
                      public abstract static class ConcurrentHashMap.KeySetView<K, V> implements java.util.Collection<K> java.io.Serializable java.util.Set<K> {
                        ctor public ConcurrentHashMap.KeySetView();
                        method public int size();
                        method public final Object[] toArray();
                        method public final <T> T[] toArray(T[]);
                      }
                    }
                    """,
            source = """
                    package test.pkg;
                    @SuppressWarnings({"unchecked", "deprecation", "all"})
                    public class ConcurrentHashMap<K, V> {
                    public ConcurrentHashMap() { throw new RuntimeException("Stub!"); }
                    @SuppressWarnings({"unchecked", "deprecation", "all"})
                    public abstract static class KeySetView<K, V> implements java.util.Collection<K>, java.io.Serializable, java.util.Set<K> {
                    public KeySetView() { throw new RuntimeException("Stub!"); }
                    public int size() { throw new RuntimeException("Stub!"); }
                    public final java.lang.Object[] toArray() { throw new RuntimeException("Stub!"); }
                    public final <T> T[] toArray(T[] a) { throw new RuntimeException("Stub!"); }
                    }
                    }
                    """
        )
    }

    @Test
    fun `Arrays in type arguments`() {
        checkStubs(
            sourceFiles = arrayOf(
                java(
                    """
                    package test.pkg;

                    public class Generics2 {
                        public class FloatArrayEvaluator implements TypeEvaluator<float[]> {
                        }

                        @SuppressWarnings("WeakerAccess")
                        public interface TypeEvaluator<T> {
                        }
                    }
                    """
                )
            ),
            warnings = "",
            source = """
                    package test.pkg;
                    @SuppressWarnings({"unchecked", "deprecation", "all"})
                    public class Generics2 {
                    public Generics2() { throw new RuntimeException("Stub!"); }
                    @SuppressWarnings({"unchecked", "deprecation", "all"})
                    public class FloatArrayEvaluator implements test.pkg.Generics2.TypeEvaluator<float[]> {
                    public FloatArrayEvaluator() { throw new RuntimeException("Stub!"); }
                    }
                    @SuppressWarnings({"unchecked", "deprecation", "all"})
                    public static interface TypeEvaluator<T> {
                    }
                    }
                    """,
            checkTextStubEquivalence = true
        )
    }

    @Test
    fun `Interface extending multiple interfaces`() {
        // Ensure that we handle sorting correctly where we're mixing super classes and implementing
        // interfaces
        // Real-world example: XmlResourceParser
        check(
            checkCompilation = true,
            sourceFiles = arrayOf(
                java(
                    """
                    package android.content.res;
                    import android.util.AttributeSet;
                    import org.xmlpull.v1.XmlPullParser;

                    @SuppressWarnings("UnnecessaryInterfaceModifier")
                    public interface XmlResourceParser extends XmlPullParser, AttributeSet, AutoCloseable {
                        public void close();
                    }
                    """
                ),
                java(
                    """
                    package android.util;
                    public interface AttributeSet {
                    }
                    """
                ),
                java(
                    """
                    package java.lang;
                    public interface AutoCloseable {
                    }
                    """
                ),
                java(
                    """
                    package org.xmlpull.v1;
                    public interface XmlPullParser {
                    }
                    """
                )
            ),
            stubFiles = arrayOf(
                java(
                    """
                    package android.content.res;
                    @SuppressWarnings({"unchecked", "deprecation", "all"})
                    public interface XmlResourceParser extends org.xmlpull.v1.XmlPullParser,  android.util.AttributeSet, java.lang.AutoCloseable {
                    public void close();
                    }
                    """
                )
            )
        )
    }

// TODO: Add a protected constructor too to make sure my code to make non-public constructors package private
// don't accidentally demote protected constructors to package private!

    @Test
    fun `Picking Super Constructors`() {
        checkStubs(
            format = FileFormat.V2,
            sourceFiles = arrayOf(
                java(
                    """
                    package test.pkg;

                    @SuppressWarnings({"RedundantThrows", "JavaDoc", "WeakerAccess"})
                    public class PickConstructors {
                        public abstract static class FileInputStream extends InputStream {

                            public FileInputStream(String name) throws FileNotFoundException {
                            }

                            public FileInputStream(File file) throws FileNotFoundException {
                            }

                            public FileInputStream(FileDescriptor fdObj) {
                                this(fdObj, false /* isFdOwner */);
                            }

                            /**
                             * @hide
                             */
                            public FileInputStream(FileDescriptor fdObj, boolean isFdOwner) {
                            }
                        }

                        public abstract static class AutoCloseInputStream extends FileInputStream {
                            public AutoCloseInputStream(ParcelFileDescriptor pfd) {
                                super(pfd.getFileDescriptor());
                            }
                        }

                        abstract static class HiddenParentStream extends FileInputStream {
                            public HiddenParentStream(FileDescriptor pfd) {
                                super(pfd);
                            }
                        }

                        public abstract static class AutoCloseInputStream2 extends HiddenParentStream {
                            public AutoCloseInputStream2(ParcelFileDescriptor pfd) {
                                super(pfd.getFileDescriptor());
                            }
                        }

                        public abstract class ParcelFileDescriptor implements Closeable {
                            public abstract FileDescriptor getFileDescriptor();
                        }

                        @SuppressWarnings("UnnecessaryInterfaceModifier")
                        public static interface Closeable extends AutoCloseable {
                        }

                        @SuppressWarnings("UnnecessaryInterfaceModifier")
                        public static interface AutoCloseable {
                        }

                        public static abstract class InputStream implements Closeable {
                        }

                        public static class File {
                        }

                        public static final class FileDescriptor {
                        }

                        public static class FileNotFoundException extends IOException {
                        }

                        public static class IOException extends Exception {
                        }
                    }
                    """
                )
            ),
            warnings = "",
            api = """
                    package test.pkg {
                      public class PickConstructors {
                        ctor public PickConstructors();
                      }
                      public abstract static class PickConstructors.AutoCloseInputStream extends test.pkg.PickConstructors.FileInputStream {
                        ctor public PickConstructors.AutoCloseInputStream(test.pkg.PickConstructors.ParcelFileDescriptor);
                      }
                      public abstract static class PickConstructors.AutoCloseInputStream2 extends test.pkg.PickConstructors.FileInputStream {
                        ctor public PickConstructors.AutoCloseInputStream2(test.pkg.PickConstructors.ParcelFileDescriptor);
                      }
                      public static interface PickConstructors.AutoCloseable {
                      }
                      public static interface PickConstructors.Closeable extends test.pkg.PickConstructors.AutoCloseable {
                      }
                      public static class PickConstructors.File {
                        ctor public PickConstructors.File();
                      }
                      public static final class PickConstructors.FileDescriptor {
                        ctor public PickConstructors.FileDescriptor();
                      }
                      public abstract static class PickConstructors.FileInputStream extends test.pkg.PickConstructors.InputStream {
                        ctor public PickConstructors.FileInputStream(String) throws test.pkg.PickConstructors.FileNotFoundException;
                        ctor public PickConstructors.FileInputStream(test.pkg.PickConstructors.File) throws test.pkg.PickConstructors.FileNotFoundException;
                        ctor public PickConstructors.FileInputStream(test.pkg.PickConstructors.FileDescriptor);
                      }
                      public static class PickConstructors.FileNotFoundException extends test.pkg.PickConstructors.IOException {
                        ctor public PickConstructors.FileNotFoundException();
                      }
                      public static class PickConstructors.IOException extends java.lang.Exception {
                        ctor public PickConstructors.IOException();
                      }
                      public abstract static class PickConstructors.InputStream implements test.pkg.PickConstructors.Closeable {
                        ctor public PickConstructors.InputStream();
                      }
                      public abstract class PickConstructors.ParcelFileDescriptor implements test.pkg.PickConstructors.Closeable {
                        ctor public PickConstructors.ParcelFileDescriptor();
                        method public abstract test.pkg.PickConstructors.FileDescriptor getFileDescriptor();
                      }
                    }
                """,
            source = """
                    package test.pkg;
                    @SuppressWarnings({"unchecked", "deprecation", "all"})
                    public class PickConstructors {
                    public PickConstructors() { throw new RuntimeException("Stub!"); }
                    @SuppressWarnings({"unchecked", "deprecation", "all"})
                    public abstract static class AutoCloseInputStream extends test.pkg.PickConstructors.FileInputStream {
                    public AutoCloseInputStream(test.pkg.PickConstructors.ParcelFileDescriptor pfd) { super((test.pkg.PickConstructors.FileDescriptor)null); throw new RuntimeException("Stub!"); }
                    }
                    @SuppressWarnings({"unchecked", "deprecation", "all"})
                    public abstract static class AutoCloseInputStream2 extends test.pkg.PickConstructors.FileInputStream {
                    public AutoCloseInputStream2(test.pkg.PickConstructors.ParcelFileDescriptor pfd) { super((test.pkg.PickConstructors.FileDescriptor)null); throw new RuntimeException("Stub!"); }
                    }
                    @SuppressWarnings({"unchecked", "deprecation", "all"})
                    public static interface AutoCloseable {
                    }
                    @SuppressWarnings({"unchecked", "deprecation", "all"})
                    public static interface Closeable extends test.pkg.PickConstructors.AutoCloseable {
                    }
                    @SuppressWarnings({"unchecked", "deprecation", "all"})
                    public static class File {
                    public File() { throw new RuntimeException("Stub!"); }
                    }
                    @SuppressWarnings({"unchecked", "deprecation", "all"})
                    public static final class FileDescriptor {
                    public FileDescriptor() { throw new RuntimeException("Stub!"); }
                    }
                    @SuppressWarnings({"unchecked", "deprecation", "all"})
                    public abstract static class FileInputStream extends test.pkg.PickConstructors.InputStream {
                    public FileInputStream(java.lang.String name) throws test.pkg.PickConstructors.FileNotFoundException { throw new RuntimeException("Stub!"); }
                    public FileInputStream(test.pkg.PickConstructors.File file) throws test.pkg.PickConstructors.FileNotFoundException { throw new RuntimeException("Stub!"); }
                    public FileInputStream(test.pkg.PickConstructors.FileDescriptor fdObj) { throw new RuntimeException("Stub!"); }
                    }
                    @SuppressWarnings({"unchecked", "deprecation", "all"})
                    public static class FileNotFoundException extends test.pkg.PickConstructors.IOException {
                    public FileNotFoundException() { throw new RuntimeException("Stub!"); }
                    }
                    @SuppressWarnings({"unchecked", "deprecation", "all"})
                    public static class IOException extends java.lang.Exception {
                    public IOException() { throw new RuntimeException("Stub!"); }
                    }
                    @SuppressWarnings({"unchecked", "deprecation", "all"})
                    public abstract static class InputStream implements test.pkg.PickConstructors.Closeable {
                    public InputStream() { throw new RuntimeException("Stub!"); }
                    }
                    @SuppressWarnings({"unchecked", "deprecation", "all"})
                    public abstract class ParcelFileDescriptor implements test.pkg.PickConstructors.Closeable {
                    public ParcelFileDescriptor() { throw new RuntimeException("Stub!"); }
                    public abstract test.pkg.PickConstructors.FileDescriptor getFileDescriptor();
                    }
                    }
                    """
        )
    }

    @Test
    fun `Picking Constructors`() {
        checkStubs(
            sourceFiles = arrayOf(
                java(
                    """
                    package test.pkg;

                    @SuppressWarnings({"WeakerAccess", "unused"})
                    public class Constructors2 {
                        public class TestSuite implements Test {

                            public TestSuite() {
                            }

                            public TestSuite(final Class<?> theClass) {
                            }

                            public TestSuite(Class<? extends TestCase> theClass, String name) {
                                this(theClass);
                            }

                            public TestSuite(String name) {
                            }
                            public TestSuite(Class<?>... classes) {
                            }

                            public TestSuite(Class<? extends TestCase>[] classes, String name) {
                                this(classes);
                            }
                        }

                        public class TestCase {
                        }

                        public interface Test {
                        }

                        public class Parent {
                            public Parent(int x) throws IOException {
                            }
                        }

                        class Intermediate extends Parent {
                            Intermediate(int x) throws IOException { super(x); }
                        }

                        public class Child extends Intermediate {
                            public Child() throws IOException { super(5); }
                            public Child(float x) throws IOException { this(); }
                        }

                        // ----------------------------------------------------

                        public abstract class DrawableWrapper {
                            public DrawableWrapper(Drawable dr) {
                            }

                            DrawableWrapper(Clipstate state, Object resources) {
                            }
                        }


                        public class ClipDrawable extends DrawableWrapper {
                            ClipDrawable() {
                                this(null);
                            }

                            public ClipDrawable(Drawable drawable, int gravity, int orientation) { this(null); }

                            private ClipDrawable(Clipstate clipstate) {
                                super(clipstate, null);
                            }
                        }

                        public class Drawable {
                        }

                        class Clipstate {
                        }
                    }
                    """
                )
            ),
            warnings = "",
            source = """
                    package test.pkg;
                    @SuppressWarnings({"unchecked", "deprecation", "all"})
                    public class Constructors2 {
                    public Constructors2() { throw new RuntimeException("Stub!"); }
                    @SuppressWarnings({"unchecked", "deprecation", "all"})
                    public class Child extends test.pkg.Constructors2.Parent {
                    public Child() { super(0); throw new RuntimeException("Stub!"); }
                    public Child(float x) { super(0); throw new RuntimeException("Stub!"); }
                    }
                    @SuppressWarnings({"unchecked", "deprecation", "all"})
                    public class ClipDrawable extends test.pkg.Constructors2.DrawableWrapper {
                    public ClipDrawable(test.pkg.Constructors2.Drawable drawable, int gravity, int orientation) { super(null); throw new RuntimeException("Stub!"); }
                    }
                    @SuppressWarnings({"unchecked", "deprecation", "all"})
                    public class Drawable {
                    public Drawable() { throw new RuntimeException("Stub!"); }
                    }
                    @SuppressWarnings({"unchecked", "deprecation", "all"})
                    public abstract class DrawableWrapper {
                    public DrawableWrapper(test.pkg.Constructors2.Drawable dr) { throw new RuntimeException("Stub!"); }
                    }
                    @SuppressWarnings({"unchecked", "deprecation", "all"})
                    public class Parent {
                    public Parent(int x) { throw new RuntimeException("Stub!"); }
                    }
                    @SuppressWarnings({"unchecked", "deprecation", "all"})
                    public static interface Test {
                    }
                    @SuppressWarnings({"unchecked", "deprecation", "all"})
                    public class TestCase {
                    public TestCase() { throw new RuntimeException("Stub!"); }
                    }
                    @SuppressWarnings({"unchecked", "deprecation", "all"})
                    public class TestSuite implements test.pkg.Constructors2.Test {
                    public TestSuite() { throw new RuntimeException("Stub!"); }
                    public TestSuite(java.lang.Class<?> theClass) { throw new RuntimeException("Stub!"); }
                    public TestSuite(java.lang.Class<? extends test.pkg.Constructors2.TestCase> theClass, java.lang.String name) { throw new RuntimeException("Stub!"); }
                    public TestSuite(java.lang.String name) { throw new RuntimeException("Stub!"); }
                    public TestSuite(java.lang.Class<?>... classes) { throw new RuntimeException("Stub!"); }
                    public TestSuite(java.lang.Class<? extends test.pkg.Constructors2.TestCase>[] classes, java.lang.String name) { throw new RuntimeException("Stub!"); }
                    }
                    }
                    """
        )
    }

    @Test
    fun `Another Constructor Test`() {
        // A specific scenario triggered in the API where the right super class detector was not chosen
        checkStubs(
            sourceFiles = arrayOf(
                java(
                    """
                    package test.pkg;

                    @SuppressWarnings({"RedundantThrows", "JavaDoc", "WeakerAccess"})
                    public class PickConstructors2 {
                        public interface EventListener {
                        }

                        public interface PropertyChangeListener extends EventListener {
                        }

                        public static abstract class EventListenerProxy<T extends EventListener>
                                implements EventListener {
                            public EventListenerProxy(T listener) {
                            }
                        }

                        public static class PropertyChangeListenerProxy
                                extends EventListenerProxy<PropertyChangeListener>
                                implements PropertyChangeListener {
                            public PropertyChangeListenerProxy(String propertyName, PropertyChangeListener listener) {
                                super(listener);
                            }
                        }
                    }
                    """
                )
            ),
            warnings = "",
            source = """
                    package test.pkg;
                    @SuppressWarnings({"unchecked", "deprecation", "all"})
                    public class PickConstructors2 {
                    public PickConstructors2() { throw new RuntimeException("Stub!"); }
                    @SuppressWarnings({"unchecked", "deprecation", "all"})
                    public static interface EventListener {
                    }
                    @SuppressWarnings({"unchecked", "deprecation", "all"})
                    public abstract static class EventListenerProxy<T extends test.pkg.PickConstructors2.EventListener> implements test.pkg.PickConstructors2.EventListener {
                    public EventListenerProxy(T listener) { throw new RuntimeException("Stub!"); }
                    }
                    @SuppressWarnings({"unchecked", "deprecation", "all"})
                    public static interface PropertyChangeListener extends test.pkg.PickConstructors2.EventListener {
                    }
                    @SuppressWarnings({"unchecked", "deprecation", "all"})
                    public static class PropertyChangeListenerProxy extends test.pkg.PickConstructors2.EventListenerProxy<test.pkg.PickConstructors2.PropertyChangeListener> implements test.pkg.PickConstructors2.PropertyChangeListener {
                    public PropertyChangeListenerProxy(java.lang.String propertyName, test.pkg.PickConstructors2.PropertyChangeListener listener) { super(null); throw new RuntimeException("Stub!"); }
                    }
                    }
                    """
        )
    }

    @Test
    fun `Overriding protected methods`() {
        // Checks a scenario where the stubs were missing overrides
        checkStubs(
            sourceFiles = arrayOf(
                java(
                    """
                    package test.pkg;

                    @SuppressWarnings("all")
                    public class Layouts {
                        public static class View {
                            protected void onLayout(boolean changed, int left, int top, int right, int bottom) {
                            }
                        }

                        public static abstract class ViewGroup extends View {
                            @Override
                            protected abstract void onLayout(boolean changed,
                                    int l, int t, int r, int b);
                        }

                        public static class Toolbar extends ViewGroup {
                            @Override
                            protected void onLayout(boolean changed, int l, int t, int r, int b) {
                            }
                        }
                    }
                    """
                )
            ),
            warnings = "",
            api = """
                    package test.pkg {
                      public class Layouts {
                        ctor public Layouts();
                      }
                      public static class Layouts.Toolbar extends test.pkg.Layouts.ViewGroup {
                        ctor public Layouts.Toolbar();
                      }
                      public static class Layouts.View {
                        ctor public Layouts.View();
                        method protected void onLayout(boolean, int, int, int, int);
                      }
                      public abstract static class Layouts.ViewGroup extends test.pkg.Layouts.View {
                        ctor public Layouts.ViewGroup();
                        method protected abstract void onLayout(boolean, int, int, int, int);
                      }
                    }
                    """,
            source = """
                    package test.pkg;
                    @SuppressWarnings({"unchecked", "deprecation", "all"})
                    public class Layouts {
                    public Layouts() { throw new RuntimeException("Stub!"); }
                    @SuppressWarnings({"unchecked", "deprecation", "all"})
                    public static class Toolbar extends test.pkg.Layouts.ViewGroup {
                    public Toolbar() { throw new RuntimeException("Stub!"); }
                    protected void onLayout(boolean changed, int l, int t, int r, int b) { throw new RuntimeException("Stub!"); }
                    }
                    @SuppressWarnings({"unchecked", "deprecation", "all"})
                    public static class View {
                    public View() { throw new RuntimeException("Stub!"); }
                    protected void onLayout(boolean changed, int left, int top, int right, int bottom) { throw new RuntimeException("Stub!"); }
                    }
                    @SuppressWarnings({"unchecked", "deprecation", "all"})
                    public abstract static class ViewGroup extends test.pkg.Layouts.View {
                    public ViewGroup() { throw new RuntimeException("Stub!"); }
                    protected abstract void onLayout(boolean changed, int l, int t, int r, int b);
                    }
                    }
                    """
        )
    }

    @Test
    fun `Missing overridden method`() {
        // Another special case where overridden methods were missing
        checkStubs(
            sourceFiles = arrayOf(
                java(
                    """
                    package test.pkg;

                    import java.util.Collection;
                    import java.util.Set;

                    @SuppressWarnings("all")
                    public class SpanTest {
                        public interface CharSequence {
                        }
                        public interface Spanned extends CharSequence {
                            public int nextSpanTransition(int start, int limit, Class type);
                        }

                        public interface Spannable extends Spanned {
                        }

                        public class SpannableString extends SpannableStringInternal implements CharSequence, Spannable {
                        }

                        /* package */ abstract class SpannableStringInternal {
                            public int nextSpanTransition(int start, int limit, Class kind) {
                                return 0;
                            }
                        }
                    }
                    """
                )
            ),
            warnings = "",
            source = """
                    package test.pkg;
                    @SuppressWarnings({"unchecked", "deprecation", "all"})
                    public class SpanTest {
                    public SpanTest() { throw new RuntimeException("Stub!"); }
                    @SuppressWarnings({"unchecked", "deprecation", "all"})
                    public static interface CharSequence {
                    }
                    @SuppressWarnings({"unchecked", "deprecation", "all"})
                    public static interface Spannable extends test.pkg.SpanTest.Spanned {
                    }
                    @SuppressWarnings({"unchecked", "deprecation", "all"})
                    public class SpannableString implements test.pkg.SpanTest.CharSequence, test.pkg.SpanTest.Spannable {
                    public SpannableString() { throw new RuntimeException("Stub!"); }
                    public int nextSpanTransition(int start, int limit, java.lang.Class kind) { throw new RuntimeException("Stub!"); }
                    }
                    @SuppressWarnings({"unchecked", "deprecation", "all"})
                    public static interface Spanned extends test.pkg.SpanTest.CharSequence {
                    public int nextSpanTransition(int start, int limit, java.lang.Class type);
                    }
                    }
                    """
        )
    }

    @Test
    fun `Skip type variables in casts`() {
        // When generating casts in super constructor calls, use raw types
        checkStubs(
            sourceFiles = arrayOf(
                java(
                    """
                    package test.pkg;

                    @SuppressWarnings("all")
                    public class Properties {
                        public abstract class Property<T, V> {
                            public Property(Class<V> type, String name) {
                            }
                            public Property(Class<V> type, String name, String name2) { // force casts in super
                            }
                        }

                        public abstract class IntProperty<T> extends Property<T, Integer> {

                            public IntProperty(String name) {
                                super(Integer.class, name);
                            }
                        }
                    }
                    """
                )
            ),
            warnings = "",
            source = """
                    package test.pkg;
                    @SuppressWarnings({"unchecked", "deprecation", "all"})
                    public class Properties {
                    public Properties() { throw new RuntimeException("Stub!"); }
                    @SuppressWarnings({"unchecked", "deprecation", "all"})
                    public abstract class IntProperty<T> extends test.pkg.Properties.Property<T,java.lang.Integer> {
                    public IntProperty(java.lang.String name) { super((java.lang.Class)null, (java.lang.String)null); throw new RuntimeException("Stub!"); }
                    }
                    @SuppressWarnings({"unchecked", "deprecation", "all"})
                    public abstract class Property<T, V> {
                    public Property(java.lang.Class<V> type, java.lang.String name) { throw new RuntimeException("Stub!"); }
                    public Property(java.lang.Class<V> type, java.lang.String name, java.lang.String name2) { throw new RuntimeException("Stub!"); }
                    }
                    }
                    """
        )
    }

    @Test
    fun `Annotation default values`() {
        checkStubs(
            sourceFiles = arrayOf(
                java(
                    """
                    package test.pkg;

                    import java.lang.annotation.ElementType;
                    import java.lang.annotation.Retention;
                    import java.lang.annotation.RetentionPolicy;
                    import java.lang.annotation.Target;

                    import static java.lang.annotation.RetentionPolicy.SOURCE;

                    /**
                     * This annotation can be used to mark fields and methods to be dumped by
                     * the view server. Only non-void methods with no arguments can be annotated
                     * by this annotation.
                     */
                    @Target({ElementType.FIELD, ElementType.METHOD})
                    @Retention(RetentionPolicy.RUNTIME)
                    public @interface ExportedProperty {
                        /**
                         * When resolveId is true, and if the annotated field/method return value
                         * is an int, the value is converted to an Android's resource name.
                         *
                         * @return true if the property's value must be transformed into an Android
                         * resource name, false otherwise
                         */
                        boolean resolveId() default false;
                        String prefix() default "";
                        String category() default "";
                        boolean formatToHexString() default false;
                        boolean hasAdjacentMapping() default false;
                        Class<? extends Number> myCls() default Integer.class;
                        char[] letters1() default {};
                        char[] letters2() default {'a', 'b', 'c'};
                        double from() default Double.NEGATIVE_INFINITY;
                        double fromWithCast() default (double)Float.NEGATIVE_INFINITY;
                        InnerAnnotation value() default @InnerAnnotation;
                        char letter() default 'a';
                        int integer() default 1;
                        long large_integer() default 1L;
                        float floating() default 1.0f;
                        double large_floating() default 1.0;
                        byte small() default 1;
                        short medium() default 1;
                        int math() default 1+2*3;
                        @InnerAnnotation
                        int unit() default PX;
                        int DP = 0;
                        int PX = 1;
                        int SP = 2;
                        @Retention(SOURCE)
                        @interface InnerAnnotation {
                        }
                    }
                    """
                )
            ),
            warnings = "",
            api = """
                package test.pkg {
                  @java.lang.annotation.Retention(java.lang.annotation.RetentionPolicy.RUNTIME) @java.lang.annotation.Target({java.lang.annotation.ElementType.FIELD, java.lang.annotation.ElementType.METHOD}) public @interface ExportedProperty {
                    method public abstract String category() default "";
                    method public abstract float floating() default 1.0f;
                    method public abstract boolean formatToHexString() default false;
                    method public abstract double from() default java.lang.Double.NEGATIVE_INFINITY;
                    method public abstract double fromWithCast() default (double)java.lang.Float.NEGATIVE_INFINITY;
                    method public abstract boolean hasAdjacentMapping() default false;
                    method public abstract int integer() default 1;
                    method public abstract double large_floating() default 1.0;
                    method public abstract long large_integer() default 1L;
                    method public abstract char letter() default 'a';
                    method public abstract char[] letters1() default {};
                    method public abstract char[] letters2() default {'a', 'b', 'c'};
                    method public abstract int math() default 7;
                    method public abstract short medium() default 1;
                    method public abstract Class<? extends java.lang.Number> myCls() default java.lang.Integer.class;
                    method public abstract String prefix() default "";
                    method public abstract boolean resolveId() default false;
                    method public abstract byte small() default 1;
                    method @test.pkg.ExportedProperty.InnerAnnotation public abstract int unit() default test.pkg.ExportedProperty.PX;
                    method public abstract test.pkg.ExportedProperty.InnerAnnotation value() default @test.pkg.ExportedProperty.InnerAnnotation;
                    field public static final int DP = 0; // 0x0
                    field public static final int PX = 1; // 0x1
                    field public static final int SP = 2; // 0x2
                  }
                  @java.lang.annotation.Retention(java.lang.annotation.RetentionPolicy.SOURCE) public static @interface ExportedProperty.InnerAnnotation {
                  }
                }
            """,
            source = """
                package test.pkg;
                /**
                 * This annotation can be used to mark fields and methods to be dumped by
                 * the view server. Only non-void methods with no arguments can be annotated
                 * by this annotation.
                 */
                @SuppressWarnings({"unchecked", "deprecation", "all"})
                @java.lang.annotation.Retention(java.lang.annotation.RetentionPolicy.RUNTIME)
                @java.lang.annotation.Target({java.lang.annotation.ElementType.FIELD, java.lang.annotation.ElementType.METHOD})
                public @interface ExportedProperty {
                /**
                 * When resolveId is true, and if the annotated field/method return value
                 * is an int, the value is converted to an Android's resource name.
                 *
                 * @return true if the property's value must be transformed into an Android
                 * resource name, false otherwise
                 */
                public boolean resolveId() default false;
                public java.lang.String prefix() default "";
                public java.lang.String category() default "";
                public boolean formatToHexString() default false;
                public boolean hasAdjacentMapping() default false;
                public java.lang.Class<? extends java.lang.Number> myCls() default java.lang.Integer.class;
                public char[] letters1() default {};
                public char[] letters2() default {'a', 'b', 'c'};
                public double from() default java.lang.Double.NEGATIVE_INFINITY;
                public double fromWithCast() default (double)java.lang.Float.NEGATIVE_INFINITY;
                public test.pkg.ExportedProperty.InnerAnnotation value() default @test.pkg.ExportedProperty.InnerAnnotation;
                public char letter() default 'a';
                public int integer() default 1;
                public long large_integer() default 1L;
                public float floating() default 1.0f;
                public double large_floating() default 1.0;
                public byte small() default 1;
                public short medium() default 1;
                public int math() default 7;
                public int unit() default test.pkg.ExportedProperty.PX;
                public static final int DP = 0; // 0x0
                public static final int PX = 1; // 0x1
                public static final int SP = 2; // 0x2
                @SuppressWarnings({"unchecked", "deprecation", "all"})
                @java.lang.annotation.Retention(java.lang.annotation.RetentionPolicy.SOURCE)
                public static @interface InnerAnnotation {
                }
                }
                """
        )
    }

    @Test
    fun `Annotation metadata in stubs`() {
        checkStubs(
            includeSourceRetentionAnnotations = false,
            skipEmitPackages = emptyList(),
            sourceFiles = arrayOf(
                java(
                    """
                    package com.android.metalava.test;

                    import java.lang.annotation.*;

                    @Target(ElementType.METHOD)
                    @Retention(RetentionPolicy.SOURCE)
                    public @interface MyAnnotation {
                    }
                    """
                )
            ),
            warnings = "",
            source = """
                package com.android.metalava.test;
                @SuppressWarnings({"unchecked", "deprecation", "all"})
                @java.lang.annotation.Retention(java.lang.annotation.RetentionPolicy.SOURCE)
                @java.lang.annotation.Target(java.lang.annotation.ElementType.METHOD)
                public @interface MyAnnotation {
                }
                """
        )
    }

    @Test
    fun `Functional Interfaces`() {
        checkStubs(
            skipEmitPackages = emptyList(),
            sourceFiles = arrayOf(
                java(
                    """
                    package com.android.metalava.test;

                    @SuppressWarnings("something") @FunctionalInterface
                    public interface MyInterface {
                        void run();
                    }
                    """
                )
            ),
            warnings = "",
            source = """
                package com.android.metalava.test;
                @SuppressWarnings({"unchecked", "deprecation", "all"})
                @java.lang.FunctionalInterface
                public interface MyInterface {
                public void run();
                }
                """,
            checkTextStubEquivalence = true
        )
    }

    @Test
    fun `Check writing package info file`() {
        checkStubs(
            format = FileFormat.V2,
            sourceFiles = arrayOf(
                java(
                    """
                    @androidx.annotation.Nullable
                    package test.pkg;
                    """
                ),
                java(
                    """
                    package test.pkg;

                    @SuppressWarnings("all")
                    public class Test {
                    }
                    """
                ),
                androidxNullableSource
            ),
            warnings = "",
            api = """
                package @Nullable test.pkg {
                  public class Test {
                    ctor public Test();
                  }
                }
            """, // WRONG: I should include package annotations in the signature file!
            source = """
                @androidx.annotation.Nullable
                package test.pkg;
                """,
            extraArguments = arrayOf(
                ARG_HIDE_PACKAGE, "androidx.annotation",
                // By default metalava rewrites androidx.annotation.Nullable to
                // android.annotation.Nullable, but the latter does not have target PACKAGE thus
                // fails to compile. This forces stubs keep the androidx annotation.
                ARG_PASS_THROUGH_ANNOTATION, "androidx.annotation.Nullable"
            )
        )
    }

    @Test
    fun `Test package-info documentation`() {
        check(
            sourceFiles = arrayOf(
                java(
                    """
                      /** My package docs */
                      package test.pkg;
                      """
                ).indented(),
                java("""package test.pkg; public abstract class Class1 { }""")
            ),

            api = """
                package test.pkg {
                  public abstract class Class1 {
                    ctor public Class1();
                  }
                }
                """,
            stubFiles = arrayOf(
                java(
                    """
                    /** My package docs */
                    package test.pkg;
                    """
                ),
                java(
                    """
                    package test.pkg;
                    @SuppressWarnings({"unchecked", "deprecation", "all"})
                    public abstract class Class1 {
                    public Class1() { throw new RuntimeException("Stub!"); }
                    }
                    """
                )
            ),
            docStubs = true
        )
    }

    @Test
    fun `Test package-info annotations`() {
        check(
            sourceFiles = arrayOf(
                java(
                    """
                      @RestrictTo(RestrictTo.Scope.SUBCLASSES)
                      package test.pkg;

                      import androidx.annotation.RestrictTo;
                      """
                ).indented(),
                java("""package test.pkg; public abstract class Class1 { }"""),
                restrictToSource
            ),

            api = """
                package @RestrictTo(androidx.annotation.RestrictTo.Scope.SUBCLASSES) test.pkg {
                  public abstract class Class1 {
                    ctor public Class1();
                  }
                }
                """,
            stubFiles = arrayOf(
                java(
                    """
                    @androidx.annotation.RestrictTo(androidx.annotation.RestrictTo.Scope.SUBCLASSES)
                    package test.pkg;
                    """
                ),
                java(
                    """
                    package test.pkg;
                    @SuppressWarnings({"unchecked", "deprecation", "all"})
                    public abstract class Class1 {
                    public Class1() { throw new RuntimeException("Stub!"); }
                    }
                    """
                )
            ),
            extraArguments = arrayOf(ARG_HIDE_PACKAGE, "androidx.annotation")
        )
    }

    @Test
    fun `Ensure we emit both deprecated javadoc and annotation with exclude-all-annotations`() {
        check(
            extraArguments = arrayOf(ARG_EXCLUDE_ALL_ANNOTATIONS),
            sourceFiles = arrayOf(
                java(
                    """
                    package test.pkg;
                    public class Foo {
                        /**
                         * @deprecated Use checkPermission instead.
                         */
                        @Deprecated
                        protected boolean inClass(String name) {
                            return false;
                        }
                    }
                    """
                )
            ),
            stubFiles = arrayOf(
                java(
                    """
                    package test.pkg;
                    @SuppressWarnings({"unchecked", "deprecation", "all"})
                    public class Foo {
                    public Foo() { throw new RuntimeException("Stub!"); }
                    /**
                     * @deprecated Use checkPermission instead.
                     */
                    @Deprecated
                    protected boolean inClass(java.lang.String name) { throw new RuntimeException("Stub!"); }
                    }
                    """
                )
            )
        )
    }

    @Test
    fun `Ensure we emit runtime and deprecated annotations in stubs with exclude-annotations`() {
        check(
            extraArguments = arrayOf(ARG_EXCLUDE_ALL_ANNOTATIONS),
            sourceFiles = arrayOf(
                java(
                    """
                    package test.pkg;
                    /** @deprecated */
                    @MySourceRetentionAnnotation
                    @MyClassRetentionAnnotation
                    @MyRuntimeRetentionAnnotation
                    @Deprecated
                    public class Foo {
                        private Foo() {}
                    }
                    """
                ),
                java(
                    """
                    package test.pkg;
                    import java.lang.annotation.Retention;
                    import static java.lang.annotation.RetentionPolicy.SOURCE;
                    @Retention(SOURCE)
                    public @interface MySourceRetentionAnnotation {
                    }
                    """
                ),
                java(
                    """
                    package test.pkg;
                    import java.lang.annotation.Retention;
                    import static java.lang.annotation.RetentionPolicy.CLASS;
                    @Retention(CLASS)
                    public @interface MyClassRetentionAnnotation {
                    }
                    """
                ),
                java(
                    """
                    package test.pkg;
                    import java.lang.annotation.Retention;
                    import static java.lang.annotation.RetentionPolicy.RUNTIME;
                    @Retention(RUNTIME)
                    public @interface MyRuntimeRetentionAnnotation {
                    }
                    """
                )
            ),
            stubFiles = arrayOf(
                java(
                    """
                    package test.pkg;
                    /** @deprecated */
                    @SuppressWarnings({"unchecked", "deprecation", "all"})
                    @Deprecated
                    @test.pkg.MyRuntimeRetentionAnnotation
                    public class Foo {
                    Foo() { throw new RuntimeException("Stub!"); }
                    }
                    """
                )
            )
        )
    }

    @Test
    fun `Ensure we include class and runtime and not source annotations in stubs with include-annotations`() {
        check(
            extraArguments = arrayOf("--include-annotations"),
            sourceFiles = arrayOf(
                java(
                    """
                    package test.pkg;
                    /** @deprecated */
                    @MySourceRetentionAnnotation
                    @MyClassRetentionAnnotation
                    @MyRuntimeRetentionAnnotation
                    @Deprecated
                    public class Foo {
                        private Foo() {}
                        protected int foo;
                        public void bar();
                    }
                    """
                ),
                java(
                    """
                    package test.pkg;
                    import java.lang.annotation.Retention;
                    import static java.lang.annotation.RetentionPolicy.SOURCE;
                    @Retention(SOURCE)
                    public @interface MySourceRetentionAnnotation {
                    }
                    """
                ),
                java(
                    """
                    package test.pkg;
                    import java.lang.annotation.Retention;
                    import static java.lang.annotation.RetentionPolicy.CLASS;
                    @Retention(CLASS)
                    public @interface MyClassRetentionAnnotation {
                    }
                    """
                ),
                java(
                    """
                    package test.pkg;
                    import java.lang.annotation.Retention;
                    import static java.lang.annotation.RetentionPolicy.RUNTIME;
                    @Retention(RUNTIME)
                    public @interface MyRuntimeRetentionAnnotation {
                    }
                    """
                )
            ),
            stubFiles = arrayOf(
                java(
                    """
                    package test.pkg;
                    /** @deprecated */
                    @SuppressWarnings({"unchecked", "deprecation", "all"})
                    @Deprecated
                    @test.pkg.MyClassRetentionAnnotation
                    @test.pkg.MyRuntimeRetentionAnnotation
                    public class Foo {
                    Foo() { throw new RuntimeException("Stub!"); }
                    @Deprecated
                    public void bar() { throw new RuntimeException("Stub!"); }
                    @Deprecated protected int foo;
                    }
                    """
                )
            )
        )
    }

    @Test
    fun `Generate stubs with --exclude-documentation-from-stubs`() {
        checkStubs(
            extraArguments = arrayOf(ARG_EXCLUDE_DOCUMENTATION_FROM_STUBS),
            sourceFiles = arrayOf(
                java(
                    """
                    /*
                     * This is the copyright header.
                     */

                    package test.pkg;

                    /** This is the documentation for the class */
                    public class Foo {

                        /** My field doc */
                        protected static final String field = "a\nb\n\"test\"";

                        /**
                         * Method documentation.
                         */
                        protected static void onCreate(String parameter1) {
                            // This is not in the stub
                            System.out.println(parameter1);
                        }
                    }
                    """
                )
            ),
            // Excludes javadoc because of ARG_EXCLUDE_DOCUMENTATION_FROM_STUBS:
            source = """
                /*
                 * This is the copyright header.
                 */
                package test.pkg;
                @SuppressWarnings({"unchecked", "deprecation", "all"})
                public class Foo {
                public Foo() { throw new RuntimeException("Stub!"); }
                protected static void onCreate(java.lang.String parameter1) { throw new RuntimeException("Stub!"); }
                protected static final java.lang.String field = "a\nb\n\"test\"";
                }
                """
        )
    }

    @Test
    fun `Generate documentation stubs with --exclude-documentation-from-stubs`() {
        checkStubs(
            extraArguments = arrayOf(ARG_EXCLUDE_DOCUMENTATION_FROM_STUBS),
            sourceFiles = arrayOf(
                java(
                    """
                    /*
                     * This is the copyright header.
                     */

                    package test.pkg;

                    /** This is the documentation for the class */
                    public class Foo {

                        /** My field doc */
                        protected static final String field = "a\nb\n\"test\"";

                        /**
                         * Method documentation.
                         */
                        protected static void onCreate(String parameter1) {
                            // This is not in the stub
                            System.out.println(parameter1);
                        }
                    }
                    """
                )
            ),
            docStubs = true,
            // Includes javadoc despite ARG_EXCLUDE_DOCUMENTATION_FROM_STUBS, because of docStubs:
            source = """
                /*
                 * This is the copyright header.
                 */
                package test.pkg;
                /** This is the documentation for the class */
                @SuppressWarnings({"unchecked", "deprecation", "all"})
                public class Foo {
                public Foo() { throw new RuntimeException("Stub!"); }
                /**
                 * Method documentation.
                 */
                protected static void onCreate(java.lang.String parameter1) { throw new RuntimeException("Stub!"); }
                /** My field doc */
                protected static final java.lang.String field = "a\nb\n\"test\"";
                }
                """
        )
    }

    @Test
    fun `Annotation nested rewriting`() {
        checkStubs(
            sourceFiles = arrayOf(
                java(
                    """
                    package test.pkg;

                    import android.view.Gravity;

                    public class ActionBar {
                        @ViewDebug.ExportedProperty(category = "layout", mapping = {
                                @ViewDebug.IntToString(from =  -1,                       to = "NONE"),
                                @ViewDebug.IntToString(from = Gravity.NO_GRAVITY,        to = "NONE"),
                                @ViewDebug.IntToString(from = Gravity.TOP,               to = "TOP"),
                                @ViewDebug.IntToString(from = Gravity.BOTTOM,            to = "BOTTOM"),
                        })
                        public int gravity = Gravity.NO_GRAVITY;
                    }
                    """
                ),
                java(
                    """
                    package android.view;

                    public class Gravity {
                        public static final int NO_GRAVITY = 0;
                        public static final int TOP = 1;
                        public static final int BOTTOM = 2;
                    }
                    """
                ),
                java(
                    """
                    package test.pkg;

                    import java.lang.annotation.ElementType;
                    import java.lang.annotation.Retention;
                    import java.lang.annotation.RetentionPolicy;
                    import java.lang.annotation.Target;

                    public class ViewDebug {
                        @Target({ElementType.FIELD, ElementType.METHOD})
                        @Retention(RetentionPolicy.RUNTIME)
                        public @interface ExportedProperty {
                            boolean resolveId() default false;
                            IntToString[] mapping() default {};
                            IntToString[] indexMapping() default {};
                            boolean deepExport() default false;
                            String prefix() default "";
                            String category() default "";
                            boolean formatToHexString() default false;
                            boolean hasAdjacentMapping() default false;
                        }
                        @Target({ElementType.TYPE})
                        @Retention(RetentionPolicy.RUNTIME)
                        public @interface IntToString {
                            int from();
                            String to();
                        }
                    }
                    """
                )
            ),
            source = """
                package test.pkg;
                @SuppressWarnings({"unchecked", "deprecation", "all"})
                public class ActionBar {
                public ActionBar() { throw new RuntimeException("Stub!"); }
                @test.pkg.ViewDebug.ExportedProperty(category="layout", mapping={@test.pkg.ViewDebug.IntToString(from=0xffffffff, to="NONE"), @test.pkg.ViewDebug.IntToString(from=android.view.Gravity.NO_GRAVITY, to="NONE"), @test.pkg.ViewDebug.IntToString(from=android.view.Gravity.TOP, to="TOP"), @test.pkg.ViewDebug.IntToString(from=android.view.Gravity.BOTTOM, to="BOTTOM")}) public int gravity = 0; // 0x0
                }
                """
        )
    }

    @Test(expected = FileNotFoundException::class)
    fun `Test update-api should not generate stubs`() {
        check(
            format = FileFormat.V2,
            extraArguments = arrayOf(
                ARG_UPDATE_API,
                ARG_EXCLUDE_ALL_ANNOTATIONS
            ),
            sourceFiles = arrayOf(
                java(
                    """
                    package test.pkg;
                    public class Foo {
                        /**
                         * @deprecated Use checkPermission instead.
                         */
                        @Deprecated
                        protected boolean inClass(String name) {
                            return false;
                        }
                    }
                    """
                )
            ),
            api = """
            package test.pkg {
              public class Foo {
                ctor public Foo();
                method @Deprecated protected boolean inClass(String);
              }
            }
            """,
            stubFiles = arrayOf(
                source(
                    "test/pkg/Foo.java",
                    "This file should not be generated since --update-api is supplied."
                )
            )
        )
    }

    @Test(expected = AssertionError::class)
    fun `Test check-api should not generate stubs or API files`() {
        check(
            extraArguments = arrayOf(
                ARG_CHECK_API,
                ARG_EXCLUDE_ALL_ANNOTATIONS
            ),
            sourceFiles = arrayOf(
                java(
                    """
                    package test.pkg;
                    public class Foo {
                        /**
                         * @deprecated Use checkPermission instead.
                         */
                        @Deprecated
                        protected boolean inClass(String name) {
                            return false;
                        }
                    }
                    """
                )
            ),
            api = """
            package test.pkg {
              public class Foo {
                ctor public Foo();
                method @Deprecated protected boolean inClass(String);
              }
            }
            """
        )
    }

    @Test
    fun `Include package private classes referenced from public API`() {
        // Real world example: android.net.http.Connection in apache-http referenced from RequestHandle
        check(
            format = FileFormat.V2,
            expectedIssues = """
                src/test/pkg/PublicApi.java:4: error: Class test.pkg.HiddenType is not public but was referenced (as return type) from public method test.pkg.PublicApi.getHiddenType() [ReferencesHidden]
                src/test/pkg/PublicApi.java:5: error: Class test.pkg.HiddenType4 is hidden but was referenced (as return type) from public method test.pkg.PublicApi.getHiddenType4() [ReferencesHidden]
                src/test/pkg/PublicApi.java:5: warning: Method test.pkg.PublicApi.getHiddenType4 returns unavailable type HiddenType4 [UnavailableSymbol]
                src/test/pkg/PublicApi.java:4: warning: Method test.pkg.PublicApi.getHiddenType() references hidden type test.pkg.HiddenType. [HiddenTypeParameter]
                src/test/pkg/PublicApi.java:5: warning: Method test.pkg.PublicApi.getHiddenType4() references hidden type test.pkg.HiddenType4. [HiddenTypeParameter]
                """,
            sourceFiles = arrayOf(
                java(
                    """
                    package test.pkg;

                    public class PublicApi {
                        public HiddenType getHiddenType() { return null; }
                        public HiddenType4 getHiddenType4() { return null; }
                    }
                    """
                ),
                java(
                    """
                    package test.pkg;

                    public class PublicInterface {
                    }
                    """
                ),
                java(
                    """
                    package test.pkg;

                    // Class exposed via public api above
                    final class HiddenType extends HiddenType2 implements HiddenType3, PublicInterface {
                        HiddenType(int i1, int i2) { }
                        public HiddenType2 getHiddenType2() { return null; }
                        public int field;
                        @Override public String toString() { return "hello"; }
                    }
                    """
                ),
                java(
                    """
                    package test.pkg;

                    /** @hide */
                    public class HiddenType4 {
                        void foo();
                    }
                    """
                ),
                java(
                    """
                    package test.pkg;

                    // Class not exposed; only referenced from HiddenType
                    class HiddenType2 {
                        HiddenType2(float f) { }
                    }
                    """
                ),
                java(
                    """
                    package test.pkg;

                    // Class not exposed; only referenced from HiddenType
                    interface HiddenType3 {
                    }
                    """
                )
            ),
            api = """
                package test.pkg {
                  public class PublicApi {
                    ctor public PublicApi();
                    method public test.pkg.HiddenType getHiddenType();
                    method public test.pkg.HiddenType4 getHiddenType4();
                  }
                  public class PublicInterface {
                    ctor public PublicInterface();
                  }
                }
                """,
            stubFiles = arrayOf(
                java(
                    """
                    package test.pkg;
                    @SuppressWarnings({"unchecked", "deprecation", "all"})
                    public class PublicApi {
                    public PublicApi() { throw new RuntimeException("Stub!"); }
                    public test.pkg.HiddenType getHiddenType() { throw new RuntimeException("Stub!"); }
                    public test.pkg.HiddenType4 getHiddenType4() { throw new RuntimeException("Stub!"); }
                    }
                    """
                ),
                java(
                    """
                    package test.pkg;
                    @SuppressWarnings({"unchecked", "deprecation", "all"})
                    public class PublicInterface {
                    public PublicInterface() { throw new RuntimeException("Stub!"); }
                    }
                    """
                )
            )
        )
    }

    @Test
    fun `Include hidden inner classes referenced from public API`() {
        // Real world example: hidden android.car.vms.VmsOperationRecorder.Writer in android.car-system-stubs
        // referenced from outer class constructor
        check(
            format = FileFormat.V2,
            expectedIssues = """
                src/test/pkg/PublicApi.java:4: error: Class test.pkg.PublicApi.HiddenInner is hidden but was referenced (as parameter type) from public parameter inner in test.pkg.PublicApi(test.pkg.PublicApi.HiddenInner inner) [ReferencesHidden]
                src/test/pkg/PublicApi.java:4: warning: Parameter inner references hidden type test.pkg.PublicApi.HiddenInner. [HiddenTypeParameter]
                """,
            sourceFiles = arrayOf(
                java(
                    """
                    package test.pkg;

                    public class PublicApi {
                        public PublicApi(HiddenInner inner) { }
                        /** @hide */
                        public static class HiddenInner {
                           public void someHiddenMethod(); // should not be in stub
                        }
                    }
                    """
                )
            ),
            api = """
                package test.pkg {
                  public class PublicApi {
                    ctor public PublicApi(test.pkg.PublicApi.HiddenInner);
                  }
                }
                """,
            stubFiles = arrayOf(
                java(
                    """
                    package test.pkg;
                    @SuppressWarnings({"unchecked", "deprecation", "all"})
                    public class PublicApi {
                    public PublicApi(test.pkg.PublicApi.HiddenInner inner) { throw new RuntimeException("Stub!"); }
                    }
                    """
                )
            )
        )
    }

    @Test
    fun `Use type argument in constructor cast`() {
        check(
            format = FileFormat.V2,
            sourceFiles = arrayOf(
                java(
                    """
                    package test.pkg;
                    /** @deprecated */
                    @Deprecated
                    public class BasicPoolEntryRef extends WeakRef<BasicPoolEntry> {
                        public BasicPoolEntryRef(BasicPoolEntry entry) {
                            super(entry);
                        }
                    }
                    """
                ),
                java(
                    """
                    package test.pkg;

                    public class WeakRef<T> {
                        public WeakRef(T foo) {
                        }
                        // need to have more than one constructor to trigger casts in stubs
                        public WeakRef(T foo, int size) {
                        }
                    }
                    """
                ),
                java(
                    """
                    package test.pkg;

                    public class BasicPoolEntry {
                    }
                    """
                )
            ),
            api = """
                package test.pkg {
                  public class BasicPoolEntry {
                    ctor public BasicPoolEntry();
                  }
                  @Deprecated public class BasicPoolEntryRef extends test.pkg.WeakRef<test.pkg.BasicPoolEntry> {
                    ctor @Deprecated public BasicPoolEntryRef(test.pkg.BasicPoolEntry);
                  }
                  public class WeakRef<T> {
                    ctor public WeakRef(T);
                    ctor public WeakRef(T, int);
                  }
                }
                """,
            stubFiles = arrayOf(
                java(
                    """
                    package test.pkg;
                    /** @deprecated */
                    @SuppressWarnings({"unchecked", "deprecation", "all"})
                    @Deprecated
                    public class BasicPoolEntryRef extends test.pkg.WeakRef<test.pkg.BasicPoolEntry> {
                    @Deprecated
                    public BasicPoolEntryRef(test.pkg.BasicPoolEntry entry) { super((test.pkg.BasicPoolEntry)null); throw new RuntimeException("Stub!"); }
                    }
                    """
                )
            )
        )
    }

    @Test
    fun `Regression test for 116777737`() {
        // Regression test for 116777737: Stub generation broken for Bouncycastle
        // """
        //    It appears as though metalava does not handle the case where:
        //    1) class Alpha extends Beta<Orange>.
        //    2) class Beta<T> extends Charlie<T>.
        //    3) class Beta is hidden.
        //
        //    It should result in a stub where Alpha extends Charlie<Orange> but
        //    instead results in a stub where Alpha extends Charlie<T>, so the
        //    type substitution of Orange for T is lost.
        // """
        check(
            expectedIssues = "src/test/pkg/Alpha.java:2: warning: Public class test.pkg.Alpha stripped of unavailable superclass test.pkg.Beta [HiddenSuperclass]",
            sourceFiles = arrayOf(
                java(
                    """
                    package test.pkg;
                    public class Orange {
                        private Orange() { }
                    }
                    """
                ),
                java(
                    """
                    package test.pkg;
                    public class Alpha extends Beta<Orange> {
                        private Alpha() { }
                    }
                    """
                ),
                java(
                    """
                    package test.pkg;
                    /** @hide */
                    public class Beta<T> extends Charlie<T> {
                        private Beta() { }
                    }
                    """
                ),
                java(
                    """
                    package test.pkg;
                    public class Charlie<T> {
                        private Charlie() { }
                    }
                    """
                )
            ),
            api = """
                package test.pkg {
                  public class Alpha extends test.pkg.Charlie<test.pkg.Orange> {
                  }
                  public class Charlie<T> {
                  }
                  public class Orange {
                  }
                }
                """,
            stubFiles = arrayOf(
                java(
                    """
                    package test.pkg;
                    @SuppressWarnings({"unchecked", "deprecation", "all"})
                    public class Orange {
                    Orange() { throw new RuntimeException("Stub!"); }
                    }
                    """
                ),
                java(
                    """
                    package test.pkg;
                    @SuppressWarnings({"unchecked", "deprecation", "all"})
                    public class Alpha extends test.pkg.Charlie<test.pkg.Orange> {
                    Alpha() { throw new RuntimeException("Stub!"); }
                    }
                    """
                )
            )
        )
    }

    @Test
    fun `Regression test for 124333557`() {
        // Regression test for 124333557: Handle empty java files
        check(
            expectedIssues = """
            TESTROOT/src/test/Something2.java: error: metalava was unable to determine the package name. This usually means that a source file was where the directory does not seem to match the package declaration; we expected the path TESTROOT/src/test/Something2.java to end with /test/wrong/Something2.java [IoError]
            TESTROOT/src/test/Something2.java: error: metalava was unable to determine the package name. This usually means that a source file was where the directory does not seem to match the package declaration; we expected the path TESTROOT/src/test/Something2.java to end with /test/wrong/Something2.java [IoError]
            """,
            sourceFiles = arrayOf(
                java(
                    "src/test/pkg/Something.java",
                    """
                    /** Nothing much here */
                    """
                ),
                java(
                    "src/test/pkg/Something2.java",
                    """
                    /** Nothing much here */
                    package test.pkg;
                    """
                ),
                java(
                    "src/test/Something2.java",
                    """
                    /** Wrong package */
                    package test.wrong;
                    """
                ),
                java(
                    """
                    package test.pkg;
                    public class Test {
                        private Test() { }
                    }
                    """
                )
            ),
            api = """
                package test.pkg {
                  public class Test {
                  }
                }
                """,
            projectSetup = { dir ->
                // Make sure we handle blank/doc-only java doc files in root extraction
                val src = listOf(File(dir, "src"))
                val files = gatherSources(src)
                val roots = extractRoots(files)
                assertEquals(1, roots.size)
                assertEquals(src[0].path, roots[0].path)
            }
        )
    }

    @Test
    fun `Basic Kotlin stubs`() {
        check(
            extraArguments = arrayOf(
                ARG_KOTLIN_STUBS
            ),
            sourceFiles = arrayOf(
                kotlin(
                    """
                    /* My file header */
                    // Another comment
                    @file:JvmName("Driver")
                    package test.pkg
                    /** My class doc */
                    class Kotlin(
                        val property1: String = "Default Value",
                        arg2: Int
                    ) : Parent() {
                        override fun method() = "Hello World"
                        /** My method doc */
                        fun otherMethod(ok: Boolean, times: Int) {
                        }

                        /** property doc */
                        var property2: String? = null

                        /** @hide */
                        var hiddenProperty: String? = "hidden"

                        private var someField = 42
                        @JvmField
                        var someField2 = 42
                    }

                    /** Parent class doc */
                    open class Parent {
                        open fun method(): String? = null
                        open fun method2(value1: Boolean, value2: Boolean?): String? = null
                        open fun method3(value1: Int?, value2: Int): Int = null
                    }
                    """
                ),
                kotlin(
                    """
                    package test.pkg
                    open class ExtendableClass<T>
                """
                )
            ),
            stubFiles = arrayOf(
                kotlin(
                    """
                        /* My file header */
                        // Another comment
                        package test.pkg
                        /** My class doc */
                        @file:Suppress("ALL")
                        class Kotlin : test.pkg.Parent() {
                        open fun Kotlin(open property1: java.lang.String!, open arg2: int): test.pkg.Kotlin! = error("Stub!")
                        open fun method(): java.lang.String = error("Stub!")
                        /** My method doc */
                        open fun otherMethod(open ok: boolean, open times: int): void = error("Stub!")
                        }
                    """
                ),
                kotlin(
                    """
                        package test.pkg
                        @file:Suppress("ALL")
                        open class ExtendableClass<T> {
                        open fun ExtendableClass(): test.pkg.ExtendableClass<T!>! = error("Stub!")
                        }
                    """
                )
            )
        )
    }

    @Test
    fun `Extends and implements multiple interfaces in Kotlin Stubs`() {
        check(
            extraArguments = arrayOf(
                ARG_KOTLIN_STUBS
            ),
            sourceFiles = arrayOf(
                kotlin(
                    """
                    package test.pkg
                    class MainClass: MyParentClass(), MyInterface1, MyInterface2
                    
                    open class MyParentClass
                    interface MyInterface1
                    interface MyInterface2
                """
                )
            ),
            stubFiles = arrayOf(
                kotlin(
                    """
                        package test.pkg
                        @file:Suppress("ALL")
                        class MainClass : test.pkg.MyParentClass(), test.pkg.MyInterface1, test.pkg.MyInterface2 {
                        open fun MainClass(): test.pkg.MainClass! = error("Stub!")
                        }
                    """
                )
            )
        )
    }

    @Test
    fun `Extends and implements multiple interfaces`() {
        check(
            checkCompilation = true,
            sourceFiles = arrayOf(
                java(
                    """
                    package test.pkg;

                    public class MainClass extends MyParentClass implements MyInterface1, MyInterface2 {
                    }
                    """
                ),
                java(
                    """
                    package test.pkg;

                    public interface MyInterface1 { }
                    """
                ),
                java(
                    """
                    package test.pkg;

                    public interface MyInterface2 { }
                    """
                ),
                java(
                    """
                    package test.pkg;

                    public class MyParentClass { }
                    """
                )
            ),
            stubFiles = arrayOf(
                java(
                    """
                        package test.pkg;
                        @SuppressWarnings({"unchecked", "deprecation", "all"})
                        public class MainClass extends test.pkg.MyParentClass implements test.pkg.MyInterface1, test.pkg.MyInterface2 {
                        public MainClass() { throw new RuntimeException("Stub!"); }
                        }
                    """
                )
            )
        )
    }

    @Test
    fun `NaN constants`() {
        check(
            checkCompilation = true,
            sourceFiles = arrayOf(
                java(
                    """
                    package test.pkg;

                    public class MyClass {
                        public static final float floatNaN = 0.0f / 0.0f;
                        public static final double doubleNaN = 0.0d / 0.0;
                    }
                    """
                )
            ),
            stubFiles = arrayOf(
                java(
                    """
                        package test.pkg;
                        @SuppressWarnings({"unchecked", "deprecation", "all"})
                        public class MyClass {
                        public MyClass() { throw new RuntimeException("Stub!"); }
                        public static final double doubleNaN = (0.0/0.0);
                        public static final float floatNaN = (0.0f/0.0f);
                        }
                    """
                )
            )
        )
    }

    @Test
    fun `Translate DeprecatedForSdk to Deprecated`() {
        // See b/144111352
        check(
            expectedIssues = """
                src/test/pkg/PublicApi.java:30: error: Method test.pkg.PublicApi.method4(): Documentation contains `@deprecated` which implies this API is fully deprecated, not just @DeprecatedForSdk [DeprecationMismatch]
            """,
            sourceFiles = arrayOf(
                java(
                    """
                    package test.pkg;
                    import android.annotation.DeprecatedForSdk;
                    import android.annotation.DeprecatedForSdk.*;

                    public class PublicApi {
                        private PublicApi() { }
                        // Normal deprecation:
                        /** @deprecated My deprecation reason 1 */
                        @Deprecated
                        public static void method1() { }

                        // Deprecated in the SDK. No comment; make sure annotation comment
                        // shows up in the doc stubs.
                        @DeprecatedForSdk("My deprecation reason 2")
                        public static void method2() { }

                        // Deprecated in the SDK, and has comment: Make sure comments merged
                        // in the doc stubs.
                        /**
                         * My docs here.
                         * @return the value
                         */
                        @DeprecatedForSdk("My deprecation reason 3")
                        public static void method3() { } // warn about missing annotation

                        // Already implicitly deprecated everywhere (because of @deprecated
                        // comment; complain if combined with @DeprecatedForSdk
                        /** @deprecated Something */
                        @DeprecatedForSdk("Something")
                        public static void method4() { }

                        // Test @DeprecatedForSdk with specific exemptions; none of these are
                        // the current public SDK so make sure it's deprecated there.
                        // A different test will check whath appens when generating the
                        // system API or test API.
                        @DeprecatedForSdk(value = "Explanation", allowIn = { SYSTEM_API, TEST_API })
                        public static void method5() { }
                    }
                    """
                ).indented(),
                deprecatedForSdkSource
            ),
            api = """
                package test.pkg {
                  public class PublicApi {
                    method @Deprecated public static void method1();
                    method @Deprecated public static void method2();
                    method @Deprecated public static void method3();
                    method @Deprecated public static void method4();
                    method @Deprecated public static void method5();
                  }
                }
                """,
            stubFiles = arrayOf(
                java(
                    """
                    package test.pkg;
                    @SuppressWarnings({"unchecked", "deprecation", "all"})
                    public class PublicApi {
                    PublicApi() { throw new RuntimeException("Stub!"); }
                    /** @deprecated My deprecation reason 1 */
                    @Deprecated
                    public static void method1() { throw new RuntimeException("Stub!"); }
                    /**
                     * @deprecated My deprecation reason 2
                     */
                    @Deprecated
                    public static void method2() { throw new RuntimeException("Stub!"); }
                    /**
                     * My docs here.
                     * @deprecated My deprecation reason 3
                     * @return the value
                     */
                    @Deprecated
                    public static void method3() { throw new RuntimeException("Stub!"); }
                    /** @deprecated Something */
                    @Deprecated
                    public static void method4() { throw new RuntimeException("Stub!"); }
                    /**
                     * @deprecated Explanation
                     */
                    @Deprecated
                    public static void method5() { throw new RuntimeException("Stub!"); }
                    }
                    """
                )
            ),
            docStubs = true
        )
    }

    @Test
    fun `Translate DeprecatedForSdk with API Filtering`() {
        // See b/144111352.
        // Remaining: don't include @deprecated in the docs for allowed platforms!
        check(
            showAnnotations = arrayOf("android.annotation.SystemApi"),
            sourceFiles = arrayOf(
                java(
                    """
                    package test.pkg;

                    import android.annotation.SystemApi;
                    import android.annotation.TestApi;
                    import android.annotation.DeprecatedForSdk;

                    public class PublicApi2 {
                        private PublicApi2() {
                        }

                        // This method should be deprecated in the SDK but *not* here in
                        // the system API (this test runs with --show-annotations SystemApi)
                        @DeprecatedForSdk(value = "My deprecation reason 1", allowIn = {SystemApi.class, TestApi.class})
                        public static void method1() {
                        }

                        // Same as method 1 (here we're just using a different annotation
                        // initializer form to test we're handling both types): *not* deprecated.

                        /**
                         * My docs.
                         */
                        @DeprecatedForSdk(value = "My deprecation reason 2", allowIn = SystemApi.class)
                        public static void method2() {
                        }

                        // Finally, this method *is* deprecated in the system API and should
                        // show up as such.

                        /**
                         * My docs.
                         */
                        @DeprecatedForSdk(value = "My deprecation reason 3", allowIn = TestApi.class)
                        public static void method3() {
                        }
                    }
                    """
                ).indented(),
                // Include some Kotlin files too to make sure we correctly handle
                // annotation lookup for Kotlin (which uses UAST instead of plain Java PSI
                // behind the scenes), even if android.util.ArrayMap is really implemented in Java
                kotlin(
                    """
                    package android.util
                    import android.annotation.DeprecatedForSdk
                    import android.annotation.SystemApi;
                    import android.annotation.TestApi;

                    @DeprecatedForSdk(value = "Use androidx.collection.ArrayMap")
                    class ArrayMap

                    @DeprecatedForSdk(value = "Use androidx.collection.ArrayMap", allowIn = [SystemApi::class])
                    class SystemArrayMap

                    @DeprecatedForSdk("Use android.Manifest.permission.ACCESS_FINE_LOCATION instead")
                    const val FINE_LOCATION =  "android.permission.ACCESS_FINE_LOCATION"
                    """
                ).indented(),
                deprecatedForSdkSource,
                systemApiSource,
                testApiSource
            ),
            stubFiles = arrayOf(
                java(
                    """
                    package test.pkg;
                    @SuppressWarnings({"unchecked", "deprecation", "all"})
                    public class PublicApi2 {
                    PublicApi2() { throw new RuntimeException("Stub!"); }
                    public static void method1() { throw new RuntimeException("Stub!"); }
                    /**
                     * My docs.
                     */
                    public static void method2() { throw new RuntimeException("Stub!"); }
                    /**
                     * My docs.
                     * @deprecated My deprecation reason 3
                     */
                    @Deprecated
                    public static void method3() { throw new RuntimeException("Stub!"); }
                    }
                    """
                ),
                java(
                    """
                    package android.util;
                    /**
                     * @deprecated Use androidx.collection.ArrayMap
                     */
                    @SuppressWarnings({"unchecked", "deprecation", "all"})
                    @Deprecated
                    public final class ArrayMap {
                    @Deprecated
                    public ArrayMap() { throw new RuntimeException("Stub!"); }
                    }
                    """
                ),
                // SystemArrayMap is like ArrayMap, but has allowedIn=SystemApi::class, so
                // it should not be deprecated here in the system api stubs
                java(
                    """
                    package android.util;
                    @SuppressWarnings({"unchecked", "deprecation", "all"})
                    public final class SystemArrayMap {
                    public SystemArrayMap() { throw new RuntimeException("Stub!"); }
                    }
                    """
                ),
                java(
                    """
                    package android.util;
                    @SuppressWarnings({"unchecked", "deprecation", "all"})
                    public final class ArrayMapKt {
                    /**
                     * @deprecated Use android.Manifest.permission.ACCESS_FINE_LOCATION instead
                     */
                    @Deprecated @androidx.annotation.NonNull public static final java.lang.String FINE_LOCATION = "android.permission.ACCESS_FINE_LOCATION";
                    }
                    """
                )
            ),
            docStubs = true
        )
    }

    // TODO: Test what happens when a class extends a hidden extends a public in separate packages,
    // and the hidden has a @hide constructor so the stub in the leaf class doesn't compile -- I should
    // check for this and fail build.
}<|MERGE_RESOLUTION|>--- conflicted
+++ resolved
@@ -35,14 +35,11 @@
 import com.android.tools.metalava.deprecatedForSdkSource
 import com.android.tools.metalava.extractRoots
 import com.android.tools.metalava.gatherSources
-import com.android.tools.metalava.intDefAnnotationSource
-import com.android.tools.metalava.intRangeAnnotationSource
 import com.android.tools.metalava.java
 import com.android.tools.metalava.kotlin
 import com.android.tools.metalava.libcoreNonNullSource
 import com.android.tools.metalava.model.SUPPORT_TYPE_USE_ANNOTATIONS
 import com.android.tools.metalava.requiresApiSource
-import com.android.tools.metalava.requiresPermissionSource
 import com.android.tools.metalava.restrictToSource
 import com.android.tools.metalava.supportParameterName
 import com.android.tools.metalava.systemApiSource
@@ -68,7 +65,6 @@
         extraArguments: Array<String> = emptyArray(),
         docStubs: Boolean = false,
         showAnnotations: Array<String> = emptyArray(),
-        includeSourceRetentionAnnotations: Boolean = true,
         skipEmitPackages: List<String> = listOf("java.lang", "java.util", "java.io"),
         format: FileFormat = FileFormat.latest,
         sourceFiles: Array<TestFile> = emptyArray(),
@@ -86,7 +82,6 @@
             api = api,
             extraArguments = extraArguments,
             docStubs = docStubs,
-            includeSourceRetentionAnnotations = includeSourceRetentionAnnotations,
             skipEmitPackages = skipEmitPackages,
             format = format
         )
@@ -1175,63 +1170,11 @@
     }
 
     @Test
-<<<<<<< HEAD
-    fun `Check generating annotation source`() {
-=======
     fun `Check overridden method added for complex hierarchy`() {
->>>>>>> e15af09d
-        checkStubs(
-            sourceFiles = arrayOf(
-                java(
-                    """
-<<<<<<< HEAD
-                    package android.view.View;
-                    import android.annotation.IntDef;
-                    import android.annotation.IntRange;
-                    import java.lang.annotation.Retention;
-                    import java.lang.annotation.RetentionPolicy;
-                    public class View {
-                        @SuppressWarnings("all")
-                        public static class MeasureSpec {
-                            private static final int MODE_SHIFT = 30;
-                            private static final int MODE_MASK  = 0x3 << MODE_SHIFT;
-                            /** @hide */
-                            @SuppressWarnings("all")
-                            @IntDef({UNSPECIFIED, EXACTLY, AT_MOST})
-                            @Retention(RetentionPolicy.SOURCE)
-                            public @interface MeasureSpecMode {}
-                            public static final int UNSPECIFIED = 0 << MODE_SHIFT;
-                            public static final int EXACTLY     = 1 << MODE_SHIFT;
-                            public static final int AT_MOST     = 2 << MODE_SHIFT;
-
-                            public static int makeMeasureSpec(@IntRange(from = 0, to = (1 << MeasureSpec.MODE_SHIFT) - 1) int size,
-                                                              @MeasureSpecMode int mode) {
-                                return 0;
-                            }
-                        }
-                    }
-                    """
-                ),
-                intDefAnnotationSource,
-                intRangeAnnotationSource
-            ),
-            warnings = "",
-            source = """
-                    package android.view.View;
-                    @SuppressWarnings({"unchecked", "deprecation", "all"})
-                    public class View {
-                    public View() { throw new RuntimeException("Stub!"); }
-                    @SuppressWarnings({"unchecked", "deprecation", "all"})
-                    public static class MeasureSpec {
-                    public MeasureSpec() { throw new RuntimeException("Stub!"); }
-                    public static int makeMeasureSpec(@androidx.annotation.IntRange(from=0, to=0x40000000 - 1) int size, int mode) { throw new RuntimeException("Stub!"); }
-                    public static final int AT_MOST = -2147483648; // 0x80000000
-                    public static final int EXACTLY = 1073741824; // 0x40000000
-                    public static final int UNSPECIFIED = 0; // 0x0
-                    }
-                    }
-                """
-=======
+        checkStubs(
+            sourceFiles = arrayOf(
+                java(
+                    """
                 package test.pkg;
                 public final class A extends C implements B<String> {
                     @Override public void method2() { }
@@ -1305,7 +1248,6 @@
                 )
             ),
             checkTextStubEquivalence = true
->>>>>>> e15af09d
         )
     }
 
@@ -1330,58 +1272,6 @@
                     @SuppressWarnings({"unchecked", "deprecation", "all"})
                     public class Generics {
                     public <T> Generics(int surfaceSize, java.lang.Class<T> klass) { throw new RuntimeException("Stub!"); }
-                    }
-                """
-        )
-    }
-
-    @Test
-    fun `Check generating annotation for hidden constants`() {
-        checkStubs(
-            sourceFiles = arrayOf(
-                java(
-                    """
-                    package test.pkg;
-
-                    import android.content.Intent;
-                    import android.annotation.RequiresPermission;
-
-                    public abstract class HiddenPermission {
-                        @RequiresPermission(allOf = {
-                                android.Manifest.permission.INTERACT_ACROSS_USERS,
-                                android.Manifest.permission.BROADCAST_STICKY
-                        })
-                        public abstract void removeStickyBroadcast(@RequiresPermission Object intent);
-                    }
-                    """
-                ),
-                java(
-                    """
-                    package android;
-
-                    public final class Manifest {
-                        @SuppressWarnings("JavaDoc")
-                        public static final class permission {
-                            public static final String BROADCAST_STICKY = "android.permission.BROADCAST_STICKY";
-                            /** @SystemApi @hide Allows an application to call APIs that allow it to do interactions
-                             across the users on the device, using singleton services and
-                             user-targeted broadcasts.  This permission is not available to
-                             third party applications. */
-                            public static final String INTERACT_ACROSS_USERS = "android.permission.INTERACT_ACROSS_USERS";
-                        }
-                    }
-                    """
-                ),
-                requiresPermissionSource
-            ),
-            warnings = "",
-            source = """
-                    package test.pkg;
-                    @SuppressWarnings({"unchecked", "deprecation", "all"})
-                    public abstract class HiddenPermission {
-                    public HiddenPermission() { throw new RuntimeException("Stub!"); }
-                    @androidx.annotation.RequiresPermission(allOf={"android.permission.INTERACT_ACROSS_USERS", android.Manifest.permission.BROADCAST_STICKY})
-                    public abstract void removeStickyBroadcast(@androidx.annotation.RequiresPermission java.lang.Object intent);
                     }
                 """
         )
@@ -3486,7 +3376,6 @@
     @Test
     fun `Annotation metadata in stubs`() {
         checkStubs(
-            includeSourceRetentionAnnotations = false,
             skipEmitPackages = emptyList(),
             sourceFiles = arrayOf(
                 java(
@@ -3654,7 +3543,6 @@
             stubFiles = arrayOf(
                 java(
                     """
-                    @androidx.annotation.RestrictTo(androidx.annotation.RestrictTo.Scope.SUBCLASSES)
                     package test.pkg;
                     """
                 ),
