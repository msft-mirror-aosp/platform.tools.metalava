/*
 * Copyright (C) 2023 The Android Open Source Project
 *
 * Licensed under the Apache License, Version 2.0 (the "License");
 * you may not use this file except in compliance with the License.
 * You may obtain a copy of the License at
 *
 *      http://www.apache.org/licenses/LICENSE-2.0
 *
 * Unless required by applicable law or agreed to in writing, software
 * distributed under the License is distributed on an "AS IS" BASIS,
 * WITHOUT WARRANTIES OR CONDITIONS OF ANY KIND, either express or implied.
 * See the License for the specific language governing permissions and
 * limitations under the License.
 */

package com.android.tools.metalava.testing

import com.android.tools.lint.checks.infrastructure.TestFile
import com.android.tools.lint.checks.infrastructure.TestFiles

object KnownSourceFiles {

    val notTypeUseNonNullSource: TestFile =
        TestFiles.java(
            """
                package not.type.use;
                public @interface NonNull {
                }
            """
        )

    val notTypeUseNullableSource: TestFile =
        TestFiles.java(
            """
                package not.type.use;
                public @interface Nullable {
                }
            """
        )

    val typeUseOnlyNonNullSource: TestFile =
        TestFiles.java(
            """
                package type.use.only;
                import java.lang.annotation.*;
                import static java.lang.annotation.ElementType.*;
                @Target(TYPE_USE)
                public @interface NonNull {
                }
            """
        )

    val typeUseOnlyNullableSource: TestFile =
        TestFiles.java(
            """
                package type.use.only;
                import java.lang.annotation.*;
                import static java.lang.annotation.ElementType.*;
                @Target(TYPE_USE)
                public @interface Nullable {
                }
            """
        )

    val androidAnnotationHide: TestFile =
        TestFiles.java(
            """
                /** @hide */
                package android.annotation;
            """
        )

    val nonNullSource: TestFile =
        TestFiles.java(
            """
    package android.annotation;
    import java.lang.annotation.*;
    import static java.lang.annotation.ElementType.*;
    import static java.lang.annotation.RetentionPolicy.CLASS;
    /**
     * Denotes that a parameter, field or method return value can never be null.
     * @paramDoc This value must never be {@code null}.
     * @returnDoc This value will never be {@code null}.
     * @hide
     */
    @SuppressWarnings({"WeakerAccess", "JavaDoc"})
    @Retention(CLASS)
    @Target({METHOD, PARAMETER, FIELD, TYPE_USE})
    public @interface NonNull {
    }
    """
        )

    val nullableSource: TestFile =
        TestFiles.java(
            """
    package android.annotation;
    import java.lang.annotation.*;
    import static java.lang.annotation.ElementType.*;
    import static java.lang.annotation.RetentionPolicy.CLASS;
    /**
     * Denotes that a parameter, field or method return value can be null.
     * @paramDoc This value may be {@code null}.
     * @returnDoc This value may be {@code null}.
     * @hide
     */
    @SuppressWarnings({"WeakerAccess", "JavaDoc"})
    @Retention(CLASS)
    @Target({METHOD, PARAMETER, FIELD, TYPE_USE})
    public @interface Nullable {
    }
    """
        )

    val libcodeUtilHide: TestFile =
        TestFiles.java(
            """
                /** @hide */
                package libcore.util;
            """
        )

    val libcoreNonNullSource: TestFile =
        TestFiles.java(
            """
    package libcore.util;
    import static java.lang.annotation.ElementType.*;
    import static java.lang.annotation.RetentionPolicy.SOURCE;
    import java.lang.annotation.*;
    @Documented
    @Retention(SOURCE)
    @Target({TYPE_USE})
    public @interface NonNull {
    }
    """
        )

    val libcoreNullableSource: TestFile =
        TestFiles.java(
            """
    package libcore.util;
    import static java.lang.annotation.ElementType.*;
    import static java.lang.annotation.RetentionPolicy.SOURCE;
    import java.lang.annotation.*;
    @Documented
    @Retention(SOURCE)
    @Target({TYPE_USE})
    public @interface Nullable {
    }
    """
<<<<<<< HEAD
            )
            .indented()
=======
        )

    /**
     * The version of the Jetbrains nullness annotations used by metalava is not type-use, but the
     * latest version is.
     */
    val jetbrainsNullableTypeUseSource: TestFile =
        TestFiles.java(
            """
    package org.jetbrains.annotations;
    @java.lang.annotation.Target({ java.lang.annotation.ElementType.METHOD, java.lang.annotation.ElementType.FIELD, java.lang.annotation.ElementType.PARAMETER, java.lang.annotation.ElementType.LOCAL_VARIABLE, java.lang.annotation.ElementType.TYPE_USE })
    public @interface Nullable {}
            """
        )

    val androidxAnnotationHide: TestFile =
        TestFiles.java(
            """
                /** @hide */
                package androidx.annotation;
            """
        )

    /** TYPE_USE version of [com.android.tools.metalava.intRangeAnnotationSource] */
    val intRangeTypeUseSource =
        java(
            """
        package androidx.annotation;
        import java.lang.annotation.*;
        import static java.lang.annotation.ElementType.*;
        import static java.lang.annotation.RetentionPolicy.SOURCE;
        @Retention(SOURCE)
        @Target({METHOD,PARAMETER,FIELD,LOCAL_VARIABLE,ANNOTATION_TYPE,TYPE_USE})
        public @interface IntRange {
            long from() default Long.MIN_VALUE;
            long to() default Long.MAX_VALUE;
        }
        """
        )

    val supportParameterName =
        java(
            """
                package androidx.annotation;
                import java.lang.annotation.*;
                import static java.lang.annotation.ElementType.*;
                import static java.lang.annotation.RetentionPolicy.SOURCE;
                @SuppressWarnings("WeakerAccess")
                @Retention(SOURCE)
                @Target({METHOD, PARAMETER, FIELD})
                public @interface ParameterName {
                    String value();
                }
            """
        )
>>>>>>> ace6fcf1
}<|MERGE_RESOLUTION|>--- conflicted
+++ resolved
@@ -149,10 +149,6 @@
     public @interface Nullable {
     }
     """
-<<<<<<< HEAD
-            )
-            .indented()
-=======
         )
 
     /**
@@ -208,5 +204,4 @@
                 }
             """
         )
->>>>>>> ace6fcf1
 }