--- conflicted
+++ resolved
@@ -1,17 +1,9 @@
 [versions]
-<<<<<<< HEAD
-kotlin = "1.8.21"
-androidLint = "31.2.0-alpha14"
-
-[libraries]
-androidGradlePlugin = { module = "com.android.tools.build:gradle", version = "8.2.0-alpha14" }
-=======
 kotlin = "2.0.0"
 androidLint = "31.6.0-alpha07"
 
 [libraries]
 androidGradlePlugin = { module = "com.android.tools.build:gradle", version = "8.6.0-alpha07" }
->>>>>>> ace6fcf1
 androidLint = { module = "com.android.tools.lint:lint", version.ref = "androidLint" }
 androidLintApi = { module = "com.android.tools.lint:lint-api", version.ref = "androidLint" }
 androidLintChecks = { module = "com.android.tools.lint:lint-checks", version.ref = "androidLint" }
@@ -32,6 +24,7 @@
 kotlinStdlib = { module = "org.jetbrains.kotlin:kotlin-stdlib-jdk8", version.ref = "kotlin" }
 kotlinTest = { module = "org.jetbrains.kotlin:kotlin-test", version.ref = "kotlin" }
 truth = { module = "com.google.truth:truth", version = "1.1.3" }
+turbine = {module = "com.google.turbine:turbine", version = "0.2.1"}
 
 [plugins]
 kotlinJvm = { id = "org.jetbrains.kotlin.jvm", version.ref = "kotlin" }