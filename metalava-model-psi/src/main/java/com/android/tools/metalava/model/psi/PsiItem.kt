/*
 * Copyright (C) 2017 The Android Open Source Project
 *
 * Licensed under the Apache License, Version 2.0 (the "License");
 * you may not use this file except in compliance with the License.
 * You may obtain a copy of the License at
 *
 *      http://www.apache.org/licenses/LICENSE-2.0
 *
 * Unless required by applicable law or agreed to in writing, software
 * distributed under the License is distributed on an "AS IS" BASIS,
 * WITHOUT WARRANTIES OR CONDITIONS OF ANY KIND, either express or implied.
 * See the License for the specific language governing permissions and
 * limitations under the License.
 */

package com.android.tools.metalava.model.psi

import com.android.tools.metalava.model.AbstractItem
import com.android.tools.metalava.model.ApiVariantSelectors
import com.android.tools.metalava.model.DefaultModifierList
import com.android.tools.metalava.model.ItemDocumentation
import com.android.tools.metalava.reporter.FileLocation
import com.intellij.psi.PsiElement
import com.intellij.psi.PsiModifierListOwner
<<<<<<< HEAD
import kotlin.properties.ReadWriteProperty
import kotlin.reflect.KProperty
import org.jetbrains.kotlin.analysis.api.KtAnalysisSession
import org.jetbrains.kotlin.analysis.api.analyze
import org.jetbrains.kotlin.analysis.api.types.KtType
import org.jetbrains.kotlin.analysis.api.types.KtTypeNullability
import org.jetbrains.kotlin.analysis.api.types.KtTypeParameterType
=======
>>>>>>> ace6fcf1
import org.jetbrains.kotlin.idea.KotlinLanguage
import org.jetbrains.uast.UElement

abstract class PsiItem
internal constructor(
    final override val codebase: PsiBasedCodebase,
    element: PsiElement,
    fileLocation: FileLocation = PsiFileLocation(element),
    modifiers: DefaultModifierList,
    documentation: ItemDocumentation,
) :
    AbstractItem(
        fileLocation = fileLocation,
        modifiers = modifiers,
        documentation = documentation,
        variantSelectorsFactory = ApiVariantSelectors.MUTABLE_FACTORY,
    ) {

    /** The source PSI provided by UAST */
    internal val sourcePsi: PsiElement? = (element as? UElement)?.sourcePsi

    /** Returns the PSI element for this item */
    abstract fun psi(): PsiElement

    override fun isFromClassPath(): Boolean {
        return codebase.fromClasspath || containingClass()?.isFromClassPath() ?: false
    }

<<<<<<< HEAD
    override fun isCloned(): Boolean = false

    override fun hasInheritedGenericType(): Boolean = _hasInheritedGenericType

    private val _hasInheritedGenericType by lazy {
        // suspend function's return type is always Any?, i.e., nullable.
        // That is, we should keep the nullable annotation for that return type.
        if (this is MethodItem && modifiers.isSuspend()) return@lazy false

        when (val sourcePsi = (element as? UElement)?.sourcePsi) {
            is KtCallableDeclaration -> {
                analyze(sourcePsi) { isInheritedGenericType(sourcePsi.getReturnKtType()) }
            }
            is KtPropertyAccessor -> {
                val property = sourcePsi.property
                analyze(property) { isInheritedGenericType(property.getReturnKtType()) }
            }
            is KtTypeReference -> {
                analyze(sourcePsi) { isInheritedGenericType(sourcePsi.getKtType()) }
            }
            else -> false
        }
    }

    // Mimic `hasInheritedGenericType` in `...uast.kotlin.FirKotlinUastResolveProviderService`
    private fun KtAnalysisSession.isInheritedGenericType(ktType: KtType): Boolean {
        return ktType is KtTypeParameterType &&
            // explicitly nullable, e.g., T?
            !ktType.isMarkedNullable &&
            // non-null upper bound, e.g., T : Any
            nullability(ktType) != KtTypeNullability.NON_NULLABLE
=======
    final override fun fullyQualifiedDocumentation(): String {
        return fullyQualifiedDocumentation(documentation.text)
>>>>>>> ace6fcf1
    }

    final override fun fullyQualifiedDocumentation(documentation: String): String {
        return codebase.docQualifier.toFullyQualifiedDocumentation(this, documentation)
    }

    final override fun isJava(): Boolean {
        return !isKotlin()
    }

    final override fun isKotlin(): Boolean {
        return psi().isKotlin()
    }

    companion object {

        /**
         * Get the javadoc for the [element] as an [ItemDocumentation] instance.
         *
         * If [allowReadingComments] is `false` then this will return [ItemDocumentation.NONE].
         */
        internal fun javadocAsItemDocumentation(
            element: PsiElement,
            codebase: PsiBasedCodebase,
            extraDocs: String? = null,
        ): ItemDocumentation {
            return PsiItemDocumentation(element, codebase, extraDocs)
        }

        internal fun modifiers(
            codebase: PsiBasedCodebase,
            element: PsiModifierListOwner,
            documentation: ItemDocumentation? = null,
        ): DefaultModifierList {
            return PsiModifierItem.create(codebase, element, documentation)
        }
    }
}

/** Check whether a [PsiElement] is Kotlin or not. */
fun PsiElement.isKotlin(): Boolean {
    return language === KotlinLanguage.INSTANCE
}<|MERGE_RESOLUTION|>--- conflicted
+++ resolved
@@ -23,16 +23,6 @@
 import com.android.tools.metalava.reporter.FileLocation
 import com.intellij.psi.PsiElement
 import com.intellij.psi.PsiModifierListOwner
-<<<<<<< HEAD
-import kotlin.properties.ReadWriteProperty
-import kotlin.reflect.KProperty
-import org.jetbrains.kotlin.analysis.api.KtAnalysisSession
-import org.jetbrains.kotlin.analysis.api.analyze
-import org.jetbrains.kotlin.analysis.api.types.KtType
-import org.jetbrains.kotlin.analysis.api.types.KtTypeNullability
-import org.jetbrains.kotlin.analysis.api.types.KtTypeParameterType
-=======
->>>>>>> ace6fcf1
 import org.jetbrains.kotlin.idea.KotlinLanguage
 import org.jetbrains.uast.UElement
 
@@ -61,42 +51,8 @@
         return codebase.fromClasspath || containingClass()?.isFromClassPath() ?: false
     }
 
-<<<<<<< HEAD
-    override fun isCloned(): Boolean = false
-
-    override fun hasInheritedGenericType(): Boolean = _hasInheritedGenericType
-
-    private val _hasInheritedGenericType by lazy {
-        // suspend function's return type is always Any?, i.e., nullable.
-        // That is, we should keep the nullable annotation for that return type.
-        if (this is MethodItem && modifiers.isSuspend()) return@lazy false
-
-        when (val sourcePsi = (element as? UElement)?.sourcePsi) {
-            is KtCallableDeclaration -> {
-                analyze(sourcePsi) { isInheritedGenericType(sourcePsi.getReturnKtType()) }
-            }
-            is KtPropertyAccessor -> {
-                val property = sourcePsi.property
-                analyze(property) { isInheritedGenericType(property.getReturnKtType()) }
-            }
-            is KtTypeReference -> {
-                analyze(sourcePsi) { isInheritedGenericType(sourcePsi.getKtType()) }
-            }
-            else -> false
-        }
-    }
-
-    // Mimic `hasInheritedGenericType` in `...uast.kotlin.FirKotlinUastResolveProviderService`
-    private fun KtAnalysisSession.isInheritedGenericType(ktType: KtType): Boolean {
-        return ktType is KtTypeParameterType &&
-            // explicitly nullable, e.g., T?
-            !ktType.isMarkedNullable &&
-            // non-null upper bound, e.g., T : Any
-            nullability(ktType) != KtTypeNullability.NON_NULLABLE
-=======
     final override fun fullyQualifiedDocumentation(): String {
         return fullyQualifiedDocumentation(documentation.text)
->>>>>>> ace6fcf1
     }
 
     final override fun fullyQualifiedDocumentation(documentation: String): String {
