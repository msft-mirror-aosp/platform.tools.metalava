--- conflicted
+++ resolved
@@ -19,10 +19,6 @@
 import com.android.tools.metalava.model.ANDROID_DEPRECATED_FOR_SDK
 import com.android.tools.metalava.model.AnnotationItem
 import com.android.tools.metalava.model.DefaultModifierList
-<<<<<<< HEAD
-import com.android.tools.metalava.model.ModifierList
-import com.android.tools.metalava.model.MutableModifierList
-=======
 import com.android.tools.metalava.model.DefaultModifierList.Companion.ABSTRACT
 import com.android.tools.metalava.model.DefaultModifierList.Companion.ACTUAL
 import com.android.tools.metalava.model.DefaultModifierList.Companion.COMPANION
@@ -55,14 +51,18 @@
 import com.android.tools.metalava.model.JAVA_LANG_ANNOTATION_TARGET
 import com.android.tools.metalava.model.JAVA_LANG_TYPE_USE_TARGET
 import com.android.tools.metalava.model.hasAnnotation
->>>>>>> ace6fcf1
 import com.android.tools.metalava.model.isNullnessAnnotation
 import com.android.tools.metalava.model.psi.KotlinTypeInfo.Companion.isInheritedGenericType
 import com.intellij.psi.PsiAnnotation
+import com.intellij.psi.PsiAnnotationMemberValue
+import com.intellij.psi.PsiArrayInitializerMemberValue
 import com.intellij.psi.PsiDocCommentOwner
+import com.intellij.psi.PsiField
+import com.intellij.psi.PsiMethod
 import com.intellij.psi.PsiModifier
 import com.intellij.psi.PsiModifierList
 import com.intellij.psi.PsiModifierListOwner
+import com.intellij.psi.PsiParameter
 import com.intellij.psi.PsiPrimitiveType
 import com.intellij.psi.PsiReferenceExpression
 import com.intellij.psi.impl.light.LightModifierList
@@ -361,19 +361,6 @@
             ?: emptyList()
     }
 
-<<<<<<< HEAD
-        private fun create(
-            codebase: PsiBasedCodebase,
-            element: PsiModifierListOwner
-        ): PsiModifierItem {
-            val modifierList = element.modifierList ?: return PsiModifierItem(codebase)
-            var flags = computeFlag(element, modifierList)
-
-            val psiAnnotations = modifierList.annotations
-            return if (psiAnnotations.isEmpty()) {
-                PsiModifierItem(codebase, flags)
-            } else {
-=======
     /**
      * Returns the element types listed in the annotation value, if the value is a direct reference
      * or an array of direct references.
@@ -479,33 +466,9 @@
 
         return if (uAnnotations.isEmpty()) {
             if (psiAnnotations.isNotEmpty()) {
->>>>>>> ace6fcf1
                 val annotations: MutableList<AnnotationItem> =
                     psiAnnotations
-<<<<<<< HEAD
-                        .distinct()
-                        .map {
-                            val qualifiedName = it.qualifiedName
-                            // Consider also supporting
-                            // com.android.internal.annotations.VisibleForTesting?
-                            if (qualifiedName == ANDROIDX_VISIBLE_FOR_TESTING) {
-                                val otherwise = it.findAttributeValue(ATTR_OTHERWISE)
-                                val ref =
-                                    when {
-                                        otherwise is PsiReferenceExpression ->
-                                            otherwise.referenceName ?: ""
-                                        otherwise != null -> otherwise.text
-                                        else -> ""
-                                    }
-                                flags = getVisibilityFlag(ref, flags)
-                            }
-
-                            PsiAnnotationItem.create(codebase, it, qualifiedName)
-                        }
-                        .filter { !it.isDeprecatedForSdk() }
-=======
                         .mapNotNull { PsiAnnotationItem.create(codebase, it) }
->>>>>>> ace6fcf1
                         .toMutableList()
                 DefaultModifierList(codebase, flags, annotations)
             } else {
