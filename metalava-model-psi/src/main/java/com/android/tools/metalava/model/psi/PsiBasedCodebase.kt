/*
 * Copyright (C) 2017 The Android Open Source Project
 *
 * Licensed under the Apache License, Version 2.0 (the "License");
 * you may not use this file except in compliance with the License.
 * You may obtain a copy of the License at
 *
 *      http://www.apache.org/licenses/LICENSE-2.0
 *
 * Unless required by applicable law or agreed to in writing, software
 * distributed under the License is distributed on an "AS IS" BASIS,
 * WITHOUT WARRANTIES OR CONDITIONS OF ANY KIND, either express or implied.
 * See the License for the specific language governing permissions and
 * limitations under the License.
 */

package com.android.tools.metalava.model.psi

import com.android.SdkConstants
import com.android.tools.lint.UastEnvironment
import com.android.tools.metalava.model.ANDROIDX_NONNULL
import com.android.tools.metalava.model.ANDROIDX_NULLABLE
import com.android.tools.metalava.model.AnnotationItem
import com.android.tools.metalava.model.AnnotationManager
import com.android.tools.metalava.model.CLASS_ESTIMATE
import com.android.tools.metalava.model.ClassItem
import com.android.tools.metalava.model.DefaultCodebase
import com.android.tools.metalava.model.FieldItem
import com.android.tools.metalava.model.Item
import com.android.tools.metalava.model.MethodItem
import com.android.tools.metalava.model.PackageItem
import com.android.tools.metalava.model.PackageList
import com.android.tools.metalava.model.TypeParameterScope
import com.android.tools.metalava.model.source.SourceCodebase
import com.android.tools.metalava.reporter.Issues
import com.android.tools.metalava.reporter.Reporter
import com.intellij.openapi.application.ApplicationManager
import com.intellij.openapi.project.Project
import com.intellij.psi.JavaPsiFacade
import com.intellij.psi.JavaRecursiveElementVisitor
import com.intellij.psi.PsiAnnotation
import com.intellij.psi.PsiArrayType
import com.intellij.psi.PsiClass
import com.intellij.psi.PsiClassOwner
import com.intellij.psi.PsiClassType
import com.intellij.psi.PsiCodeBlock
import com.intellij.psi.PsiElement
import com.intellij.psi.PsiErrorElement
import com.intellij.psi.PsiField
import com.intellij.psi.PsiFile
import com.intellij.psi.PsiImportStatement
import com.intellij.psi.PsiJavaFile
import com.intellij.psi.PsiMethod
import com.intellij.psi.PsiPackage
import com.intellij.psi.PsiSubstitutor
import com.intellij.psi.PsiType
import com.intellij.psi.PsiTypeParameter
import com.intellij.psi.TypeAnnotationProvider
import com.intellij.psi.javadoc.PsiDocComment
import com.intellij.psi.search.GlobalSearchScope
import com.intellij.psi.util.PsiTreeUtil
import java.io.File
import java.io.IOException
import java.util.zip.ZipFile
import org.jetbrains.kotlin.asJava.classes.KtLightClassForFacade
import org.jetbrains.kotlin.name.FqName
import org.jetbrains.uast.UClass
import org.jetbrains.uast.UFile
import org.jetbrains.uast.UMethod
import org.jetbrains.uast.UastFacade
import org.jetbrains.uast.kotlin.BaseKotlinUastResolveProviderService

const val PACKAGE_ESTIMATE = 500
const val METHOD_ESTIMATE = 1000

/**
 * A codebase containing Java, Kotlin, or UAST PSI classes
 *
 * After creation, a list of PSI file is passed to [initializeFromSources] or a JAR file is passed
 * to [initializeFromJar]. This creates package and class items along with their members. This
 * process is broken into two phases:
 *
 * First, [initializing] is set to true, and class items are created from the supplied sources. If
 * [fromClasspath] is false, these are main classes of the codebase and have [ClassItem.emit] set to
 * true and [ClassItem.isFromClassPath] set to false. While creating these, package names are
 * reserved and associated with their classes in [packageClasses].
 *
 * If [fromClasspath] is true, all classes are assumed to be from the classpath, so [ClassItem.emit]
 * is set to false and [ClassItem.isFromClassPath] is set to true for all classes created.
 *
 * Next, package items are created for source classes based on the contents of [packageClasses] with
 * [PackageItem.emit] set to true.
 *
 * Then [initializing] is set to false and the second pass begins. This path iteratively resolves
 * supertypes of class items until all are fully resolved, creating new class and package items as
 * needed. Since all the source class and package items have been created, new items are assumed to
 * originate from the classpath and have [Item.emit] set to false and [Item.isFromClassPath] set to
 * true.
 */
open class PsiBasedCodebase(
    location: File,
    description: String = "Unknown",
    annotationManager: AnnotationManager,
    private val reporter: Reporter,
    val allowReadingComments: Boolean,
    val fromClasspath: Boolean = false,
) : DefaultCodebase(location, description, false, annotationManager), SourceCodebase {
    private lateinit var uastEnvironment: UastEnvironment
    internal val project: Project
        get() = uastEnvironment.ideaProject

    /**
     * Returns the compilation units used in this codebase (may be empty when the codebase is not
     * loaded from source, such as from .jar files or from signature files)
     */
    private var units: List<PsiFile> = emptyList()

    /**
     * Printer which can convert PSI, UAST and constants into source code, with ability to filter
     * out elements that are not part of a codebase etc
     */
    @Suppress("LeakingThis") internal val printer = CodePrinter(this, reporter)

    /** Supports fully qualifying Javadoc. */
    internal val docQualifier = DocQualifier(reporter)

    /** Map from class name to class item. Classes are added via [registerClass] */
    private val classMap: MutableMap<String, PsiClassItem> = HashMap(CLASS_ESTIMATE)

    /**
     * Map from classes to the set of methods for each (but only for classes where we've called
     * [findMethod]
     */
    private lateinit var methodMap: MutableMap<PsiClassItem, MutableMap<PsiMethod, PsiMethodItem>>

    /** Map from package name to the corresponding package item */
    private lateinit var packageMap: MutableMap<String, PsiPackageItem>

    /**
     * Map from package name to list of classes in that package. Initialized in [initializeFromJar]
     * and [initializeFromSources], updated by [registerPackageClass], and used and cleared in
     * [fixUpTypeNullability].
     */
    private var packageClasses: MutableMap<String, MutableList<PsiClassItem>>? = null

    /**
     * A list of the top-level classes declared in the codebase's source (rather than on its
     * classpath).
     */
    private lateinit var topLevelClassesFromSource: MutableList<PsiClassItem>

    /**
     * Set to true in [initializeFromJar] and [initializeFromSources] for the first pass of creating
     * class items for all classes in the codebase sources and false for the second pass of creating
     * class items for the supertypes of the codebase classes. New class items created in the
     * supertypes pass must come from the classpath (dependencies) since all source classes have
     * been created.
     *
     * This information is used in [createClass] to set [ClassItem.emit] to true for source classes
     * and [ClassItem.isFromClassPath] to true for classpath classes. It is also used in
     * [registerPackage] to set [PackageItem.emit] to true for source packages.
     */
    private var initializing = false

<<<<<<< HEAD
    override fun trustedApi(): Boolean = false

    private var packageDocs: PackageDocs? = null

=======
>>>>>>> ace6fcf1
    private var hideClassesFromJars = true

    /** [PsiTypeItemFactory] used to create [PsiTypeItem]s. */
    internal val globalTypeItemFactory = PsiTypeItemFactory(this, TypeParameterScope.empty)

    private lateinit var emptyPackage: PsiPackageItem

    internal fun initializeFromSources(
        uastEnvironment: UastEnvironment,
        psiFiles: List<PsiFile>,
        packages: PackageDocs,
    ) {
        initializing = true
        this.units = psiFiles

        this.uastEnvironment = uastEnvironment
        val packageDocs = packages.packageDocs

        packageMap = HashMap(PACKAGE_ESTIMATE)
        packageClasses = HashMap(PACKAGE_ESTIMATE)
        packageClasses!![""] = ArrayList()
        this.methodMap = HashMap(METHOD_ESTIMATE)
        topLevelClassesFromSource = ArrayList(CLASS_ESTIMATE)

        // A set to track @JvmMultifileClasses that have already been added to
        // [topLevelClassesFromSource]
        val multifileClassNames = HashSet<FqName>()

        // Make sure we only process the files once; sometimes there's overlap in the source lists
        for (psiFile in psiFiles.asSequence().distinct()) {
            // Visiting psiFile directly would eagerly load the entire file even though we only need
            // the importList here.
            (psiFile as? PsiJavaFile)
                ?.importList
                ?.accept(
                    object : JavaRecursiveElementVisitor() {
                        override fun visitImportStatement(element: PsiImportStatement) {
                            super.visitImportStatement(element)
                            if (element.resolve() == null) {
                                reporter.report(
                                    Issues.UNRESOLVED_IMPORT,
                                    element,
                                    "Unresolved import: `${element.qualifiedName}`"
                                )
                            }
                        }
                    }
                )

            var classes = (psiFile as? PsiClassOwner)?.classes?.toList() ?: emptyList()
            if (classes.isEmpty()) {
                val uFile =
                    UastFacade.convertElementWithParent(psiFile, UFile::class.java) as? UFile?
                classes = uFile?.classes?.map { it }?.toList() ?: emptyList()
            }
            when {
                classes.isEmpty() && psiFile is PsiJavaFile -> {
                    // package-info.java ?
                    val packageStatement = psiFile.packageStatement
                    // Look for javadoc on the package statement; this is NOT handed to us on
                    // the PsiPackage!
                    if (packageStatement != null) {
                        val comment =
                            PsiTreeUtil.getPrevSiblingOfType(
                                packageStatement,
                                PsiDocComment::class.java
                            )
                        if (comment != null) {
                            val packageName = packageStatement.packageName
                            val text = comment.text
                            if (packageDocs[packageName] != null) {
                                reporter.report(
                                    Issues.BOTH_PACKAGE_INFO_AND_HTML,
                                    psiFile,
                                    "It is illegal to provide both a package-info.java file and " +
                                        "a package.html file for the same package"
                                )
                            }
                            packageDocs[packageName] = text
                        }
                    }
                }
                else -> {
                    for (psiClass in classes) {
                        psiClass.accept(
                            object : JavaRecursiveElementVisitor() {
                                override fun visitErrorElement(element: PsiErrorElement) {
                                    super.visitErrorElement(element)
                                    reporter.report(
                                        Issues.INVALID_SYNTAX,
                                        element,
                                        "Syntax error: `${element.errorDescription}`"
                                    )
                                }

                                override fun visitCodeBlock(block: PsiCodeBlock) {
                                    // Ignore to avoid eagerly parsing all method bodies.
                                }

                                override fun visitDocComment(comment: PsiDocComment) {
                                    // Ignore to avoid eagerly parsing all doc comments.
                                    // Doc comments cannot contain error elements.
                                }
                            }
                        )

                        // Multifile classes appear identically from each file they're defined in,
                        // don't add duplicates
                        val ktLightClass = (psiClass as? UClass)?.javaPsi as? KtLightClassForFacade
                        if (ktLightClass?.multiFileClass == true) {
                            if (multifileClassNames.contains(ktLightClass.facadeClassFqName)) {
                                continue
                            } else {
                                multifileClassNames.add(ktLightClass.facadeClassFqName)
                            }
                        }
                        topLevelClassesFromSource += createTopLevelClassAndContents(psiClass)
                    }
                }
            }
        }

        finishInitialization(packages)
    }

    /**
     * Finish initializing a [PsiClassItem].
     *
     * This must only be called when [initializing] is `false`.
     */
    private fun finishClassInitialization(classItem: PsiClassItem) {
        if (initializing) {
            error("incorrectly called on $classItem when initializing=`true`")
        }

        val pkgName = getPackageName(classItem.psiClass)
        val pkg = findPackage(pkgName)
        if (pkg == null) {
            val psiPackage = findPsiPackage(pkgName)
            if (psiPackage != null) {
                val packageItem = registerPackage(pkgName, psiPackage, null)
                packageItem.addClass(classItem)
            }
        } else {
            pkg.addClass(classItem)
        }
    }

    /**
     * Finish initialising this codebase.
     *
     * Involves:
     * * Constructing packages, setting [emptyPackage].
     * * Finalizing [PsiClassItem]s which may involve creating some more, e.g. super classes and
     *   interfaces referenced from the source code but provided on the class path.
     */
    private fun finishInitialization(packages: PackageDocs?) {

        // Next construct packages
<<<<<<< HEAD
        for ((pkgName, classes) in packageClasses) {
            val psiPackage = JavaPsiFacade.getInstance(project).findPackage(pkgName)
=======
        val packageDocs = packages?.packageDocs ?: emptyMap()
        val overviewDocs = packages?.overviewDocs ?: emptyMap()
        for ((pkgName, classes) in packageClasses!!) {
            val psiPackage = findPsiPackage(pkgName)
>>>>>>> ace6fcf1
            if (psiPackage == null) {
                println("Could not find package $pkgName")
                continue
            }

            val sortedClasses = classes.toMutableList().sortedWith(ClassItem.fullNameComparator)
            registerPackage(
                pkgName,
                psiPackage,
                sortedClasses,
                packageDocs[pkgName],
                overviewDocs[pkgName],
            )
        }

        // Not used after this point.
        packageClasses = null

        initializing = false

        emptyPackage = findPackage("")!!

        // Resolve the super types of all the classes that have been loaded.
        resolveSuperTypes()

        // Point to "parent" packages, since doclava treats packages as nested (e.g. an @hide on
        // android.foo will also apply to android.foo.bar)
        addParentPackages(packageMap.values)
    }

    override fun dispose() {
        uastEnvironment.dispose()
        super.dispose()
    }

    private fun addParentPackages(packages: Collection<PsiPackageItem>) {
        val missingPackages =
            packages
                .mapNotNull {
                    val name = it.qualifiedName()
                    val index = name.lastIndexOf('.')
                    val parent =
                        if (index != -1) {
                            name.substring(0, index)
                        } else {
                            ""
                        }
                    if (packageMap.containsKey(parent)) {
                        // Already registered
                        null
                    } else {
                        parent
                    }
                }
                .toSet()

        // Create PackageItems for any packages that weren't in the source
        for (pkgName in missingPackages) {
            val psiPackage = JavaPsiFacade.getInstance(project).findPackage(pkgName) ?: continue
            val sortedClasses = emptyList<PsiClassItem>()
            registerPackage(pkgName, psiPackage, sortedClasses)
        }

        // Connect up all the package items
        for (pkg in packageMap.values) {
            var name = pkg.qualifiedName()
            // Find parent package; we have to loop since we don't always find a PSI package
            // for intermediate elements; e.g. we may jump from java.lang straight up to the default
            // package
            while (name.isNotEmpty()) {
                val index = name.lastIndexOf('.')
                name =
                    if (index != -1) {
                        name.substring(0, index)
                    } else {
                        ""
                    }
                val parent = findPackage(name) ?: continue
                pkg.containingPackageField = parent
                break
            }
        }
    }

    private fun registerPackage(
        pkgName: String,
        psiPackage: PsiPackage,
        sortedClasses: List<PsiClassItem>?,
        packageHtml: String? = null,
        overviewHtml: String? = null,
    ): PsiPackageItem {
        val packageItem =
            PsiPackageItem.create(
                this,
                psiPackage,
                packageHtml,
                overviewHtml,
                fromClassPath = fromClasspath || !initializing
            )
        packageItem.emit = !packageItem.isFromClassPath()

        packageMap[pkgName] = packageItem

        sortedClasses?.let { packageItem.addClasses(it) }
        return packageItem
    }

    internal fun initializeFromJar(
        uastEnvironment: UastEnvironment,
        jarFile: File,
    ) {
        initializing = true
        hideClassesFromJars = false

        this.uastEnvironment = uastEnvironment

        // Find all classes referenced from the class
        val facade = JavaPsiFacade.getInstance(project)
        val scope = GlobalSearchScope.allScope(project)

        packageMap = HashMap(PACKAGE_ESTIMATE)
        packageClasses = HashMap(PACKAGE_ESTIMATE)
        packageClasses!![""] = ArrayList()
        this.methodMap = HashMap(1000)
        val packageToClasses: MutableMap<String, MutableList<PsiClassItem>> =
            HashMap(PACKAGE_ESTIMATE)
        packageToClasses[""] = ArrayList() // ensure we construct one for the default package

        topLevelClassesFromSource = ArrayList(CLASS_ESTIMATE)

        try {
            ZipFile(jarFile).use { jar ->
                val enumeration = jar.entries()
                while (enumeration.hasMoreElements()) {
                    val entry = enumeration.nextElement()
                    val fileName = entry.name
                    if (fileName.contains("$")) {
                        // skip inner classes
                        continue
                    }
                    if (fileName.endsWith(SdkConstants.DOT_CLASS)) {
                        val qualifiedName =
                            fileName.removeSuffix(SdkConstants.DOT_CLASS).replace('/', '.')
                        if (qualifiedName.endsWith(".package-info")) {
                            // Ensure we register a package for this, even if empty
                            val packageName = qualifiedName.removeSuffix(".package-info")
                            var list = packageToClasses[packageName]
                            if (list == null) {
                                list = mutableListOf()
                                packageToClasses[packageName] = list
                            }
                            continue
                        } else {
                            val psiClass = facade.findClass(qualifiedName, scope) ?: continue

                            val classItem = createTopLevelClassAndContents(psiClass)
                            topLevelClassesFromSource.add(classItem)

                            val packageName = getPackageName(psiClass)
                            var list = packageToClasses[packageName]
                            if (list == null) {
                                list = mutableListOf(classItem)
                                packageToClasses[packageName] = list
                            } else {
                                list.add(classItem)
                            }
                        }
                    }
                }
            }
        } catch (e: IOException) {
            reporter.report(Issues.IO_ERROR, jarFile, e.message ?: e.toString())
        }

<<<<<<< HEAD
        // Next construct packages
        for ((pkgName, packageClasses) in packageToClasses) {
            val psiPackage = JavaPsiFacade.getInstance(project).findPackage(pkgName)
            if (psiPackage == null) {
                println("Could not find package $pkgName")
                continue
            }

            packageClasses.sortWith(ClassItem.fullNameComparator)
            // TODO: How do we obtain the package docs? We generally don't have them, but it *would*
            // be
            // nice if we picked up "overview.html" bundled files and added them. But since the docs
            // are generally missing for all elements *anyway*, let's not bother.
            val docs = packageDocs?.packageDocs
            val packageHtml: String? =
                if (docs != null) {
                    docs[pkgName]
                } else {
                    null
                }
            registerPackage(psiPackage, packageClasses, packageHtml, pkgName)
        }

        emptyPackage = findPackage("")!!

        initializing = false
=======
>>>>>>> ace6fcf1
        hideClassesFromJars = true

        // When loading from a jar there is no package documentation.
        finishInitialization(null)
    }

    private fun registerPackageClass(packageName: String, cls: PsiClassItem) {
        var list = packageClasses!![packageName]
        if (list == null) {
            list = ArrayList()
            packageClasses!![packageName] = list
        }

        list.add(cls)
    }

    /**
     * Create top level classes, their inner classes and all the other members.
     *
     * All the classes are registered by name and so can be found by [findOrCreateClass].
     */
    private fun createTopLevelClassAndContents(psiClass: PsiClass): PsiClassItem {
        if (psiClass.containingClass != null) error("$psiClass is not a top level class")
        return createClass(psiClass, null, globalTypeItemFactory)
    }

    internal fun createClass(
        psiClass: PsiClass,
        containingClassItem: PsiClassItem?,
        enclosingClassTypeItemFactory: PsiTypeItemFactory,
    ): PsiClassItem {
        // If initializing is true, this class is from source
        val classItem =
            PsiClassItem.create(
                this,
                psiClass,
                containingClassItem,
                enclosingClassTypeItemFactory,
                fromClassPath = fromClasspath || !initializing,
            )
        // Set emit to true for source classes but false for classpath classes
        classItem.emit = !classItem.isFromClassPath()

        if (!initializing) {
            // Workaround: we're pulling in .aidl files from .jar files. These are
            // marked @hide, but since we only see the .class files we don't know that.
            if (
                classItem.simpleName().startsWith("I") &&
                    classItem.isFromClassPath() &&
                    psiClass.interfaces.any { it.qualifiedName == "android.os.IInterface" }
            ) {
                classItem.hidden = true
            }
        }

<<<<<<< HEAD
        if (classItem.classType == ClassType.TYPE_PARAMETER) {
            // Don't put PsiTypeParameter classes into the registry; e.g. when we're visiting
            //  java.util.stream.Stream<R>
            // we come across "R" and would try to place it here.
            classItem.containingPackage = emptyPackage
            classItem.finishInitialization()
            return classItem
        }

        // TODO: Cache for adjacent files!
        val packageName = getPackageName(clz)
        registerPackageClass(packageName, classItem)

        if (!initializing) {
            classItem.finishInitialization()
            val pkgName = getPackageName(clz)
            val pkg = findPackage(pkgName)
            if (pkg == null) {
                // val packageHtml: String? = packageDocs?.packageDocs!![pkgName]
                // dynamically discovered packages should NOT be included
                // val packageHtml = "/** @hide */"
                val packageHtml = null
                val psiPackage = JavaPsiFacade.getInstance(project).findPackage(pkgName)
                if (psiPackage != null) {
                    val packageItem = registerPackage(psiPackage, null, packageHtml, pkgName)
                    packageItem.addClass(classItem)
                }
            } else {
                pkg.addClass(classItem)
            }
=======
        if (initializing) {
            // If initializing then keep track of the class in [packageClasses]. This is not needed
            // after initializing as [packageClasses] is not needed then.
            // TODO: Cache for adjacent files!
            val packageName = getPackageName(psiClass)
            registerPackageClass(packageName, classItem)
>>>>>>> ace6fcf1
        }

        return classItem
    }

    override fun getPackages(): PackageList {
        // TODO: Sorting is probably not necessary here!
        return PackageList(
            this,
            packageMap.values.toMutableList().sortedWith(PackageItem.comparator)
        )
    }

    override fun size(): Int {
        return packageMap.size
    }

    override fun findPackage(pkgName: String): PsiPackageItem? {
        return packageMap[pkgName]
    }

    override fun findClass(className: String): PsiClassItem? {
        return classMap[className]
    }

    override fun resolveClass(className: String): ClassItem? = findOrCreateClass(className)

    open fun findClass(psiClass: PsiClass): PsiClassItem? {
        val qualifiedName: String = psiClass.qualifiedName ?: psiClass.name!!
        return classMap[qualifiedName]
    }

    internal fun findOrCreateClass(qualifiedName: String): PsiClassItem? {
        // Check to see if the class has already been seen and if so return it immediately.
        findClass(qualifiedName)?.let {
            return it
        }

        // The following cannot find a class whose name does not correspond to the file name, e.g.
        // in Java a class that is a second top level class.
        val finder = JavaPsiFacade.getInstance(project)
        val psiClass =
            finder.findClass(qualifiedName, GlobalSearchScope.allScope(project)) ?: return null
        return findOrCreateClass(psiClass)
    }

    /**
     * Identifies a point in the [PsiClassItem] nesting structure where new [PsiClassItem]s need
     * inserting.
     */
    data class NewClassInsertionPoint(
        /**
         * The [PsiClass] that is the root of the nested classes that need creation, is a top level
         * class if [containingClassItem] is `null`.
         */
        val missingPsiClass: PsiClass,

        /** The containing class item, or `null` if the top level. */
        val containingClassItem: PsiClassItem?,
    )

    /**
     * Called when no [PsiClassItem] was found by [findClass]`([PsiClass]) when called on
     * [psiClass].
     *
     * The purpose of this is to find where a new [PsiClassItem] should be inserted in the nested
     * class structure. It finds the outermost [PsiClass] with no associated [PsiClassItem] but
     * which is either a top level class or whose containing [PsiClass] does have an associated
     * [PsiClassItem]. That is the point where new classes need to be created.
     *
     * e.g. if the nesting structure is `A.B.C` and `A` has already been created then the insertion
     * point would consist of [PsiClassItem] for `A` (the containing class item) and the [PsiClass]
     * for `B` (the outermost [PsiClass] with no associated item).
     *
     * If none had already been created then it would return an insertion point consisting of no
     * containing class item and the [PsiClass] for `A`.
     */
    private fun findNewClassInsertionPoint(psiClass: PsiClass): NewClassInsertionPoint {
        var current = psiClass
        do {
            // If the current has no containing class then it has reached the top level class so
            // return an insertion point that has no containing class item and the current class.
            val containing = current.containingClass ?: return NewClassInsertionPoint(current, null)

            // If the containing class has a matching class item then return an insertion point that
            // uses that containing class item and the current class.
            findClass(containing)?.let { containingClassItem ->
                return NewClassInsertionPoint(current, containingClassItem)
            }
            current = containing
        } while (true)
    }

    internal fun findOrCreateClass(psiClass: PsiClass): PsiClassItem {
        if (psiClass is PsiTypeParameter) {
            error(
                "Must not be called with PsiTypeParameter; call findOrCreateTypeParameter(...) instead"
            )
        }

        // If it has already been created then return it.
        findClass(psiClass)?.let {
            return it
        }

        // Otherwise, find an insertion point at which new classes should be created.
        val (missingPsiClass, containingClassItem) = findNewClassInsertionPoint(psiClass)

        // Create a top level or nested class as appropriate.
        val createdClassItem =
            if (containingClassItem == null) {
                createTopLevelClassAndContents(missingPsiClass)
            } else {
                createClass(
                    missingPsiClass,
                    containingClassItem,
                    globalTypeItemFactory.from(containingClassItem)
                )
            }

        // Make sure that the created class has been properly initialized.
        finishClassInitialization(createdClassItem)

        // Select the class item to return.
        return if (missingPsiClass == psiClass) {
            // The created class item was what was requested so just return it.
            createdClassItem
        } else {
            // Otherwise, a nested class was requested so find it. It was created when its
            // containing class was created.
            findClass(psiClass)!!
        }
    }

    internal fun findClass(psiType: PsiType): PsiClassItem? {
        if (psiType is PsiClassType) {
            val cls = psiType.resolve() ?: return null
            return findOrCreateClass(cls)
        } else if (psiType is PsiArrayType) {
            var componentType = psiType.componentType
            // We repeatedly get the component type because the array may have multiple dimensions
            while (componentType is PsiArrayType) {
                componentType = componentType.componentType
            }
            if (componentType is PsiClassType) {
                val cls = componentType.resolve() ?: return null
                return findOrCreateClass(cls)
            }
        }
        return null
    }

    internal fun getClassType(cls: PsiClass): PsiClassType =
        getFactory().createType(cls, PsiSubstitutor.EMPTY)

    internal fun getComment(documentation: String, parent: PsiElement? = null): PsiDocComment =
        getFactory().createDocCommentFromText(documentation, parent)

    private fun getPackageName(clz: PsiClass): String {
        var top: PsiClass? = clz
        while (top?.containingClass != null) {
            top = top.containingClass
        }
        top ?: return ""

        val name = top.name
        val fullName = top.qualifiedName ?: return ""

        if (name == fullName) {
            return ""
        }

        return fullName.substring(0, fullName.length - 1 - name!!.length)
    }

    internal fun findMethod(method: PsiMethod): PsiMethodItem {
        val containingClass = method.containingClass
        val cls = findOrCreateClass(containingClass!!)

        // Ensure initialized/registered via [#registerMethods]
        if (methodMap[cls] == null) {
            val map = HashMap<PsiMethod, PsiMethodItem>(40)
            registerMethods(cls.methods(), map)
            registerMethods(cls.constructors(), map)
            methodMap[cls] = map
        }

        val methods = methodMap[cls]!!
        val methodItem = methods[method]
        if (methodItem == null) {
            // Probably switched psi classes (e.g. used source PsiClass in registry but
            // found duplicate class in .jar library and we're now pointing to it; in that
            // case, find the equivalent method by signature
            val psiClass = cls.psiClass
            val updatedMethod = psiClass.findMethodBySignature(method, true)
            val result = methods[updatedMethod!!]
            if (result == null) {
                val extra =
                    PsiMethodItem.create(this, cls, updatedMethod, globalTypeItemFactory.from(cls))
                methods[method] = extra
                methods[updatedMethod] = extra

                return extra
            }
            return result
        }

        return methodItem
    }

    internal fun findField(field: PsiField): FieldItem? {
        val containingClass = field.containingClass ?: return null
        val cls = findOrCreateClass(containingClass)
        return cls.findField(field.name)
    }

    private fun registerMethods(
        methods: List<MethodItem>,
        map: MutableMap<PsiMethod, PsiMethodItem>
    ) {
        for (method in methods) {
            val psiMethod = (method as PsiMethodItem).psiMethod
            map[psiMethod] = method
            if (psiMethod is UMethod) {
                // Register LC method as a key too
                // so that we can find the corresponding [MethodItem]
                // Otherwise, we will end up creating a new [MethodItem]
                // without source PSI, resulting in wrong modifier.
                map[psiMethod.javaPsi] = method
            }
        }
    }

    override fun getTopLevelClassesFromSource(): List<ClassItem> {
        return topLevelClassesFromSource
    }

    internal fun createPsiMethod(s: String, parent: PsiElement? = null): PsiMethod =
        getFactory().createMethodFromText(s, parent)

    internal fun createPsiType(s: String, parent: PsiElement? = null): PsiType =
        getFactory().createTypeFromText(s, parent)

    private fun createPsiAnnotation(s: String, parent: PsiElement? = null): PsiAnnotation =
        getFactory().createAnnotationFromText(s, parent)

    private fun getFactory() = JavaPsiFacade.getElementFactory(project)

    private var nonNullAnnotationProvider: TypeAnnotationProvider? = null
    private var nullableAnnotationProvider: TypeAnnotationProvider? = null

    /** Type annotation provider which provides androidx.annotation.NonNull */
    internal fun getNonNullAnnotationProvider(): TypeAnnotationProvider {
        return nonNullAnnotationProvider
            ?: run {
                val provider =
                    TypeAnnotationProvider.Static.create(
                        arrayOf(createPsiAnnotation("@$ANDROIDX_NONNULL"))
                    )
                nonNullAnnotationProvider
                provider
            }
    }

    /** Type annotation provider which provides androidx.annotation.Nullable */
    internal fun getNullableAnnotationProvider(): TypeAnnotationProvider {
        return nullableAnnotationProvider
            ?: run {
                val provider =
                    TypeAnnotationProvider.Static.create(
                        arrayOf(createPsiAnnotation("@$ANDROIDX_NULLABLE"))
                    )
                nullableAnnotationProvider
                provider
            }
    }

    override fun createAnnotation(
        source: String,
        context: Item?,
    ): AnnotationItem? {
        val psiAnnotation = createPsiAnnotation(source, (context as? PsiItem)?.psi())
        return PsiAnnotationItem.create(this, psiAnnotation)
    }

    override fun supportsDocumentation(): Boolean = true

    override fun toString(): String = description

    /** Add a class to the codebase. Called from [PsiClassItem.create]. */
    internal fun registerClass(classItem: PsiClassItem) {
        val qualifiedName = classItem.qualifiedName()
        val existing = classMap.put(qualifiedName, classItem)
        if (existing != null) {
            reporter.report(
                Issues.DUPLICATE_SOURCE_CLASS,
                classItem,
                "Ignoring this duplicate definition of $qualifiedName; previous definition was loaded from ${existing.fileLocation.path}"
            )
            return
        }

        addClass(classItem)
    }

    internal val uastResolveService: BaseKotlinUastResolveProviderService? by lazy {
        ApplicationManager.getApplication()
            .getService(BaseKotlinUastResolveProviderService::class.java)
    }
}<|MERGE_RESOLUTION|>--- conflicted
+++ resolved
@@ -162,13 +162,6 @@
      */
     private var initializing = false
 
-<<<<<<< HEAD
-    override fun trustedApi(): Boolean = false
-
-    private var packageDocs: PackageDocs? = null
-
-=======
->>>>>>> ace6fcf1
     private var hideClassesFromJars = true
 
     /** [PsiTypeItemFactory] used to create [PsiTypeItem]s. */
@@ -328,15 +321,10 @@
     private fun finishInitialization(packages: PackageDocs?) {
 
         // Next construct packages
-<<<<<<< HEAD
-        for ((pkgName, classes) in packageClasses) {
-            val psiPackage = JavaPsiFacade.getInstance(project).findPackage(pkgName)
-=======
         val packageDocs = packages?.packageDocs ?: emptyMap()
         val overviewDocs = packages?.overviewDocs ?: emptyMap()
         for ((pkgName, classes) in packageClasses!!) {
             val psiPackage = findPsiPackage(pkgName)
->>>>>>> ace6fcf1
             if (psiPackage == null) {
                 println("Could not find package $pkgName")
                 continue
@@ -395,7 +383,7 @@
 
         // Create PackageItems for any packages that weren't in the source
         for (pkgName in missingPackages) {
-            val psiPackage = JavaPsiFacade.getInstance(project).findPackage(pkgName) ?: continue
+            val psiPackage = findPsiPackage(pkgName) ?: continue
             val sortedClasses = emptyList<PsiClassItem>()
             registerPackage(pkgName, psiPackage, sortedClasses)
         }
@@ -511,35 +499,6 @@
             reporter.report(Issues.IO_ERROR, jarFile, e.message ?: e.toString())
         }
 
-<<<<<<< HEAD
-        // Next construct packages
-        for ((pkgName, packageClasses) in packageToClasses) {
-            val psiPackage = JavaPsiFacade.getInstance(project).findPackage(pkgName)
-            if (psiPackage == null) {
-                println("Could not find package $pkgName")
-                continue
-            }
-
-            packageClasses.sortWith(ClassItem.fullNameComparator)
-            // TODO: How do we obtain the package docs? We generally don't have them, but it *would*
-            // be
-            // nice if we picked up "overview.html" bundled files and added them. But since the docs
-            // are generally missing for all elements *anyway*, let's not bother.
-            val docs = packageDocs?.packageDocs
-            val packageHtml: String? =
-                if (docs != null) {
-                    docs[pkgName]
-                } else {
-                    null
-                }
-            registerPackage(psiPackage, packageClasses, packageHtml, pkgName)
-        }
-
-        emptyPackage = findPackage("")!!
-
-        initializing = false
-=======
->>>>>>> ace6fcf1
         hideClassesFromJars = true
 
         // When loading from a jar there is no package documentation.
@@ -595,45 +554,12 @@
             }
         }
 
-<<<<<<< HEAD
-        if (classItem.classType == ClassType.TYPE_PARAMETER) {
-            // Don't put PsiTypeParameter classes into the registry; e.g. when we're visiting
-            //  java.util.stream.Stream<R>
-            // we come across "R" and would try to place it here.
-            classItem.containingPackage = emptyPackage
-            classItem.finishInitialization()
-            return classItem
-        }
-
-        // TODO: Cache for adjacent files!
-        val packageName = getPackageName(clz)
-        registerPackageClass(packageName, classItem)
-
-        if (!initializing) {
-            classItem.finishInitialization()
-            val pkgName = getPackageName(clz)
-            val pkg = findPackage(pkgName)
-            if (pkg == null) {
-                // val packageHtml: String? = packageDocs?.packageDocs!![pkgName]
-                // dynamically discovered packages should NOT be included
-                // val packageHtml = "/** @hide */"
-                val packageHtml = null
-                val psiPackage = JavaPsiFacade.getInstance(project).findPackage(pkgName)
-                if (psiPackage != null) {
-                    val packageItem = registerPackage(psiPackage, null, packageHtml, pkgName)
-                    packageItem.addClass(classItem)
-                }
-            } else {
-                pkg.addClass(classItem)
-            }
-=======
         if (initializing) {
             // If initializing then keep track of the class in [packageClasses]. This is not needed
             // after initializing as [packageClasses] is not needed then.
             // TODO: Cache for adjacent files!
             val packageName = getPackageName(psiClass)
             registerPackageClass(packageName, classItem)
->>>>>>> ace6fcf1
         }
 
         return classItem
@@ -653,6 +579,10 @@
 
     override fun findPackage(pkgName: String): PsiPackageItem? {
         return packageMap[pkgName]
+    }
+
+    internal fun findPsiPackage(pkgName: String): PsiPackage? {
+        return JavaPsiFacade.getInstance(project).findPackage(pkgName)
     }
 
     override fun findClass(className: String): PsiClassItem? {
