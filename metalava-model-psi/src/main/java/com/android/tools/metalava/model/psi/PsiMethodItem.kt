--- conflicted
+++ resolved
@@ -30,15 +30,9 @@
 import com.android.tools.metalava.reporter.FileLocation
 import com.intellij.psi.PsiAnnotationMethod
 import com.intellij.psi.PsiMethod
-<<<<<<< HEAD
-import com.intellij.psi.util.PsiTypesUtil
-import java.io.StringWriter
-import org.intellij.lang.annotations.Language
-=======
 import com.intellij.psi.PsiParameter
 import org.jetbrains.kotlin.name.JvmStandardClassIds
 import org.jetbrains.kotlin.psi.KtFunction
->>>>>>> ace6fcf1
 import org.jetbrains.kotlin.psi.KtNamedFunction
 import org.jetbrains.kotlin.psi.KtParameter
 import org.jetbrains.kotlin.psi.KtProperty
@@ -103,37 +97,8 @@
 
     override var property: PsiPropertyItem? = null
 
-<<<<<<< HEAD
-    override fun name(): String = name
-
-    override fun containingClass(): ClassItem = containingClass
-
-    override fun equals(other: Any?): Boolean {
-        // TODO: Allow mix and matching with other MethodItems?
-        if (this === other) return true
-        if (javaClass != other?.javaClass) return false
-
-        other as PsiMethodItem
-
-        if (psiMethod != other.psiMethod) return false
-
-        return true
-    }
-
-    override fun hashCode(): Int {
-        return psiMethod.hashCode()
-    }
-
-    override fun findMainDocumentation(): String {
-        if (documentation == "") return documentation
-        val comment = codebase.getComment(documentation)
-        val end = findFirstTag(comment)?.textRange?.startOffset ?: documentation.length
-        return comment.text.substring(0, end)
-    }
-=======
     @Deprecated("This property should not be accessed directly.")
     override var _requiresOverride: Boolean? = null
->>>>>>> ace6fcf1
 
     override fun isConstructor(): Boolean = false
 
@@ -311,89 +276,6 @@
     }
     */
 
-<<<<<<< HEAD
-    /**
-     * Converts the method to a stub that can be converted back to a PsiMethod.
-     *
-     * Note: This must not be used for emitting stub jars. For that, see
-     * [com.android.tools.metalava.stub.StubWriter].
-     *
-     * @param replacementMap a map that specifies replacement types for formal type parameters.
-     */
-    @Language("JAVA")
-    internal fun toStubForCloning(replacementMap: Map<String, String> = emptyMap()): String {
-        val method = this
-        // There are type variables; we have to recreate the method signature
-        val sb = StringBuilder(100)
-
-        val modifierString = StringWriter()
-        ModifierList.write(
-            modifierString,
-            method.modifiers,
-            method,
-            target = AnnotationTarget.INTERNAL,
-            removeAbstract = false,
-            removeFinal = false,
-        )
-        sb.append(modifierString.toString())
-
-        val typeParameters = typeParameterList().toString()
-        if (typeParameters.isNotEmpty()) {
-            sb.append(' ')
-            sb.append(TypeItem.convertTypeString(typeParameters, replacementMap))
-        }
-
-        val returnType = method.returnType()
-        sb.append(returnType.convertTypeString(replacementMap))
-
-        sb.append(' ')
-        sb.append(method.name())
-
-        sb.append("(")
-        method.parameters().asSequence().forEachIndexed { i, parameter ->
-            if (i > 0) {
-                sb.append(", ")
-            }
-
-            val parameterModifierString = StringWriter()
-            ModifierList.write(
-                parameterModifierString,
-                parameter.modifiers,
-                parameter,
-                target = AnnotationTarget.INTERNAL
-            )
-            sb.append(parameterModifierString.toString())
-            sb.append(parameter.type().convertTypeString(replacementMap))
-            sb.append(' ')
-            sb.append(parameter.name())
-        }
-        sb.append(")")
-
-        val throws = method.throwsTypes().asSequence().sortedWith(ClassItem.fullNameComparator)
-        if (throws.any()) {
-            sb.append(" throws ")
-            throws.asSequence().sortedWith(ClassItem.fullNameComparator).forEachIndexed { i, type ->
-                if (i > 0) {
-                    sb.append(", ")
-                }
-                // No need to replace variables; we can't have type arguments for exceptions
-                sb.append(type.qualifiedName())
-            }
-        }
-
-        sb.append(" { return ")
-        val defaultValue = PsiTypesUtil.getDefaultValueOfType(method.psiMethod.returnType)
-        sb.append(defaultValue)
-        sb.append("; }")
-
-        return sb.toString()
-    }
-
-    override fun finishInitialization() {
-        super.finishInitialization()
-
-        throwsTypes = throwsTypes(codebase, psiMethod)
-=======
     override fun shouldExpandOverloads(): Boolean {
         val ktFunction = (psiMethod as? UMethod)?.sourcePsi as? KtFunction ?: return false
         return modifiers.isActual() &&
@@ -402,7 +284,6 @@
             // some places suppress the compiler error, so we should handle it here too.
             ktFunction.valueParameters.none { it.hasDefaultValue() } &&
             parameters.any { it.hasDefaultValue() }
->>>>>>> ace6fcf1
     }
 
     companion object {
