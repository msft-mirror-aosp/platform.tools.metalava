--- conflicted
+++ resolved
@@ -57,23 +57,8 @@
 
     override fun typeBounds(): List<BoundsTypeItem> = bounds
 
-<<<<<<< HEAD
-        val refs = psiClass.extendsList?.referencedTypes
-        bounds =
-            if (refs != null && refs.isNotEmpty()) {
-                // Omit java.lang.Object since PSI will turn "T extends Comparable" to "T extends
-                // Object & Comparable"
-                // and this just makes comparisons harder; *everything* extends Object.
-                refs
-                    .mapNotNull { PsiTypeItem.create(codebase, it) }
-                    .filter { !it.isJavaLangObject() }
-            } else {
-                emptyList()
-            }
-=======
     override fun isReified(): Boolean {
         return isReified(psiClass as? PsiTypeParameter)
->>>>>>> ace6fcf1
     }
 
     internal lateinit var bounds: List<BoundsTypeItem>
