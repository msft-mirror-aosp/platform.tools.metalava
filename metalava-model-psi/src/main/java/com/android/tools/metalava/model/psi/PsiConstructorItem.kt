/*
 * Copyright (C) 2017 The Android Open Source Project
 *
 * Licensed under the Apache License, Version 2.0 (the "License");
 * you may not use this file except in compliance with the License.
 * You may obtain a copy of the License at
 *
 *      http://www.apache.org/licenses/LICENSE-2.0
 *
 * Unless required by applicable law or agreed to in writing, software
 * distributed under the License is distributed on an "AS IS" BASIS,
 * WITHOUT WARRANTIES OR CONDITIONS OF ANY KIND, either express or implied.
 * See the License for the specific language governing permissions and
 * limitations under the License.
 */

package com.android.tools.metalava.model.psi

import com.android.tools.metalava.model.ClassTypeItem
import com.android.tools.metalava.model.ConstructorItem
import com.android.tools.metalava.model.DefaultModifierList
import com.android.tools.metalava.model.DefaultModifierList.Companion.PACKAGE_PRIVATE
import com.android.tools.metalava.model.ExceptionTypeItem
import com.android.tools.metalava.model.ItemDocumentation
import com.android.tools.metalava.model.MethodItem
import com.android.tools.metalava.model.TypeParameterList
import com.android.tools.metalava.reporter.FileLocation
import com.intellij.psi.JavaPsiFacade
import com.intellij.psi.PsiClass
import com.intellij.psi.PsiElement
import com.intellij.psi.PsiExpressionStatement
import com.intellij.psi.PsiKeyword
import com.intellij.psi.PsiMethod
import com.intellij.psi.PsiMethodCallExpression
import com.intellij.psi.PsiWhiteSpace
import org.jetbrains.kotlin.psi.KtClassOrObject
import org.jetbrains.kotlin.psi.KtPrimaryConstructor
import org.jetbrains.uast.UMethod

class PsiConstructorItem
private constructor(
    codebase: PsiBasedCodebase,
    psiMethod: PsiMethod,
    fileLocation: FileLocation = PsiFileLocation(psiMethod),
    containingClass: PsiClassItem,
    name: String,
    modifiers: DefaultModifierList,
    documentation: ItemDocumentation,
    parameterItemsFactory: ParameterItemsFactory,
    returnType: ClassTypeItem,
    typeParameterList: TypeParameterList,
    throwsTypes: List<ExceptionTypeItem>,
    val implicitConstructor: Boolean = false,
    override val isPrimary: Boolean = false
) :
    PsiMethodItem(
        codebase = codebase,
        modifiers = modifiers,
        documentation = documentation,
        psiMethod = psiMethod,
        fileLocation = fileLocation,
        containingClass = containingClass,
        name = name,
        returnType = returnType,
        parameterItemsFactory = parameterItemsFactory,
        typeParameterList = typeParameterList,
        throwsTypes = throwsTypes,
    ),
    ConstructorItem {

    override fun isImplicitConstructor(): Boolean = implicitConstructor

    override fun isConstructor(): Boolean = true

    override var superConstructor: ConstructorItem? = null

<<<<<<< HEAD
    override fun isCloned(): Boolean = false

    private var _superMethods: List<MethodItem>? = null

    override fun superMethods(): List<MethodItem> {
        if (_superMethods == null) {
            val result = mutableListOf<MethodItem>()
            psiMethod.findSuperMethods().mapTo(result) { codebase.findMethod(it) }

            if (result.isEmpty() && isConstructor() && containingClass().superClass() != null) {
                // Try a little harder; psi findSuperMethod doesn't seem to find super constructors
                // in
                // some cases, but maybe we can find it by resolving actual super() calls!
                // TODO: Port to UAST
                var curr: PsiElement? = psiMethod.body?.firstBodyElement
                while (curr != null && curr is PsiWhiteSpace) {
                    curr = curr.nextSibling
                }
                if (
                    curr is PsiExpressionStatement &&
                        curr.expression is PsiMethodCallExpression &&
                        curr.expression.firstChild?.lastChild is PsiKeyword &&
                        curr.expression.firstChild?.lastChild?.text == "super"
                ) {
                    val resolved = (curr.expression as PsiMethodCallExpression).resolveMethod()
                    if (resolved is PsiMethod) {
                        val superConstructor = codebase.findMethod(resolved)
                        result.add(superConstructor)
                    }
                }
            }
            _superMethods = result
        }

        return _superMethods!!
    }
=======
    override fun superMethods(): List<MethodItem> = emptyList()
>>>>>>> ace6fcf1

    companion object {
        internal fun create(
            codebase: PsiBasedCodebase,
            containingClass: PsiClassItem,
            psiMethod: PsiMethod,
            enclosingClassTypeItemFactory: PsiTypeItemFactory,
        ): PsiConstructorItem {
            assert(psiMethod.isConstructor)
            val name = psiMethod.name
            val commentText = javadocAsItemDocumentation(psiMethod, codebase)
            val modifiers = modifiers(codebase, psiMethod, commentText)
            // Create the TypeParameterList for this before wrapping any of the other types used by
            // it as they may reference a type parameter in the list.
            val (typeParameterList, constructorTypeItemFactory) =
                PsiTypeParameterList.create(
                    codebase,
                    enclosingClassTypeItemFactory,
                    "constructor $name",
                    psiMethod
                )
            val constructor =
                PsiConstructorItem(
                    codebase = codebase,
                    psiMethod = psiMethod,
                    containingClass = containingClass,
                    name = name,
                    documentation = commentText,
                    modifiers = modifiers,
                    parameterItemsFactory = { methodItem ->
                        parameterList(methodItem, constructorTypeItemFactory)
                    },
                    returnType = containingClass.type(),
                    implicitConstructor = false,
                    isPrimary = (psiMethod as? UMethod)?.isPrimaryConstructor ?: false,
                    typeParameterList = typeParameterList,
                    throwsTypes = throwsTypes(psiMethod, constructorTypeItemFactory),
                )
            return constructor
        }

        fun createDefaultConstructor(
            codebase: PsiBasedCodebase,
            containingClass: PsiClassItem,
            psiClass: PsiClass,
        ): PsiConstructorItem {
            val name = psiClass.name!!

            val factory = JavaPsiFacade.getInstance(psiClass.project).elementFactory
            val psiMethod = factory.createConstructor(name, psiClass)
            val modifiers = DefaultModifierList(codebase, PACKAGE_PRIVATE, null)
            modifiers.setVisibilityLevel(containingClass.modifiers.getVisibilityLevel())

            val item =
                PsiConstructorItem(
                    codebase = codebase,
                    psiMethod = psiMethod,
                    // Use the location of the containing class for the implicit default
                    // constructor.
                    fileLocation = containingClass.fileLocation,
                    containingClass = containingClass,
                    name = name,
                    documentation = ItemDocumentation.NONE,
                    modifiers = modifiers,
                    parameterItemsFactory = { emptyList() },
                    returnType = containingClass.type(),
                    implicitConstructor = true,
                    typeParameterList = TypeParameterList.NONE,
                    throwsTypes = emptyList(),
                )
            return item
        }

        private val UMethod.isPrimaryConstructor: Boolean
            get() = sourcePsi is KtPrimaryConstructor || sourcePsi is KtClassOrObject
    }
}<|MERGE_RESOLUTION|>--- conflicted
+++ resolved
@@ -27,12 +27,7 @@
 import com.android.tools.metalava.reporter.FileLocation
 import com.intellij.psi.JavaPsiFacade
 import com.intellij.psi.PsiClass
-import com.intellij.psi.PsiElement
-import com.intellij.psi.PsiExpressionStatement
-import com.intellij.psi.PsiKeyword
 import com.intellij.psi.PsiMethod
-import com.intellij.psi.PsiMethodCallExpression
-import com.intellij.psi.PsiWhiteSpace
 import org.jetbrains.kotlin.psi.KtClassOrObject
 import org.jetbrains.kotlin.psi.KtPrimaryConstructor
 import org.jetbrains.uast.UMethod
@@ -74,46 +69,7 @@
 
     override var superConstructor: ConstructorItem? = null
 
-<<<<<<< HEAD
-    override fun isCloned(): Boolean = false
-
-    private var _superMethods: List<MethodItem>? = null
-
-    override fun superMethods(): List<MethodItem> {
-        if (_superMethods == null) {
-            val result = mutableListOf<MethodItem>()
-            psiMethod.findSuperMethods().mapTo(result) { codebase.findMethod(it) }
-
-            if (result.isEmpty() && isConstructor() && containingClass().superClass() != null) {
-                // Try a little harder; psi findSuperMethod doesn't seem to find super constructors
-                // in
-                // some cases, but maybe we can find it by resolving actual super() calls!
-                // TODO: Port to UAST
-                var curr: PsiElement? = psiMethod.body?.firstBodyElement
-                while (curr != null && curr is PsiWhiteSpace) {
-                    curr = curr.nextSibling
-                }
-                if (
-                    curr is PsiExpressionStatement &&
-                        curr.expression is PsiMethodCallExpression &&
-                        curr.expression.firstChild?.lastChild is PsiKeyword &&
-                        curr.expression.firstChild?.lastChild?.text == "super"
-                ) {
-                    val resolved = (curr.expression as PsiMethodCallExpression).resolveMethod()
-                    if (resolved is PsiMethod) {
-                        val superConstructor = codebase.findMethod(resolved)
-                        result.add(superConstructor)
-                    }
-                }
-            }
-            _superMethods = result
-        }
-
-        return _superMethods!!
-    }
-=======
     override fun superMethods(): List<MethodItem> = emptyList()
->>>>>>> ace6fcf1
 
     companion object {
         internal fun create(
