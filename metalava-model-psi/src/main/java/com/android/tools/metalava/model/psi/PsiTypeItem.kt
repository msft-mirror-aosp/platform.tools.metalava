/*
 * Copyright (C) 2017 The Android Open Source Project
 *
 * Licensed under the Apache License, Version 2.0 (the "License");
 * you may not use this file except in compliance with the License.
 * You may obtain a copy of the License at
 *
 *      http://www.apache.org/licenses/LICENSE-2.0
 *
 * Unless required by applicable law or agreed to in writing, software
 * distributed under the License is distributed on an "AS IS" BASIS,
 * WITHOUT WARRANTIES OR CONDITIONS OF ANY KIND, either express or implied.
 * See the License for the specific language governing permissions and
 * limitations under the License.
 */

package com.android.tools.metalava.model.psi

<<<<<<< HEAD
import com.android.tools.metalava.model.AnnotationItem
import com.android.tools.metalava.model.ClassItem
import com.android.tools.metalava.model.Item
import com.android.tools.metalava.model.JAVA_LANG_STRING
import com.android.tools.metalava.model.MemberItem
import com.android.tools.metalava.model.MethodItem
import com.android.tools.metalava.model.ParameterItem
=======
import com.android.tools.metalava.model.ArrayTypeItem
import com.android.tools.metalava.model.ClassTypeItem
import com.android.tools.metalava.model.Codebase
import com.android.tools.metalava.model.DefaultTypeItem
import com.android.tools.metalava.model.LambdaTypeItem
import com.android.tools.metalava.model.PrimitiveTypeItem
import com.android.tools.metalava.model.ReferenceTypeItem
import com.android.tools.metalava.model.TypeArgumentTypeItem
>>>>>>> ace6fcf1
import com.android.tools.metalava.model.TypeItem
import com.android.tools.metalava.model.TypeParameterItem
<<<<<<< HEAD
import com.android.tools.metalava.model.findAnnotation
import com.intellij.psi.JavaTokenType
=======
import com.android.tools.metalava.model.VariableTypeItem
import com.android.tools.metalava.model.WildcardTypeItem
>>>>>>> ace6fcf1
import com.intellij.psi.PsiArrayType
import com.intellij.psi.PsiClassType
<<<<<<< HEAD
import com.intellij.psi.PsiCompiledElement
import com.intellij.psi.PsiDisjunctionType
import com.intellij.psi.PsiElement
import com.intellij.psi.PsiEllipsisType
import com.intellij.psi.PsiIntersectionType
import com.intellij.psi.PsiJavaCodeReferenceElement
import com.intellij.psi.PsiJavaToken
import com.intellij.psi.PsiLambdaExpressionType
=======
>>>>>>> ace6fcf1
import com.intellij.psi.PsiPrimitiveType
import com.intellij.psi.PsiType
<<<<<<< HEAD
import com.intellij.psi.PsiTypeElement
import com.intellij.psi.PsiTypeParameter
import com.intellij.psi.PsiTypeParameterList
import com.intellij.psi.PsiTypeVisitor
=======
>>>>>>> ace6fcf1
import com.intellij.psi.PsiWildcardType
import com.intellij.psi.util.TypeConversionUtil
<<<<<<< HEAD
import java.util.function.Predicate

/** Represents a type backed by PSI */
class PsiTypeItem
private constructor(private val codebase: PsiBasedCodebase, var psiType: PsiType) : TypeItem {
    private var toString: String? = null
    private var toAnnotatedString: String? = null
    private var toInnerAnnotatedString: String? = null
    private var toErasedString: String? = null
    private var asClass: PsiClassItem? = null

    override fun toString(): String {
        return toTypeString()
    }

    override fun toTypeString(
        outerAnnotations: Boolean,
        innerAnnotations: Boolean,
        erased: Boolean,
        kotlinStyleNulls: Boolean,
        context: Item?,
        filter: Predicate<Item>?
    ): String {
        assert(innerAnnotations || !outerAnnotations) // Can't supply outer=true,inner=false

        if (filter != null) {
            // No caching when specifying filter.
            // TODO: When we support type use annotations, here we need to deal with markRecent
            //  and clearAnnotations not really having done their job.
            return toTypeString(
                codebase = codebase,
                type = psiType,
                outerAnnotations = outerAnnotations,
                innerAnnotations = innerAnnotations,
                erased = erased,
                kotlinStyleNulls = kotlinStyleNulls,
                context = context,
                filter = filter
            )
        }

        return if (erased) {
            if (kotlinStyleNulls && (innerAnnotations || outerAnnotations)) {
                // Not cached: Not common
                toTypeString(
                    codebase = codebase,
                    type = psiType,
                    outerAnnotations = outerAnnotations,
                    innerAnnotations = innerAnnotations,
                    erased = erased,
                    kotlinStyleNulls = kotlinStyleNulls,
                    context = context,
                    filter = filter
                )
            } else {
                if (toErasedString == null) {
                    toErasedString =
                        toTypeString(
                            codebase = codebase,
                            type = psiType,
                            outerAnnotations = outerAnnotations,
                            innerAnnotations = innerAnnotations,
                            erased = erased,
                            kotlinStyleNulls = kotlinStyleNulls,
                            context = context,
                            filter = filter
                        )
                }
                toErasedString!!
            }
        } else {
            when {
                kotlinStyleNulls && outerAnnotations -> {
                    if (toAnnotatedString == null) {
                        toAnnotatedString =
                            toTypeString(
                                codebase = codebase,
                                type = psiType,
                                outerAnnotations = outerAnnotations,
                                innerAnnotations = innerAnnotations,
                                erased = erased,
                                kotlinStyleNulls = kotlinStyleNulls,
                                context = context,
                                filter = filter
                            )
                    }
                    toAnnotatedString!!
                }
                kotlinStyleNulls && innerAnnotations -> {
                    if (toInnerAnnotatedString == null) {
                        toInnerAnnotatedString =
                            toTypeString(
                                codebase = codebase,
                                type = psiType,
                                outerAnnotations = outerAnnotations,
                                innerAnnotations = innerAnnotations,
                                erased = erased,
                                kotlinStyleNulls = kotlinStyleNulls,
                                context = context,
                                filter = filter
                            )
                    }
                    toInnerAnnotatedString!!
                }
                else -> {
                    if (toString == null) {
                        toString =
                            TypeItem.formatType(
                                getCanonicalText(
                                    codebase = codebase,
                                    owner = context,
                                    type = psiType,
                                    annotated = false,
                                    mapAnnotations = false,
                                    kotlinStyleNulls = kotlinStyleNulls,
                                    filter = filter
                                )
                            )
                    }
                    toString!!
                }
            }
        }
    }

    override fun toErasedTypeString(context: Item?): String {
        return toTypeString(
            outerAnnotations = false,
            innerAnnotations = false,
            erased = true,
            kotlinStyleNulls = false,
            context = context
        )
    }

    override fun arrayDimensions(): Int {
        return psiType.arrayDimensions
    }

    override fun equals(other: Any?): Boolean {
        if (this === other) return true

        return when (other) {
            is TypeItem -> TypeItem.equalsWithoutSpace(toTypeString(), other.toTypeString())
            else -> false
        }
    }

    override fun asClass(): PsiClassItem? {
        if (primitive) {
            return null
        }
        if (asClass == null) {
            asClass = codebase.findClass(psiType)
        }
        return asClass
    }

    override fun asTypeParameter(context: MemberItem?): TypeParameterItem? {
        val cls = asClass() ?: return null
        return cls as? PsiTypeParameterItem
    }

    override fun hashCode(): Int {
        return psiType.hashCode()
    }

    override val primitive: Boolean
        get() = psiType is PsiPrimitiveType

    override fun typeArgumentClasses(): List<ClassItem> {
        if (primitive) {
            return emptyList()
        }

        val classes = mutableListOf<ClassItem>()
        psiType.accept(
            object : PsiTypeVisitor<PsiType>() {
                override fun visitType(type: PsiType): PsiType {
                    return type
                }

                override fun visitClassType(classType: PsiClassType): PsiType? {
                    codebase.findClass(classType)?.let {
                        if (!it.isTypeParameter && !classes.contains(it)) {
                            classes.add(it)
                        }
                    }
                    for (type in classType.parameters) {
                        type.accept(this)
                    }
                    return classType
                }

                override fun visitWildcardType(wildcardType: PsiWildcardType): PsiType? {
                    if (wildcardType.isExtends) {
                        wildcardType.extendsBound.accept(this)
                    }
                    if (wildcardType.isSuper) {
                        wildcardType.superBound.accept(this)
                    }
                    if (wildcardType.isBounded) {
                        wildcardType.bound?.accept(this)
                    }
                    return wildcardType
                }

                override fun visitPrimitiveType(primitiveType: PsiPrimitiveType): PsiType? {
                    return primitiveType
                }

                override fun visitEllipsisType(ellipsisType: PsiEllipsisType): PsiType? {
                    ellipsisType.componentType.accept(this)
                    return ellipsisType
                }

                override fun visitArrayType(arrayType: PsiArrayType): PsiType? {
                    arrayType.componentType.accept(this)
                    return arrayType
                }

                override fun visitLambdaExpressionType(
                    lambdaExpressionType: PsiLambdaExpressionType
                ): PsiType? {
                    for (superType in lambdaExpressionType.superTypes) {
                        superType.accept(this)
                    }
                    return lambdaExpressionType
                }

                override fun visitCapturedWildcardType(
                    capturedWildcardType: PsiCapturedWildcardType
                ): PsiType? {
                    capturedWildcardType.upperBound.accept(this)
                    return capturedWildcardType
                }

                override fun visitDisjunctionType(disjunctionType: PsiDisjunctionType): PsiType? {
                    for (type in disjunctionType.disjunctions) {
                        type.accept(this)
                    }
                    return disjunctionType
                }

                override fun visitIntersectionType(
                    intersectionType: PsiIntersectionType
                ): PsiType? {
                    for (type in intersectionType.conjuncts) {
                        type.accept(this)
                    }
                    return intersectionType
                }
            }
        )

        return classes
    }

    override fun convertType(replacementMap: Map<String, String>?, owner: Item?): TypeItem {
        val s = convertTypeString(replacementMap)
        return create(codebase, codebase.createPsiType(s, (owner as? PsiItem)?.psi()))
    }

    override fun hasTypeArguments(): Boolean {
        val type = psiType
        return type is PsiClassType && type.hasParameters()
    }

    override fun markRecent() {
        val source =
            toTypeString(outerAnnotations = true, innerAnnotations = true)
                .replace(".NonNull", ".RecentlyNonNull")
        // TODO: Pass in a context!
        psiType = codebase.createPsiType(source)
        toAnnotatedString = null
        toInnerAnnotatedString = null
    }

    override fun scrubAnnotations() {
        toAnnotatedString = toTypeString(outerAnnotations = false, innerAnnotations = false)
        toInnerAnnotatedString = toAnnotatedString
    }

    /** Returns `true` if `this` type can be assigned from `other` without unboxing the other. */
    fun isAssignableFromWithoutUnboxing(other: PsiTypeItem): Boolean {
        if (this.primitive && !other.primitive) {
=======

/** Represents a type backed by PSI */
internal sealed class PsiTypeItem(
    val psiType: PsiType,
    modifiers: TypeModifiers,
) : DefaultTypeItem(modifiers) {

    /** Returns `true` if `this` type can be assigned from `other` without unboxing the other. */
    override fun isAssignableFromWithoutUnboxing(other: TypeItem): Boolean {
        if (other !is PsiTypeItem) return super.isAssignableFromWithoutUnboxing(other)
        if (this is PrimitiveTypeItem && other !is PrimitiveTypeItem) {
>>>>>>> ace6fcf1
            return false
        }
        return TypeConversionUtil.isAssignable(psiType, other.psiType)
    }
<<<<<<< HEAD

    companion object {
        private fun toTypeString(
            codebase: PsiBasedCodebase,
            type: PsiType,
            outerAnnotations: Boolean,
            innerAnnotations: Boolean,
            erased: Boolean,
            kotlinStyleNulls: Boolean,
            context: Item?,
            filter: Predicate<Item>?
        ): String {
            if (erased) {
                // Recurse with raw type and erase=false
                return toTypeString(
                    codebase,
                    TypeConversionUtil.erasure(type),
                    outerAnnotations,
                    innerAnnotations,
                    false,
                    kotlinStyleNulls,
                    context,
                    filter
                )
            }

            val typeString =
                if (kotlinStyleNulls && (innerAnnotations || outerAnnotations)) {
                    try {
                        getCanonicalText(
                            codebase = codebase,
                            owner = context,
                            type = type,
                            annotated = true,
                            mapAnnotations = true,
                            kotlinStyleNulls = kotlinStyleNulls,
                            filter = filter
                        )
                    } catch (ignore: Throwable) {
                        type.canonicalText
                    }
                } else {
                    type.canonicalText
                }

            return TypeItem.formatType(typeString)
        }

        private fun getCanonicalText(
            codebase: PsiBasedCodebase,
            owner: Item?,
            type: PsiType,
            annotated: Boolean,
            mapAnnotations: Boolean,
            kotlinStyleNulls: Boolean,
            filter: Predicate<Item>?
        ): String {
            return try {
                if (annotated && kotlinStyleNulls) {
                    // Any nullness annotations on the element to merge in? When we have something
                    // like
                    //  @Nullable String foo
                    // the Nullable annotation can be on the element itself rather than the type,
                    // so if we print the type without knowing the nullness annotation on the
                    // element, we'll think it's unannotated and we'll display it as "String!".
                    val nullness =
                        owner?.modifiers?.findAnnotation(AnnotationItem::isNullnessAnnotation)
                    var elementAnnotations =
                        if (nullness != null) {
                            listOf(nullness)
                        } else null

                    val implicitNullness = if (owner != null) owner.implicitNullness() else null
                    val annotatedType =
                        if (implicitNullness != null) {
                            val provider =
                                if (implicitNullness == true) {
                                    codebase.getNullableAnnotationProvider()
                                } else {
                                    codebase.getNonNullAnnotationProvider()
                                }

                            // Special handling for implicitly non-null arrays that also have an
                            // implicitly non-null component type
                            if (
                                implicitNullness == false &&
                                    type is PsiArrayType &&
                                    owner != null &&
                                    owner.impliesNonNullArrayComponents()
                            ) {
                                type.componentType
                                    .annotate(provider)
                                    .createArrayType()
                                    .annotate(provider)
                            } else if (
                                implicitNullness == false &&
                                    owner is ParameterItem &&
                                    owner.containingMethod().isEnumSyntheticMethod()
                            ) {
                                // Workaround the fact that the Kotlin synthetic enum methods
                                // do not have nullness information; this must be the parameter
                                // to the valueOf(String) method.
                                // See https://youtrack.jetbrains.com/issue/KT-39667.
                                return JAVA_LANG_STRING
                            } else {
                                type.annotate(provider)
                            }
                        } else if (
                            nullness != null &&
                                owner.modifiers.isVarArg() &&
                                owner.isKotlin() &&
                                type is PsiEllipsisType
                        ) {
                            // Varargs the annotation applies to the component type instead
                            val nonNullProvider = codebase.getNonNullAnnotationProvider()
                            val provider =
                                if (nullness.isNonNull()) {
                                    nonNullProvider
                                } else codebase.getNullableAnnotationProvider()
                            val componentType = type.componentType.annotate(provider)
                            elementAnnotations = null
                            PsiEllipsisType(componentType, nonNullProvider)
                        } else {
                            type
                        }
                    val printer = PsiTypePrinter(codebase, filter, mapAnnotations, kotlinStyleNulls)

                    printer.getAnnotatedCanonicalText(annotatedType, elementAnnotations)
                } else if (annotated) {
                    type.getCanonicalText(true)
                } else {
                    type.getCanonicalText(false)
                }
            } catch (e: Throwable) {
                return type.getCanonicalText(false)
            }
        }

        /**
         * Determine if this item implies that its associated type is a non-null array with non-null
         * components. This is true for the synthetic `Enum.values()` method and any annotation
         * properties or accessors.
         */
        private fun Item.impliesNonNullArrayComponents(): Boolean {
            fun MemberItem.isAnnotationPropertiesOrAccessors(): Boolean =
                containingClass().isAnnotationType() && !modifiers.isStatic()

            // TODO: K2 UAST regression, KTIJ-24754
            fun MethodItem.isEnumValues(): Boolean =
                containingClass().isEnum() &&
                    modifiers.isStatic() &&
                    name() == "values" &&
                    parameters().isEmpty()

            return when (this) {
                is MemberItem -> {
                    isAnnotationPropertiesOrAccessors() || (this is MethodItem && isEnumValues())
                }
                else -> false
            }
        }

        fun create(codebase: PsiBasedCodebase, psiType: PsiType): PsiTypeItem {
            return PsiTypeItem(codebase, psiType)
        }

        fun create(codebase: PsiBasedCodebase, original: PsiTypeItem): PsiTypeItem {
            return PsiTypeItem(codebase, original.psiType)
        }

        fun typeParameterList(typeList: PsiTypeParameterList?): String? {
            if (typeList != null && typeList.typeParameters.isNotEmpty()) {
                // TODO: Filter the type list classes? Try to construct a typelist of a private API!
                // We can't just use typeList.text here, because that just
                // uses the declaration from the source, which may not be
                // fully qualified - e.g. we might get
                //    <T extends View> instead of <T extends android.view.View>
                // Therefore, we'll need to compute it ourselves; I can't find
                // a utility for this
                val sb = StringBuilder()
                typeList.accept(
                    object : PsiRecursiveElementVisitor() {
                        override fun visitElement(element: PsiElement) {
                            if (element is PsiTypeParameterList) {
                                val typeParameters = element.typeParameters
                                if (typeParameters.isEmpty()) {
                                    return
                                }
                                sb.append("<")
                                var first = true
                                for (parameter in typeParameters) {
                                    if (!first) {
                                        sb.append(", ")
                                    }
                                    first = false
                                    visitElement(parameter)
                                }
                                sb.append(">")
                                return
                            } else if (element is PsiTypeParameter) {
                                if (PsiTypeParameterItem.isReified(element)) {
                                    sb.append("reified ")
                                }
                                sb.append(element.name)
                                // TODO: How do I get super -- e.g. "Comparable<? super T>"
                                val extendsList = element.extendsList
                                val refList = extendsList.referenceElements
                                if (refList.isNotEmpty()) {
                                    sb.append(" extends ")
                                    var first = true
                                    for (refElement in refList) {
                                        if (!first) {
                                            sb.append(" & ")
                                        } else {
                                            first = false
                                        }

                                        if (refElement is PsiJavaCodeReferenceElement) {
                                            visitElement(refElement)
                                            continue
                                        }
                                        val resolved = refElement.resolve()
                                        if (resolved is PsiClass) {
                                            sb.append(resolved.qualifiedName ?: resolved.name)
                                            resolved.typeParameterList?.accept(this)
                                        } else {
                                            sb.append(refElement.referenceName)
                                        }
                                    }
                                } else {
                                    val extendsListTypes = element.extendsListTypes
                                    if (extendsListTypes.isNotEmpty()) {
                                        sb.append(" extends ")
                                        var first = true
                                        for (type in extendsListTypes) {
                                            if (!first) {
                                                sb.append(" & ")
                                            } else {
                                                first = false
                                            }
                                            val resolved = type.resolve()
                                            if (resolved == null) {
                                                sb.append(type.className)
                                            } else {
                                                sb.append(resolved.qualifiedName ?: resolved.name)
                                                resolved.typeParameterList?.accept(this)
                                            }
                                        }
                                    }
                                }
                                return
                            } else if (element is PsiJavaCodeReferenceElement) {
                                val resolved = element.resolve()
                                if (resolved is PsiClass) {
                                    if (resolved.qualifiedName == null) {
                                        sb.append(resolved.name)
                                    } else {
                                        sb.append(resolved.qualifiedName)
                                    }
                                    val typeParameters = element.parameterList
                                    if (typeParameters != null) {
                                        val typeParameterElements =
                                            typeParameters.typeParameterElements
                                        if (typeParameterElements.isEmpty()) {
                                            return
                                        }

                                        // When reading in this from bytecode, the order is
                                        // sometimes wrong
                                        // (for example, for
                                        //    public interface BaseStream<T, S extends BaseStream<T,
                                        // S>>
                                        // the extends type BaseStream<T, S> will return the
                                        // typeParameterElements
                                        // as [S,T] instead of [T,S]. However, the
                                        // typeParameters.typeArguments
                                        // list is correct, so order the elements by the
                                        // typeArguments array instead

                                        // Special case: just one type argument: no sorting issue
                                        if (typeParameterElements.size == 1) {
                                            sb.append("<")
                                            var first = true
                                            for (parameter in typeParameterElements) {
                                                if (!first) {
                                                    sb.append(", ")
                                                }
                                                first = false
                                                visitElement(parameter)
                                            }
                                            sb.append(">")
                                            return
                                        }

                                        // More than one type argument

                                        val typeArguments = typeParameters.typeArguments
                                        if (typeArguments.isNotEmpty()) {
                                            sb.append("<")
                                            var first = true
                                            for (parameter in typeArguments) {
                                                if (!first) {
                                                    sb.append(", ")
                                                }
                                                first = false
                                                // Try to match up a type parameter element
                                                var found = false
                                                for (typeElement in typeParameterElements) {
                                                    if (parameter == typeElement.type) {
                                                        found = true
                                                        visitElement(typeElement)
                                                        break
                                                    }
                                                }
                                                if (!found) {
                                                    // No type element matched: use type instead
                                                    val classType =
                                                        PsiTypesUtil.getPsiClass(parameter)
                                                    if (classType != null) {
                                                        visitElement(classType)
                                                    } else {
                                                        sb.append(parameter.canonicalText)
                                                    }
                                                }
                                            }
                                            sb.append(">")
                                        }
                                    }
                                    return
                                }
                            } else if (element is PsiTypeElement) {
                                val type = element.type
                                if (type is PsiWildcardType) {
                                    sb.append("?")
                                    if (type.isBounded) {
                                        if (type.isExtends) {
                                            sb.append(" extends ")
                                            sb.append(type.extendsBound.canonicalText)
                                        }
                                        if (type.isSuper) {
                                            sb.append(" super ")
                                            sb.append(type.superBound.canonicalText)
                                        }
                                    }
                                    return
                                }
                                sb.append(type.canonicalText)
                                return
                            } else if (
                                element is PsiJavaToken && element.tokenType == JavaTokenType.COMMA
                            ) {
                                sb.append(",")
                                return
                            }
                            if (element.firstChild == null) { // leaf nodes only
                                if (element is PsiCompiledElement) {
                                    if (element is PsiReferenceList) {
                                        val referencedTypes = element.referencedTypes
                                        var first = true
                                        for (referenceType in referencedTypes) {
                                            if (first) {
                                                first = false
                                            } else {
                                                sb.append(", ")
                                            }
                                            sb.append(referenceType.canonicalText)
                                        }
                                    }
                                } else {
                                    sb.append(element.text)
                                }
                            }
                            super.visitElement(element)
                        }
                    }
                )

                val typeString = sb.toString()
                return TypeItem.cleanupGenerics(typeString)
            }

            return null
        }

        fun typeParameterClasses(
            codebase: PsiBasedCodebase,
            typeList: PsiTypeParameterList?
        ): List<ClassItem> {
            if (typeList != null && typeList.typeParameters.isNotEmpty()) {
                val list = mutableListOf<ClassItem>()
                typeList.accept(
                    object : PsiRecursiveElementVisitor() {
                        override fun visitElement(element: PsiElement) {
                            if (element is PsiTypeParameterList) {
                                val typeParameters = element.typeParameters
                                for (parameter in typeParameters) {
                                    visitElement(parameter)
                                }
                                return
                            } else if (element is PsiTypeParameter) {
                                val extendsList = element.extendsList
                                val refList = extendsList.referenceElements
                                if (refList.isNotEmpty()) {
                                    for (refElement in refList) {
                                        if (refElement is PsiJavaCodeReferenceElement) {
                                            visitElement(refElement)
                                            continue
                                        }
                                        val resolved = refElement.resolve()
                                        if (resolved is PsiClass) {
                                            addRealClass(list, codebase.findOrCreateClass(resolved))
                                            resolved.typeParameterList?.accept(this)
                                        }
                                    }
                                } else {
                                    val extendsListTypes = element.extendsListTypes
                                    if (extendsListTypes.isNotEmpty()) {
                                        for (type in extendsListTypes) {
                                            val resolved = type.resolve()
                                            if (resolved != null) {
                                                addRealClass(
                                                    list,
                                                    codebase.findOrCreateClass(resolved)
                                                )
                                                resolved.typeParameterList?.accept(this)
                                            }
                                        }
                                    }
                                }
                                return
                            } else if (element is PsiJavaCodeReferenceElement) {
                                val resolved = element.resolve()
                                if (resolved is PsiClass) {
                                    addRealClass(list, codebase.findOrCreateClass(resolved))
                                    element.parameterList?.accept(this)
                                    return
                                }
                            } else if (element is PsiTypeElement) {
                                val type = element.type
                                if (type is PsiWildcardType) {
                                    if (type.isBounded) {
                                        addRealClass(codebase, list, type.bound)
                                    }
                                    if (type.isExtends) {
                                        addRealClass(codebase, list, type.extendsBound)
                                    }
                                    if (type.isSuper) {
                                        addRealClass(codebase, list, type.superBound)
                                    }
                                    return
                                }
                                return
                            }
                            super.visitElement(element)
                        }
                    }
                )

                return list
            } else {
                return emptyList()
            }
        }

        private fun addRealClass(
            codebase: PsiBasedCodebase,
            classes: MutableList<ClassItem>,
            type: PsiType?
        ) {
            codebase.findClass(type ?: return)?.let { addRealClass(classes, it) }
        }

        private fun addRealClass(classes: MutableList<ClassItem>, cls: ClassItem) {
            if (
                !cls.isTypeParameter && !classes.contains(cls)
            ) { // typically small number of items, don't need Set
                classes.add(cls)
            }
        }
    }
=======
}

/** A [PsiTypeItem] backed by a [PsiPrimitiveType]. */
internal class PsiPrimitiveTypeItem(
    psiType: PsiType,
    override val kind: PrimitiveTypeItem.Primitive,
    modifiers: TypeModifiers,
) : PrimitiveTypeItem, PsiTypeItem(psiType, modifiers) {
    @Deprecated(
        "implementation detail of this class",
        replaceWith = ReplaceWith("substitute(modifiers)"),
    )
    override fun duplicate(modifiers: TypeModifiers): PsiPrimitiveTypeItem =
        PsiPrimitiveTypeItem(psiType = psiType, kind = kind, modifiers = modifiers)
}

/** A [PsiTypeItem] backed by a [PsiArrayType]. */
internal class PsiArrayTypeItem(
    psiType: PsiType,
    override val componentType: TypeItem,
    override val isVarargs: Boolean,
    modifiers: TypeModifiers,
) : ArrayTypeItem, PsiTypeItem(psiType, modifiers) {
    @Deprecated(
        "implementation detail of this class",
        replaceWith = ReplaceWith("substitute(modifiers, componentType)"),
    )
    override fun duplicate(modifiers: TypeModifiers, componentType: TypeItem): ArrayTypeItem =
        PsiArrayTypeItem(
            psiType = psiType,
            componentType = componentType,
            isVarargs = isVarargs,
            modifiers = modifiers,
        )
}

/** A [PsiTypeItem] backed by a [PsiClassType] that does not represent a type variable. */
internal open class PsiClassTypeItem(
    protected val codebase: Codebase,
    psiType: PsiType,
    final override val qualifiedName: String,
    final override val arguments: List<TypeArgumentTypeItem>,
    final override val outerClassType: ClassTypeItem?,
    final override val className: String,
    modifiers: TypeModifiers,
) : ClassTypeItem, PsiTypeItem(psiType, modifiers) {

    private val asClassCache by
        lazy(LazyThreadSafetyMode.NONE) { codebase.resolveClass(qualifiedName) }

    override fun asClass() = asClassCache

    @Deprecated(
        "implementation detail of this class",
        replaceWith = ReplaceWith("substitute(modifiers, outerClassType, arguments)"),
    )
    override fun duplicate(
        modifiers: TypeModifiers,
        outerClassType: ClassTypeItem?,
        arguments: List<TypeArgumentTypeItem>
    ): ClassTypeItem =
        PsiClassTypeItem(
            codebase = codebase,
            psiType = psiType,
            qualifiedName = qualifiedName,
            arguments = arguments,
            outerClassType = outerClassType,
            className = className,
            modifiers = modifiers,
        )
}

internal class PsiLambdaTypeItem(
    codebase: Codebase,
    psiType: PsiType,
    qualifiedName: String,
    arguments: List<TypeArgumentTypeItem>,
    outerClassType: ClassTypeItem?,
    className: String,
    modifiers: TypeModifiers,
    override val isSuspend: Boolean,
    override val receiverType: TypeItem?,
    override val parameterTypes: List<TypeItem>,
    override val returnType: TypeItem,
) :
    PsiClassTypeItem(
        codebase = codebase,
        psiType = psiType,
        qualifiedName = qualifiedName,
        arguments = arguments,
        outerClassType = outerClassType,
        className = className,
        modifiers = modifiers,
    ),
    LambdaTypeItem {

    @Deprecated(
        "implementation detail of this class",
        replaceWith = ReplaceWith("substitute(modifiers, outerClassType, arguments)"),
    )
    override fun duplicate(
        modifiers: TypeModifiers,
        outerClassType: ClassTypeItem?,
        arguments: List<TypeArgumentTypeItem>
    ): LambdaTypeItem {
        return PsiLambdaTypeItem(
            codebase = codebase,
            psiType = psiType,
            qualifiedName = qualifiedName,
            arguments = arguments,
            outerClassType = outerClassType,
            className = className,
            modifiers = modifiers,
            isSuspend = isSuspend,
            receiverType = receiverType,
            parameterTypes = parameterTypes,
            returnType = returnType,
        )
    }
}

/** A [PsiTypeItem] backed by a [PsiClassType] that represents a type variable.e */
internal class PsiVariableTypeItem(
    psiType: PsiType,
    modifiers: TypeModifiers,
    override val asTypeParameter: TypeParameterItem,
) : VariableTypeItem, PsiTypeItem(psiType, modifiers) {

    override val name: String = asTypeParameter.name()

    @Deprecated(
        "implementation detail of this class",
        replaceWith = ReplaceWith("substitute(modifiers)"),
    )
    override fun duplicate(modifiers: TypeModifiers): PsiVariableTypeItem =
        PsiVariableTypeItem(
            psiType = psiType,
            modifiers = modifiers,
            asTypeParameter = asTypeParameter,
        )
}

/** A [PsiTypeItem] backed by a [PsiWildcardType]. */
internal class PsiWildcardTypeItem(
    psiType: PsiType,
    override val extendsBound: ReferenceTypeItem?,
    override val superBound: ReferenceTypeItem?,
    modifiers: TypeModifiers,
) : WildcardTypeItem, PsiTypeItem(psiType, modifiers) {
    @Deprecated(
        "implementation detail of this class",
        replaceWith = ReplaceWith("substitute(modifiers, extendsBound, superBound)")
    )
    override fun duplicate(
        modifiers: TypeModifiers,
        extendsBound: ReferenceTypeItem?,
        superBound: ReferenceTypeItem?
    ): WildcardTypeItem =
        PsiWildcardTypeItem(
            psiType = psiType,
            extendsBound = extendsBound,
            superBound = superBound,
            modifiers = modifiers,
        )
>>>>>>> ace6fcf1
}<|MERGE_RESOLUTION|>--- conflicted
+++ resolved
@@ -16,15 +16,6 @@
 
 package com.android.tools.metalava.model.psi
 
-<<<<<<< HEAD
-import com.android.tools.metalava.model.AnnotationItem
-import com.android.tools.metalava.model.ClassItem
-import com.android.tools.metalava.model.Item
-import com.android.tools.metalava.model.JAVA_LANG_STRING
-import com.android.tools.metalava.model.MemberItem
-import com.android.tools.metalava.model.MethodItem
-import com.android.tools.metalava.model.ParameterItem
-=======
 import com.android.tools.metalava.model.ArrayTypeItem
 import com.android.tools.metalava.model.ClassTypeItem
 import com.android.tools.metalava.model.Codebase
@@ -33,328 +24,17 @@
 import com.android.tools.metalava.model.PrimitiveTypeItem
 import com.android.tools.metalava.model.ReferenceTypeItem
 import com.android.tools.metalava.model.TypeArgumentTypeItem
->>>>>>> ace6fcf1
 import com.android.tools.metalava.model.TypeItem
+import com.android.tools.metalava.model.TypeModifiers
 import com.android.tools.metalava.model.TypeParameterItem
-<<<<<<< HEAD
-import com.android.tools.metalava.model.findAnnotation
-import com.intellij.psi.JavaTokenType
-=======
 import com.android.tools.metalava.model.VariableTypeItem
 import com.android.tools.metalava.model.WildcardTypeItem
->>>>>>> ace6fcf1
 import com.intellij.psi.PsiArrayType
 import com.intellij.psi.PsiClassType
-<<<<<<< HEAD
-import com.intellij.psi.PsiCompiledElement
-import com.intellij.psi.PsiDisjunctionType
-import com.intellij.psi.PsiElement
-import com.intellij.psi.PsiEllipsisType
-import com.intellij.psi.PsiIntersectionType
-import com.intellij.psi.PsiJavaCodeReferenceElement
-import com.intellij.psi.PsiJavaToken
-import com.intellij.psi.PsiLambdaExpressionType
-=======
->>>>>>> ace6fcf1
 import com.intellij.psi.PsiPrimitiveType
 import com.intellij.psi.PsiType
-<<<<<<< HEAD
-import com.intellij.psi.PsiTypeElement
-import com.intellij.psi.PsiTypeParameter
-import com.intellij.psi.PsiTypeParameterList
-import com.intellij.psi.PsiTypeVisitor
-=======
->>>>>>> ace6fcf1
 import com.intellij.psi.PsiWildcardType
 import com.intellij.psi.util.TypeConversionUtil
-<<<<<<< HEAD
-import java.util.function.Predicate
-
-/** Represents a type backed by PSI */
-class PsiTypeItem
-private constructor(private val codebase: PsiBasedCodebase, var psiType: PsiType) : TypeItem {
-    private var toString: String? = null
-    private var toAnnotatedString: String? = null
-    private var toInnerAnnotatedString: String? = null
-    private var toErasedString: String? = null
-    private var asClass: PsiClassItem? = null
-
-    override fun toString(): String {
-        return toTypeString()
-    }
-
-    override fun toTypeString(
-        outerAnnotations: Boolean,
-        innerAnnotations: Boolean,
-        erased: Boolean,
-        kotlinStyleNulls: Boolean,
-        context: Item?,
-        filter: Predicate<Item>?
-    ): String {
-        assert(innerAnnotations || !outerAnnotations) // Can't supply outer=true,inner=false
-
-        if (filter != null) {
-            // No caching when specifying filter.
-            // TODO: When we support type use annotations, here we need to deal with markRecent
-            //  and clearAnnotations not really having done their job.
-            return toTypeString(
-                codebase = codebase,
-                type = psiType,
-                outerAnnotations = outerAnnotations,
-                innerAnnotations = innerAnnotations,
-                erased = erased,
-                kotlinStyleNulls = kotlinStyleNulls,
-                context = context,
-                filter = filter
-            )
-        }
-
-        return if (erased) {
-            if (kotlinStyleNulls && (innerAnnotations || outerAnnotations)) {
-                // Not cached: Not common
-                toTypeString(
-                    codebase = codebase,
-                    type = psiType,
-                    outerAnnotations = outerAnnotations,
-                    innerAnnotations = innerAnnotations,
-                    erased = erased,
-                    kotlinStyleNulls = kotlinStyleNulls,
-                    context = context,
-                    filter = filter
-                )
-            } else {
-                if (toErasedString == null) {
-                    toErasedString =
-                        toTypeString(
-                            codebase = codebase,
-                            type = psiType,
-                            outerAnnotations = outerAnnotations,
-                            innerAnnotations = innerAnnotations,
-                            erased = erased,
-                            kotlinStyleNulls = kotlinStyleNulls,
-                            context = context,
-                            filter = filter
-                        )
-                }
-                toErasedString!!
-            }
-        } else {
-            when {
-                kotlinStyleNulls && outerAnnotations -> {
-                    if (toAnnotatedString == null) {
-                        toAnnotatedString =
-                            toTypeString(
-                                codebase = codebase,
-                                type = psiType,
-                                outerAnnotations = outerAnnotations,
-                                innerAnnotations = innerAnnotations,
-                                erased = erased,
-                                kotlinStyleNulls = kotlinStyleNulls,
-                                context = context,
-                                filter = filter
-                            )
-                    }
-                    toAnnotatedString!!
-                }
-                kotlinStyleNulls && innerAnnotations -> {
-                    if (toInnerAnnotatedString == null) {
-                        toInnerAnnotatedString =
-                            toTypeString(
-                                codebase = codebase,
-                                type = psiType,
-                                outerAnnotations = outerAnnotations,
-                                innerAnnotations = innerAnnotations,
-                                erased = erased,
-                                kotlinStyleNulls = kotlinStyleNulls,
-                                context = context,
-                                filter = filter
-                            )
-                    }
-                    toInnerAnnotatedString!!
-                }
-                else -> {
-                    if (toString == null) {
-                        toString =
-                            TypeItem.formatType(
-                                getCanonicalText(
-                                    codebase = codebase,
-                                    owner = context,
-                                    type = psiType,
-                                    annotated = false,
-                                    mapAnnotations = false,
-                                    kotlinStyleNulls = kotlinStyleNulls,
-                                    filter = filter
-                                )
-                            )
-                    }
-                    toString!!
-                }
-            }
-        }
-    }
-
-    override fun toErasedTypeString(context: Item?): String {
-        return toTypeString(
-            outerAnnotations = false,
-            innerAnnotations = false,
-            erased = true,
-            kotlinStyleNulls = false,
-            context = context
-        )
-    }
-
-    override fun arrayDimensions(): Int {
-        return psiType.arrayDimensions
-    }
-
-    override fun equals(other: Any?): Boolean {
-        if (this === other) return true
-
-        return when (other) {
-            is TypeItem -> TypeItem.equalsWithoutSpace(toTypeString(), other.toTypeString())
-            else -> false
-        }
-    }
-
-    override fun asClass(): PsiClassItem? {
-        if (primitive) {
-            return null
-        }
-        if (asClass == null) {
-            asClass = codebase.findClass(psiType)
-        }
-        return asClass
-    }
-
-    override fun asTypeParameter(context: MemberItem?): TypeParameterItem? {
-        val cls = asClass() ?: return null
-        return cls as? PsiTypeParameterItem
-    }
-
-    override fun hashCode(): Int {
-        return psiType.hashCode()
-    }
-
-    override val primitive: Boolean
-        get() = psiType is PsiPrimitiveType
-
-    override fun typeArgumentClasses(): List<ClassItem> {
-        if (primitive) {
-            return emptyList()
-        }
-
-        val classes = mutableListOf<ClassItem>()
-        psiType.accept(
-            object : PsiTypeVisitor<PsiType>() {
-                override fun visitType(type: PsiType): PsiType {
-                    return type
-                }
-
-                override fun visitClassType(classType: PsiClassType): PsiType? {
-                    codebase.findClass(classType)?.let {
-                        if (!it.isTypeParameter && !classes.contains(it)) {
-                            classes.add(it)
-                        }
-                    }
-                    for (type in classType.parameters) {
-                        type.accept(this)
-                    }
-                    return classType
-                }
-
-                override fun visitWildcardType(wildcardType: PsiWildcardType): PsiType? {
-                    if (wildcardType.isExtends) {
-                        wildcardType.extendsBound.accept(this)
-                    }
-                    if (wildcardType.isSuper) {
-                        wildcardType.superBound.accept(this)
-                    }
-                    if (wildcardType.isBounded) {
-                        wildcardType.bound?.accept(this)
-                    }
-                    return wildcardType
-                }
-
-                override fun visitPrimitiveType(primitiveType: PsiPrimitiveType): PsiType? {
-                    return primitiveType
-                }
-
-                override fun visitEllipsisType(ellipsisType: PsiEllipsisType): PsiType? {
-                    ellipsisType.componentType.accept(this)
-                    return ellipsisType
-                }
-
-                override fun visitArrayType(arrayType: PsiArrayType): PsiType? {
-                    arrayType.componentType.accept(this)
-                    return arrayType
-                }
-
-                override fun visitLambdaExpressionType(
-                    lambdaExpressionType: PsiLambdaExpressionType
-                ): PsiType? {
-                    for (superType in lambdaExpressionType.superTypes) {
-                        superType.accept(this)
-                    }
-                    return lambdaExpressionType
-                }
-
-                override fun visitCapturedWildcardType(
-                    capturedWildcardType: PsiCapturedWildcardType
-                ): PsiType? {
-                    capturedWildcardType.upperBound.accept(this)
-                    return capturedWildcardType
-                }
-
-                override fun visitDisjunctionType(disjunctionType: PsiDisjunctionType): PsiType? {
-                    for (type in disjunctionType.disjunctions) {
-                        type.accept(this)
-                    }
-                    return disjunctionType
-                }
-
-                override fun visitIntersectionType(
-                    intersectionType: PsiIntersectionType
-                ): PsiType? {
-                    for (type in intersectionType.conjuncts) {
-                        type.accept(this)
-                    }
-                    return intersectionType
-                }
-            }
-        )
-
-        return classes
-    }
-
-    override fun convertType(replacementMap: Map<String, String>?, owner: Item?): TypeItem {
-        val s = convertTypeString(replacementMap)
-        return create(codebase, codebase.createPsiType(s, (owner as? PsiItem)?.psi()))
-    }
-
-    override fun hasTypeArguments(): Boolean {
-        val type = psiType
-        return type is PsiClassType && type.hasParameters()
-    }
-
-    override fun markRecent() {
-        val source =
-            toTypeString(outerAnnotations = true, innerAnnotations = true)
-                .replace(".NonNull", ".RecentlyNonNull")
-        // TODO: Pass in a context!
-        psiType = codebase.createPsiType(source)
-        toAnnotatedString = null
-        toInnerAnnotatedString = null
-    }
-
-    override fun scrubAnnotations() {
-        toAnnotatedString = toTypeString(outerAnnotations = false, innerAnnotations = false)
-        toInnerAnnotatedString = toAnnotatedString
-    }
-
-    /** Returns `true` if `this` type can be assigned from `other` without unboxing the other. */
-    fun isAssignableFromWithoutUnboxing(other: PsiTypeItem): Boolean {
-        if (this.primitive && !other.primitive) {
-=======
 
 /** Represents a type backed by PSI */
 internal sealed class PsiTypeItem(
@@ -366,493 +46,10 @@
     override fun isAssignableFromWithoutUnboxing(other: TypeItem): Boolean {
         if (other !is PsiTypeItem) return super.isAssignableFromWithoutUnboxing(other)
         if (this is PrimitiveTypeItem && other !is PrimitiveTypeItem) {
->>>>>>> ace6fcf1
             return false
         }
         return TypeConversionUtil.isAssignable(psiType, other.psiType)
     }
-<<<<<<< HEAD
-
-    companion object {
-        private fun toTypeString(
-            codebase: PsiBasedCodebase,
-            type: PsiType,
-            outerAnnotations: Boolean,
-            innerAnnotations: Boolean,
-            erased: Boolean,
-            kotlinStyleNulls: Boolean,
-            context: Item?,
-            filter: Predicate<Item>?
-        ): String {
-            if (erased) {
-                // Recurse with raw type and erase=false
-                return toTypeString(
-                    codebase,
-                    TypeConversionUtil.erasure(type),
-                    outerAnnotations,
-                    innerAnnotations,
-                    false,
-                    kotlinStyleNulls,
-                    context,
-                    filter
-                )
-            }
-
-            val typeString =
-                if (kotlinStyleNulls && (innerAnnotations || outerAnnotations)) {
-                    try {
-                        getCanonicalText(
-                            codebase = codebase,
-                            owner = context,
-                            type = type,
-                            annotated = true,
-                            mapAnnotations = true,
-                            kotlinStyleNulls = kotlinStyleNulls,
-                            filter = filter
-                        )
-                    } catch (ignore: Throwable) {
-                        type.canonicalText
-                    }
-                } else {
-                    type.canonicalText
-                }
-
-            return TypeItem.formatType(typeString)
-        }
-
-        private fun getCanonicalText(
-            codebase: PsiBasedCodebase,
-            owner: Item?,
-            type: PsiType,
-            annotated: Boolean,
-            mapAnnotations: Boolean,
-            kotlinStyleNulls: Boolean,
-            filter: Predicate<Item>?
-        ): String {
-            return try {
-                if (annotated && kotlinStyleNulls) {
-                    // Any nullness annotations on the element to merge in? When we have something
-                    // like
-                    //  @Nullable String foo
-                    // the Nullable annotation can be on the element itself rather than the type,
-                    // so if we print the type without knowing the nullness annotation on the
-                    // element, we'll think it's unannotated and we'll display it as "String!".
-                    val nullness =
-                        owner?.modifiers?.findAnnotation(AnnotationItem::isNullnessAnnotation)
-                    var elementAnnotations =
-                        if (nullness != null) {
-                            listOf(nullness)
-                        } else null
-
-                    val implicitNullness = if (owner != null) owner.implicitNullness() else null
-                    val annotatedType =
-                        if (implicitNullness != null) {
-                            val provider =
-                                if (implicitNullness == true) {
-                                    codebase.getNullableAnnotationProvider()
-                                } else {
-                                    codebase.getNonNullAnnotationProvider()
-                                }
-
-                            // Special handling for implicitly non-null arrays that also have an
-                            // implicitly non-null component type
-                            if (
-                                implicitNullness == false &&
-                                    type is PsiArrayType &&
-                                    owner != null &&
-                                    owner.impliesNonNullArrayComponents()
-                            ) {
-                                type.componentType
-                                    .annotate(provider)
-                                    .createArrayType()
-                                    .annotate(provider)
-                            } else if (
-                                implicitNullness == false &&
-                                    owner is ParameterItem &&
-                                    owner.containingMethod().isEnumSyntheticMethod()
-                            ) {
-                                // Workaround the fact that the Kotlin synthetic enum methods
-                                // do not have nullness information; this must be the parameter
-                                // to the valueOf(String) method.
-                                // See https://youtrack.jetbrains.com/issue/KT-39667.
-                                return JAVA_LANG_STRING
-                            } else {
-                                type.annotate(provider)
-                            }
-                        } else if (
-                            nullness != null &&
-                                owner.modifiers.isVarArg() &&
-                                owner.isKotlin() &&
-                                type is PsiEllipsisType
-                        ) {
-                            // Varargs the annotation applies to the component type instead
-                            val nonNullProvider = codebase.getNonNullAnnotationProvider()
-                            val provider =
-                                if (nullness.isNonNull()) {
-                                    nonNullProvider
-                                } else codebase.getNullableAnnotationProvider()
-                            val componentType = type.componentType.annotate(provider)
-                            elementAnnotations = null
-                            PsiEllipsisType(componentType, nonNullProvider)
-                        } else {
-                            type
-                        }
-                    val printer = PsiTypePrinter(codebase, filter, mapAnnotations, kotlinStyleNulls)
-
-                    printer.getAnnotatedCanonicalText(annotatedType, elementAnnotations)
-                } else if (annotated) {
-                    type.getCanonicalText(true)
-                } else {
-                    type.getCanonicalText(false)
-                }
-            } catch (e: Throwable) {
-                return type.getCanonicalText(false)
-            }
-        }
-
-        /**
-         * Determine if this item implies that its associated type is a non-null array with non-null
-         * components. This is true for the synthetic `Enum.values()` method and any annotation
-         * properties or accessors.
-         */
-        private fun Item.impliesNonNullArrayComponents(): Boolean {
-            fun MemberItem.isAnnotationPropertiesOrAccessors(): Boolean =
-                containingClass().isAnnotationType() && !modifiers.isStatic()
-
-            // TODO: K2 UAST regression, KTIJ-24754
-            fun MethodItem.isEnumValues(): Boolean =
-                containingClass().isEnum() &&
-                    modifiers.isStatic() &&
-                    name() == "values" &&
-                    parameters().isEmpty()
-
-            return when (this) {
-                is MemberItem -> {
-                    isAnnotationPropertiesOrAccessors() || (this is MethodItem && isEnumValues())
-                }
-                else -> false
-            }
-        }
-
-        fun create(codebase: PsiBasedCodebase, psiType: PsiType): PsiTypeItem {
-            return PsiTypeItem(codebase, psiType)
-        }
-
-        fun create(codebase: PsiBasedCodebase, original: PsiTypeItem): PsiTypeItem {
-            return PsiTypeItem(codebase, original.psiType)
-        }
-
-        fun typeParameterList(typeList: PsiTypeParameterList?): String? {
-            if (typeList != null && typeList.typeParameters.isNotEmpty()) {
-                // TODO: Filter the type list classes? Try to construct a typelist of a private API!
-                // We can't just use typeList.text here, because that just
-                // uses the declaration from the source, which may not be
-                // fully qualified - e.g. we might get
-                //    <T extends View> instead of <T extends android.view.View>
-                // Therefore, we'll need to compute it ourselves; I can't find
-                // a utility for this
-                val sb = StringBuilder()
-                typeList.accept(
-                    object : PsiRecursiveElementVisitor() {
-                        override fun visitElement(element: PsiElement) {
-                            if (element is PsiTypeParameterList) {
-                                val typeParameters = element.typeParameters
-                                if (typeParameters.isEmpty()) {
-                                    return
-                                }
-                                sb.append("<")
-                                var first = true
-                                for (parameter in typeParameters) {
-                                    if (!first) {
-                                        sb.append(", ")
-                                    }
-                                    first = false
-                                    visitElement(parameter)
-                                }
-                                sb.append(">")
-                                return
-                            } else if (element is PsiTypeParameter) {
-                                if (PsiTypeParameterItem.isReified(element)) {
-                                    sb.append("reified ")
-                                }
-                                sb.append(element.name)
-                                // TODO: How do I get super -- e.g. "Comparable<? super T>"
-                                val extendsList = element.extendsList
-                                val refList = extendsList.referenceElements
-                                if (refList.isNotEmpty()) {
-                                    sb.append(" extends ")
-                                    var first = true
-                                    for (refElement in refList) {
-                                        if (!first) {
-                                            sb.append(" & ")
-                                        } else {
-                                            first = false
-                                        }
-
-                                        if (refElement is PsiJavaCodeReferenceElement) {
-                                            visitElement(refElement)
-                                            continue
-                                        }
-                                        val resolved = refElement.resolve()
-                                        if (resolved is PsiClass) {
-                                            sb.append(resolved.qualifiedName ?: resolved.name)
-                                            resolved.typeParameterList?.accept(this)
-                                        } else {
-                                            sb.append(refElement.referenceName)
-                                        }
-                                    }
-                                } else {
-                                    val extendsListTypes = element.extendsListTypes
-                                    if (extendsListTypes.isNotEmpty()) {
-                                        sb.append(" extends ")
-                                        var first = true
-                                        for (type in extendsListTypes) {
-                                            if (!first) {
-                                                sb.append(" & ")
-                                            } else {
-                                                first = false
-                                            }
-                                            val resolved = type.resolve()
-                                            if (resolved == null) {
-                                                sb.append(type.className)
-                                            } else {
-                                                sb.append(resolved.qualifiedName ?: resolved.name)
-                                                resolved.typeParameterList?.accept(this)
-                                            }
-                                        }
-                                    }
-                                }
-                                return
-                            } else if (element is PsiJavaCodeReferenceElement) {
-                                val resolved = element.resolve()
-                                if (resolved is PsiClass) {
-                                    if (resolved.qualifiedName == null) {
-                                        sb.append(resolved.name)
-                                    } else {
-                                        sb.append(resolved.qualifiedName)
-                                    }
-                                    val typeParameters = element.parameterList
-                                    if (typeParameters != null) {
-                                        val typeParameterElements =
-                                            typeParameters.typeParameterElements
-                                        if (typeParameterElements.isEmpty()) {
-                                            return
-                                        }
-
-                                        // When reading in this from bytecode, the order is
-                                        // sometimes wrong
-                                        // (for example, for
-                                        //    public interface BaseStream<T, S extends BaseStream<T,
-                                        // S>>
-                                        // the extends type BaseStream<T, S> will return the
-                                        // typeParameterElements
-                                        // as [S,T] instead of [T,S]. However, the
-                                        // typeParameters.typeArguments
-                                        // list is correct, so order the elements by the
-                                        // typeArguments array instead
-
-                                        // Special case: just one type argument: no sorting issue
-                                        if (typeParameterElements.size == 1) {
-                                            sb.append("<")
-                                            var first = true
-                                            for (parameter in typeParameterElements) {
-                                                if (!first) {
-                                                    sb.append(", ")
-                                                }
-                                                first = false
-                                                visitElement(parameter)
-                                            }
-                                            sb.append(">")
-                                            return
-                                        }
-
-                                        // More than one type argument
-
-                                        val typeArguments = typeParameters.typeArguments
-                                        if (typeArguments.isNotEmpty()) {
-                                            sb.append("<")
-                                            var first = true
-                                            for (parameter in typeArguments) {
-                                                if (!first) {
-                                                    sb.append(", ")
-                                                }
-                                                first = false
-                                                // Try to match up a type parameter element
-                                                var found = false
-                                                for (typeElement in typeParameterElements) {
-                                                    if (parameter == typeElement.type) {
-                                                        found = true
-                                                        visitElement(typeElement)
-                                                        break
-                                                    }
-                                                }
-                                                if (!found) {
-                                                    // No type element matched: use type instead
-                                                    val classType =
-                                                        PsiTypesUtil.getPsiClass(parameter)
-                                                    if (classType != null) {
-                                                        visitElement(classType)
-                                                    } else {
-                                                        sb.append(parameter.canonicalText)
-                                                    }
-                                                }
-                                            }
-                                            sb.append(">")
-                                        }
-                                    }
-                                    return
-                                }
-                            } else if (element is PsiTypeElement) {
-                                val type = element.type
-                                if (type is PsiWildcardType) {
-                                    sb.append("?")
-                                    if (type.isBounded) {
-                                        if (type.isExtends) {
-                                            sb.append(" extends ")
-                                            sb.append(type.extendsBound.canonicalText)
-                                        }
-                                        if (type.isSuper) {
-                                            sb.append(" super ")
-                                            sb.append(type.superBound.canonicalText)
-                                        }
-                                    }
-                                    return
-                                }
-                                sb.append(type.canonicalText)
-                                return
-                            } else if (
-                                element is PsiJavaToken && element.tokenType == JavaTokenType.COMMA
-                            ) {
-                                sb.append(",")
-                                return
-                            }
-                            if (element.firstChild == null) { // leaf nodes only
-                                if (element is PsiCompiledElement) {
-                                    if (element is PsiReferenceList) {
-                                        val referencedTypes = element.referencedTypes
-                                        var first = true
-                                        for (referenceType in referencedTypes) {
-                                            if (first) {
-                                                first = false
-                                            } else {
-                                                sb.append(", ")
-                                            }
-                                            sb.append(referenceType.canonicalText)
-                                        }
-                                    }
-                                } else {
-                                    sb.append(element.text)
-                                }
-                            }
-                            super.visitElement(element)
-                        }
-                    }
-                )
-
-                val typeString = sb.toString()
-                return TypeItem.cleanupGenerics(typeString)
-            }
-
-            return null
-        }
-
-        fun typeParameterClasses(
-            codebase: PsiBasedCodebase,
-            typeList: PsiTypeParameterList?
-        ): List<ClassItem> {
-            if (typeList != null && typeList.typeParameters.isNotEmpty()) {
-                val list = mutableListOf<ClassItem>()
-                typeList.accept(
-                    object : PsiRecursiveElementVisitor() {
-                        override fun visitElement(element: PsiElement) {
-                            if (element is PsiTypeParameterList) {
-                                val typeParameters = element.typeParameters
-                                for (parameter in typeParameters) {
-                                    visitElement(parameter)
-                                }
-                                return
-                            } else if (element is PsiTypeParameter) {
-                                val extendsList = element.extendsList
-                                val refList = extendsList.referenceElements
-                                if (refList.isNotEmpty()) {
-                                    for (refElement in refList) {
-                                        if (refElement is PsiJavaCodeReferenceElement) {
-                                            visitElement(refElement)
-                                            continue
-                                        }
-                                        val resolved = refElement.resolve()
-                                        if (resolved is PsiClass) {
-                                            addRealClass(list, codebase.findOrCreateClass(resolved))
-                                            resolved.typeParameterList?.accept(this)
-                                        }
-                                    }
-                                } else {
-                                    val extendsListTypes = element.extendsListTypes
-                                    if (extendsListTypes.isNotEmpty()) {
-                                        for (type in extendsListTypes) {
-                                            val resolved = type.resolve()
-                                            if (resolved != null) {
-                                                addRealClass(
-                                                    list,
-                                                    codebase.findOrCreateClass(resolved)
-                                                )
-                                                resolved.typeParameterList?.accept(this)
-                                            }
-                                        }
-                                    }
-                                }
-                                return
-                            } else if (element is PsiJavaCodeReferenceElement) {
-                                val resolved = element.resolve()
-                                if (resolved is PsiClass) {
-                                    addRealClass(list, codebase.findOrCreateClass(resolved))
-                                    element.parameterList?.accept(this)
-                                    return
-                                }
-                            } else if (element is PsiTypeElement) {
-                                val type = element.type
-                                if (type is PsiWildcardType) {
-                                    if (type.isBounded) {
-                                        addRealClass(codebase, list, type.bound)
-                                    }
-                                    if (type.isExtends) {
-                                        addRealClass(codebase, list, type.extendsBound)
-                                    }
-                                    if (type.isSuper) {
-                                        addRealClass(codebase, list, type.superBound)
-                                    }
-                                    return
-                                }
-                                return
-                            }
-                            super.visitElement(element)
-                        }
-                    }
-                )
-
-                return list
-            } else {
-                return emptyList()
-            }
-        }
-
-        private fun addRealClass(
-            codebase: PsiBasedCodebase,
-            classes: MutableList<ClassItem>,
-            type: PsiType?
-        ) {
-            codebase.findClass(type ?: return)?.let { addRealClass(classes, it) }
-        }
-
-        private fun addRealClass(classes: MutableList<ClassItem>, cls: ClassItem) {
-            if (
-                !cls.isTypeParameter && !classes.contains(cls)
-            ) { // typically small number of items, don't need Set
-                classes.add(cls)
-            }
-        }
-    }
-=======
 }
 
 /** A [PsiTypeItem] backed by a [PsiPrimitiveType]. */
@@ -1017,5 +214,4 @@
             superBound = superBound,
             modifiers = modifiers,
         )
->>>>>>> ace6fcf1
 }