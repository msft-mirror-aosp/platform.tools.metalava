/*
 * Copyright (C) 2021 The Android Open Source Project
 *
 * Licensed under the Apache License, Version 2.0 (the "License");
 * you may not use this file except in compliance with the License.
 * You may obtain a copy of the License at
 *
 *      http://www.apache.org/licenses/LICENSE-2.0
 *
 * Unless required by applicable law or agreed to in writing, software
 * distributed under the License is distributed on an "AS IS" BASIS,
 * WITHOUT WARRANTIES OR CONDITIONS OF ANY KIND, either express or implied.
 * See the License for the specific language governing permissions and
 * limitations under the License.
 */

package com.android.tools.metalava.model.psi

import com.android.tools.metalava.model.VisibilityLevel
<<<<<<< HEAD
=======
import com.android.tools.metalava.model.testsuite.BaseModelTest
import com.android.tools.metalava.testing.KnownSourceFiles.jetbrainsNullableTypeUseSource
import com.android.tools.metalava.testing.java
>>>>>>> ace6fcf1
import com.android.tools.metalava.testing.kotlin
import kotlin.test.Test
import kotlin.test.assertEquals
import kotlin.test.assertFalse
import kotlin.test.assertTrue

<<<<<<< HEAD
class PsiModifierItemTest : BasePsiTest() {
=======
class PsiModifierItemTest : BaseModelTest() {
    @Test
    fun `Test type-use nullability annotation used from Java and Kotlin source`() {
        val javaSource =
            java(
                """
            package test.pkg;
            public class Foo {
                public @org.jetbrains.annotations.Nullable String foo() {}
            }
        """
                    .trimIndent()
            )
        val kotlinSource =
            kotlin(
                """
                package test.pkg
                class Foo {
                    fun foo(): String?
                }
            """
                    .trimIndent()
            )

        runCodebaseTest(
            inputSet(javaSource, jetbrainsNullableTypeUseSource),
            inputSet(kotlinSource, jetbrainsNullableTypeUseSource),
        ) {
            val method = codebase.assertClass("test.pkg.Foo").methods().single()
            // For now, the nullability annotation needs to be attached to the method.
            assertThat(method.annotationNames())
                .containsExactly("org.jetbrains.annotations.Nullable")
        }
    }

>>>>>>> ace6fcf1
    @Test
    fun `Kotlin implicit internal visibility inheritance`() {
        runCodebaseTest(
            kotlin(
                """
                    open class Base {
                        internal open fun method(): Int = 1
                        internal open val property: Int = 2
                    }

                    class Inherited : Base() {
                        override fun method(): Int = 3
                        override val property = 4
                    }
                """
            )
        ) {
            val inherited = codebase.assertClass("Inherited")
            val method = inherited.methods().first { it.name().startsWith("method") }
            val property = inherited.properties().single()

            assertEquals(VisibilityLevel.INTERNAL, method.modifiers.getVisibilityLevel())
            assertEquals(VisibilityLevel.INTERNAL, property.modifiers.getVisibilityLevel())
        }
    }

    @Test
    fun `Kotlin class visibility modifiers`() {
        runCodebaseTest(
            kotlin(
                """
                    internal class Internal
                    public class Public
                    class DefaultPublic
                    abstract class Outer {
                        private class Private
                        protected class Protected
                    }
                """
            )
        ) {
            assertTrue(codebase.assertClass("Internal").isInternal)
            assertTrue(codebase.assertClass("Public").isPublic)
            assertTrue(codebase.assertClass("DefaultPublic").isPublic)
            assertTrue(codebase.assertClass("Outer.Private").isPrivate)
            assertTrue(codebase.assertClass("Outer.Protected").isProtected)
        }
    }

    @Test
    fun `Kotlin class abstract and final modifiers`() {
        runCodebaseTest(
            kotlin(
                """
                    abstract class Abstract
                    sealed class Sealed
                    open class Open
                    final class Final
                    class FinalDefault
                    interface Interface
                    annotation class Annotation
                """
            )
        ) {
            codebase.assertClass("Abstract").modifiers.let {
                assertTrue(it.isAbstract())
                assertFalse(it.isSealed())
                assertFalse(it.isFinal())
            }

            codebase.assertClass("Sealed").modifiers.let {
                assertTrue(it.isAbstract())
                assertTrue(it.isSealed())
                assertFalse(it.isFinal())
            }

            codebase.assertClass("Open").modifiers.let {
                assertFalse(it.isAbstract())
                assertFalse(it.isFinal())
            }

            codebase.assertClass("Final").modifiers.let {
                assertFalse(it.isAbstract())
                assertTrue(it.isFinal())
            }

            codebase.assertClass("FinalDefault").modifiers.let {
                assertFalse(it.isAbstract())
                assertTrue(it.isFinal())
            }

            codebase.assertClass("Interface").modifiers.let {
                assertTrue(it.isAbstract())
                assertFalse(it.isFinal())
            }

            codebase.assertClass("Annotation").modifiers.let {
                assertTrue(it.isAbstract())
                assertFalse(it.isFinal())
            }
        }
    }

    @Test
    fun `Kotlin class type modifiers`() {
        runCodebaseTest(
            kotlin(
                """
                    inline class Inline(val value: Int)
                    value class Value(val value: Int)
                    data class Data(val data: Int) {
                        companion object {
                            const val DATA = 0
                        }
                    }
                    fun interface FunInterface {
                        fun foo()
                    }
                """
            )
        ) {
            assertTrue(codebase.assertClass("Inline").modifiers.isInline())
            assertTrue(codebase.assertClass("Value").modifiers.isValue())
            assertTrue(codebase.assertClass("Data").modifiers.isData())
            assertTrue(codebase.assertClass("Data.Companion").modifiers.isCompanion())
            assertTrue(codebase.assertClass("FunInterface").modifiers.isFunctional())
        }
    }

    @Test
    fun `Kotlin class static modifiers`() {
        runCodebaseTest(
            kotlin(
                """
                    class TopLevel {
                        inner class Inner
                        class Nested
                        interface Interface
                        annotation class Annotation
                        object Object
                    }
                    object Object
                """
            )
        ) {
            assertFalse(codebase.assertClass("TopLevel").modifiers.isStatic())
            assertFalse(codebase.assertClass("TopLevel.Inner").modifiers.isStatic())
            assertFalse(codebase.assertClass("Object").modifiers.isStatic())

            assertTrue(codebase.assertClass("TopLevel.Nested").modifiers.isStatic())
            assertTrue(codebase.assertClass("TopLevel.Interface").modifiers.isStatic())
            assertTrue(codebase.assertClass("TopLevel.Annotation").modifiers.isStatic())
            assertTrue(codebase.assertClass("TopLevel.Object").modifiers.isStatic())
        }
    }

    @Test
    fun `Kotlin vararg parameters`() {
        runCodebaseTest(
            kotlin(
                "Foo.kt",
                """
                    fun varArg(vararg parameter: Int) { TODO() }
                    fun nonVarArg(parameter: Int) { TODO() }
                """
            )
        ) {
            val facade = codebase.assertClass("FooKt")
            val varArg = facade.methods().single { it.name() == "varArg" }.parameters().single()
            val nonVarArg =
                facade.methods().single { it.name() == "nonVarArg" }.parameters().single()

            assertTrue(varArg.modifiers.isVarArg())
            assertFalse(nonVarArg.modifiers.isVarArg())
        }
    }
}<|MERGE_RESOLUTION|>--- conflicted
+++ resolved
@@ -17,21 +17,16 @@
 package com.android.tools.metalava.model.psi
 
 import com.android.tools.metalava.model.VisibilityLevel
-<<<<<<< HEAD
-=======
 import com.android.tools.metalava.model.testsuite.BaseModelTest
 import com.android.tools.metalava.testing.KnownSourceFiles.jetbrainsNullableTypeUseSource
 import com.android.tools.metalava.testing.java
->>>>>>> ace6fcf1
 import com.android.tools.metalava.testing.kotlin
+import com.google.common.truth.Truth.assertThat
 import kotlin.test.Test
 import kotlin.test.assertEquals
 import kotlin.test.assertFalse
 import kotlin.test.assertTrue
 
-<<<<<<< HEAD
-class PsiModifierItemTest : BasePsiTest() {
-=======
 class PsiModifierItemTest : BaseModelTest() {
     @Test
     fun `Test type-use nullability annotation used from Java and Kotlin source`() {
@@ -67,7 +62,6 @@
         }
     }
 
->>>>>>> ace6fcf1
     @Test
     fun `Kotlin implicit internal visibility inheritance`() {
         runCodebaseTest(
