--- conflicted
+++ resolved
@@ -16,11 +16,8 @@
 
 package com.android.tools.metalava.model.psi
 
-<<<<<<< HEAD
-=======
 import com.android.tools.metalava.model.TypeNullability
 import com.android.tools.metalava.model.testsuite.BaseModelTest
->>>>>>> ace6fcf1
 import com.android.tools.metalava.testing.java
 import com.android.tools.metalava.testing.kotlin
 import kotlin.test.assertEquals
@@ -90,8 +87,6 @@
             )
         }
     }
-<<<<<<< HEAD
-=======
 
     @Test
     fun `child method does not need to be added to signature file if super method is concrete`() {
@@ -328,5 +323,4 @@
             assertEquals(TypeNullability.NONNULL, duplicated.returnType().modifiers.nullability)
         }
     }
->>>>>>> ace6fcf1
 }