/*
 * Copyright (C) 2021 The Android Open Source Project
 *
 * Licensed under the Apache License, Version 2.0 (the "License");
 * you may not use this file except in compliance with the License.
 * You may obtain a copy of the License at
 *
 *      http://www.apache.org/licenses/LICENSE-2.0
 *
 * Unless required by applicable law or agreed to in writing, software
 * distributed under the License is distributed on an "AS IS" BASIS,
 * WITHOUT WARRANTIES OR CONDITIONS OF ANY KIND, either express or implied.
 * See the License for the specific language governing permissions and
 * limitations under the License.
 */

package com.android.tools.metalava.model.psi

import com.android.tools.metalava.model.testsuite.BaseModelTest
import com.android.tools.metalava.testing.kotlin
import kotlin.test.Test
import kotlin.test.assertNotNull
import kotlin.test.assertNull
import kotlin.test.assertSame

class PsiParameterItemTest : BaseModelTest() {
    @Test
    fun `primary constructor parameters have properties`() {
        runCodebaseTest(kotlin("class Foo(val property: Int, parameter: Int)")) {
            val constructorItem = codebase.assertClass("Foo").constructors().single()
            val propertyParameter = constructorItem.parameters().single { it.name() == "property" }
            val regularParameter = constructorItem.parameters().single { it.name() == "parameter" }

            assertNull(regularParameter.property)
            assertNotNull(propertyParameter.property)
            assertSame(propertyParameter, propertyParameter.property?.constructorParameter)
        }
    }
<<<<<<< HEAD
=======

    @Test
    fun `actuals get params from expects`() {
        val commonSource =
            kotlin(
                "commonMain/src/Expect.kt",
                """
                    expect suspend fun String.testFun(param: String = "")
                    expect class Test(param: String = "") {
                        fun something(
                            param: String = "",
                            otherParam: String = param + "",
                            required: Int
                        )
                    }
                """
            )
        runCodebaseTest(
            inputSet(
                kotlin(
                    "jvmMain/src/Actual.kt",
                    """
                    actual suspend fun String.testFun(param: String) {}
                    actual class Test actual constructor(param: String) {
                        actual fun something(
                            param: String = "ignored",
                            otherParam: String,
                            required: Int
                        ) {}
                    }
                    """
                ),
                commonSource,
            ),
            commonSources = arrayOf(inputSet(commonSource)),
        ) {
            // Expect classes are ignored by UAST/Kotlin light classes, verify we test actual
            // classes.
            val actualFile = codebase.assertClass("ActualKt").getSourceFile()

            val functionItem = codebase.assertClass("ActualKt").methods().single()
            with(functionItem) {
                val parameters = parameters()
                assertEquals(3, parameters.size)

                // receiver
                assertFalse(parameters[0].hasDefaultValue())

                val parameter = parameters[1]
                assertTrue(parameter.hasDefaultValue())
                assertEquals("\"\"", parameter.defaultValue())

                // continuation
                assertFalse(parameters[2].hasDefaultValue())
            }

            val classItem = codebase.assertClass("Test")
            assertEquals(actualFile, classItem.getSourceFile())

            val constructorItem = classItem.constructors().single()
            with(constructorItem) {
                val parameter = parameters().single()
                assertTrue(parameter.hasDefaultValue())
                assertEquals("\"\"", parameter.defaultValue())
            }

            val methodItem = classItem.methods().single()
            with(methodItem) {
                val parameters = parameters()
                assertEquals(3, parameters.size)

                assertTrue(parameters[0].hasDefaultValue())
                assertEquals("\"\"", parameters[0].defaultValue())

                assertTrue(parameters[1].hasDefaultValue())
                assertEquals("param + \"\"", parameters[1].defaultValue())

                assertFalse(parameters[2].hasDefaultValue())
            }
        }
    }
>>>>>>> ace6fcf1
}<|MERGE_RESOLUTION|>--- conflicted
+++ resolved
@@ -19,9 +19,12 @@
 import com.android.tools.metalava.model.testsuite.BaseModelTest
 import com.android.tools.metalava.testing.kotlin
 import kotlin.test.Test
+import kotlin.test.assertEquals
+import kotlin.test.assertFalse
 import kotlin.test.assertNotNull
 import kotlin.test.assertNull
 import kotlin.test.assertSame
+import kotlin.test.assertTrue
 
 class PsiParameterItemTest : BaseModelTest() {
     @Test
@@ -36,8 +39,6 @@
             assertSame(propertyParameter, propertyParameter.property?.constructorParameter)
         }
     }
-<<<<<<< HEAD
-=======
 
     @Test
     fun `actuals get params from expects`() {
@@ -119,5 +120,4 @@
             }
         }
     }
->>>>>>> ace6fcf1
 }