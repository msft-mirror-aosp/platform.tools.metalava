--- conflicted
+++ resolved
@@ -16,31 +16,6 @@
     default_applicable_licenses: ["Android-Apache-2.0"],
 }
 
-<<<<<<< HEAD
-java_binary_host {
-    name: "metalava",
-    srcs: [
-        "src/main/java/**/*.java",
-        "src/main/java/**/*.kt",
-    ],
-    java_resource_dirs: ["src/main/resources/"],
-    static_libs: [
-        "jsr305",
-        "jsr330",
-        "kotlin-reflect",
-        "metalava-tools-common-m2-deps",
-        "metalava-gradle-plugin-deps",
-        "gson-prebuilt-jar-2.9.1",
-    ],
-    main_class: "com.android.tools.metalava.Driver",
-    target: {
-        host: {
-            dist: {
-                targets: ["sdk"],
-            },
-        },
-    },
-=======
 java_library_host {
     name: "metalava-signature-reader",
     static_libs: [
@@ -53,7 +28,6 @@
 // directory.
 filegroup {
     name: "metalava-version",
->>>>>>> ace6fcf1
     visibility: [
         "//tools/metalava:__subpackages__",
     ],
@@ -86,8 +60,9 @@
     srcs: [
         "stub-annotations/src/main/java/**/*.java",
     ],
-    cmd: "($(location metalava) --no-banner --copy-annotations tools/metalava/stub-annotations " +
-        "$(genDir)/private-stub-annotations) && ($(location soong_zip) -o $(out) -C $(genDir) -D $(genDir))",
+    cmd: "($(location metalava) make-annotations-package-private " +
+        "tools/metalava/stub-annotations/src/main/java $(genDir)/private-stub-annotations) " +
+        "&& ($(location soong_zip) -o $(out) -C $(genDir) -D $(genDir))",
     out: [
         "private-stub-annotations.srcjar",
     ],
