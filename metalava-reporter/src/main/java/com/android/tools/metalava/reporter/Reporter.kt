/*
 * Copyright (C) 2023 The Android Open Source Project
 *
 * Licensed under the Apache License, Version 2.0 (the "License");
 * you may not use this file except in compliance with the License.
 * You may obtain a copy of the License at
 *
 *      http://www.apache.org/licenses/LICENSE-2.0
 *
 * Unless required by applicable law or agreed to in writing, software
 * distributed under the License is distributed on an "AS IS" BASIS,
 * WITHOUT WARRANTIES OR CONDITIONS OF ANY KIND, either express or implied.
 * See the License for the specific language governing permissions and
 * limitations under the License.
 */

package com.android.tools.metalava.reporter

import java.io.File
import java.io.PrintWriter

interface Reporter {

    /**
     * Report an issue with a specific file.
     *
     * Delegates to calling `report(id, null, message, Location.forFile(file)`.
     *
     * @param id the id of the issue.
     * @param file the optional source file for which the issue is reported.
     * @param message the message to report.
     * @param maximumSeverity the maximum [Severity] that will be reported. An issue that is
     *   configured to have a higher [Severity] that this will use the [maximumSeverity] instead.
     * @return true if the issue was reported false it is a known issue in a baseline file.
     */
    fun report(
        id: Issues.Issue,
        file: File?,
        message: String,
        maximumSeverity: Severity = Severity.UNLIMITED,
    ): Boolean {
        val location = FileLocation.forFile(file)
        return report(id, null, message, location, maximumSeverity)
    }

    /**
     * Report an issue.
     *
     * The issue is handled as follows:
     * 1. If the item is suppressed (see [isSuppressed]) then it will only be reported to a file
     *    into which suppressed issues are reported and this will return `false`.
     * 2. If possible the issue will be checked in a relevant baseline file to see if it is a known
     *    issue and if so it will simply be ignored.
     * 3. Otherwise, it will be reported at the appropriate severity to the command output and if
     *    possible it will be recorded in a new baseline file that the developer can copy to silence
     *    the issue in the future.
     *
     * If no [location] or [reportable] is provided then no location is reported in the error
     * message, and the baseline file is neither checked nor updated.
     *
     * If a [location] is provided but no [reportable] then it is used both to report the message
     * and as the baseline key to check and update the baseline file.
     *
     * If an [reportable] is provided but no [location] then it is used both to report the message
     * and as the baseline key to check and update the baseline file.
     *
     * If both an [reportable] and [location] are provided then the [reportable] is used as the
     * baseline key to check and update the baseline file and the [location] is used to report the
     * message. The reason for that is the [location] is assumed to be a more accurate indication of
     * where the problem lies but the [reportable] is assumed to provide a more stable key to use in
     * the baseline as it will not change simply by adding and removing lines in the containing
     * file.
     *
     * @param id the id of the issue.
     * @param reportable the optional object for which the issue is reported.
     * @param message the message to report.
     * @param location the optional location to specify.
     * @param maximumSeverity the maximum [Severity] that will be reported. An issue that is
     *   configured to have a higher [Severity] that this will use the [maximumSeverity] instead.
     * @return true if the issue was reported false it is a known issue in a baseline file.
     */
    fun report(
        id: Issues.Issue,
        reportable: Reportable?,
        message: String,
        location: FileLocation = FileLocation.UNKNOWN,
        maximumSeverity: Severity = Severity.UNLIMITED,
    ): Boolean

    /**
     * Check to see whether the issue is suppressed.
     * 1. If the [Severity] of the [Issues.Issue] is [Severity.HIDDEN] then this returns `true`.
     * 2. If the [reportable] is `null` then this returns `false`.
     * 3. If the item has a suppression annotation that lists the name of the issue then this
     *    returns `true`.
     * 4. Otherwise, this returns `false`.
     */
    fun isSuppressed(
        id: Issues.Issue,
        reportable: Reportable? = null,
        message: String? = null
    ): Boolean
}

/**
 * Basic implementation of a [Reporter] that performs no filtering and simply outputs the message to
 * the supplied [PrintWriter].
 */
class BasicReporter(private val stderr: PrintWriter) : Reporter {
    override fun report(
        id: Issues.Issue,
        reportable: Reportable?,
        message: String,
        location: FileLocation,
        maximumSeverity: Severity,
    ): Boolean {
        stderr.println(
            buildString {
<<<<<<< HEAD
                append(item?.location() ?: location)
=======
                val usableLocation = reportable?.fileLocation ?: location
                append(usableLocation.path)
                if (usableLocation.line > 0) {
                    append(":")
                    append(usableLocation.line)
                }
>>>>>>> ace6fcf1
                append(": ")
                val severity = id.defaultLevel
                append(severity)
                append(": ")
                append(message)
                append(severity.messageSuffix)
                append(" [")
                append(id.name)
                append("]")
            }
        )
        return true
    }

    override fun isSuppressed(
        id: Issues.Issue,
        reportable: Reportable?,
        message: String?
    ): Boolean = false
}<|MERGE_RESOLUTION|>--- conflicted
+++ resolved
@@ -116,16 +116,12 @@
     ): Boolean {
         stderr.println(
             buildString {
-<<<<<<< HEAD
-                append(item?.location() ?: location)
-=======
                 val usableLocation = reportable?.fileLocation ?: location
                 append(usableLocation.path)
                 if (usableLocation.line > 0) {
                     append(":")
                     append(usableLocation.line)
                 }
->>>>>>> ace6fcf1
                 append(": ")
                 val severity = id.defaultLevel
                 append(severity)
