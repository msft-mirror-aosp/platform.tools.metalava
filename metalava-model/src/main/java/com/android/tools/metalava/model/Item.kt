/*
 * Copyright (C) 2017 The Android Open Source Project
 *
 * Licensed under the Apache License, Version 2.0 (the "License");
 * you may not use this file except in compliance with the License.
 * You may obtain a copy of the License at
 *
 *      http://www.apache.org/licenses/LICENSE-2.0
 *
 * Unless required by applicable law or agreed to in writing, software
 * distributed under the License is distributed on an "AS IS" BASIS,
 * WITHOUT WARRANTIES OR CONDITIONS OF ANY KIND, either express or implied.
 * See the License for the specific language governing permissions and
 * limitations under the License.
 */

package com.android.tools.metalava.model

import com.android.tools.metalava.reporter.BaselineKey
import com.android.tools.metalava.reporter.FileLocation
import com.android.tools.metalava.reporter.Reportable
import java.util.concurrent.atomic.AtomicInteger

/**
 * Represents a code element such as a package, a class, a method, a field, a parameter.
 *
 * This extra abstraction on top of PSI allows us to more model the API (and customize visibility,
 * which cannot always be done by looking at a particular piece of code and examining visibility
 * and @hide/@removed annotations: sometimes package private APIs are unhidden by being used in
 * public APIs for example.
 *
 * The abstraction also lets us back the model by an alternative implementation read from signature
 * files, to do compatibility checks.
 */
interface Item : Reportable {
    val codebase: Codebase

    /** Return the modifiers of this class */
    val modifiers: ModifierList

    /**
     * Whether this element was originally hidden with @hide/@Hide. The [hidden] property tracks
     * whether it is *actually* hidden, since elements can be unhidden via show annotations, etc.
     */
    val originallyHidden: Boolean

    /**
     * Whether this element has been hidden with @hide/@Hide (or after propagation, in some
     * containing class/pkg)
     */
    var hidden: Boolean

    /** Whether this element will be printed in the signature file */
    var emit: Boolean

    fun parent(): Item?

    /**
     * Recursive check to see if this item or any of its parents (containing class, containing
     * package) are hidden
     */
    fun hidden(): Boolean {
        return hidden || parent()?.hidden() ?: false
    }

    /**
     * Recursive check to see if compatibility checks should be suppressed for this item or any of
     * its parents (containing class, containing package).
     */
    fun isCompatibilitySuppressed(): Boolean {
        return hasSuppressCompatibilityMetaAnnotation() ||
            parent()?.isCompatibilitySuppressed() ?: false
    }

    /**
     * Whether this element has been removed with @removed/@Remove (or after propagation, in some
     * containing class)
     */
    var removed: Boolean

    /** True if this item has been marked deprecated. */
    val originallyDeprecated: Boolean

    /**
     * True if this item has been marked as deprecated or is a descendant of a non-package item that
     * has been marked as deprecated.
     */
    val effectivelyDeprecated: Boolean

    /** True if this element is only intended for documentation */
    var docOnly: Boolean

    /** True if this item is either hidden or removed */
    fun isHiddenOrRemoved(): Boolean = hidden || removed

    /** Visits this element using the given [visitor] */
    fun accept(visitor: ItemVisitor)

    /** Get a mutable version of modifiers for this item */
    fun mutableModifiers(): MutableModifierList

    /**
     * The javadoc/KDoc comment for this code element, if any. This is the original content of the
     * documentation, including lexical tokens to begin, continue and end the comment (such as /+*).
     * See [fullyQualifiedDocumentation] to look up the documentation with fully qualified
     * references to classes.
     */
    val documentation: ItemDocumentation

    /**
     * Looks up docs for the first instance of a specific javadoc tag having the (optionally)
     * provided value (e.g. parameter name).
     */
    fun findTagDocumentation(tag: String, value: String? = null): String?

    /**
     * A rank used for sorting. This allows signature files etc to sort similar items by a natural
     * order, if non-zero. (Even though in signature files the elements are normally sorted first
     * logically (constructors, then methods, then fields) and then alphabetically, this lets us
     * preserve the source ordering for example for overloaded methods of the same name, where it's
     * not clear that an alphabetical order (of each parameter?) would be preferable.)
     */
    val sortingRank: Int

    /**
     * Add the given text to the documentation.
     *
     * If the [tagSection] is null, add the comment to the initial text block of the description.
     *
     * If it is "@return", add the comment to the return value.
     *
     * Otherwise, the [tagSection] is taken to be the parameter name, and the comment added as
     * parameter documentation for the given parameter.
     */
    fun appendDocumentation(comment: String, tagSection: String? = null)

    val isPublic: Boolean
    val isProtected: Boolean
    val isInternal: Boolean
    val isPackagePrivate: Boolean
    val isPrivate: Boolean

    /** Calls [equalsToItem]. */
    override fun equals(other: Any?): Boolean

    /** Calls [hashCodeForItem]. */
    override fun hashCode(): Int

    /** Calls [toStringForItem]. */
    override fun toString(): String

    /**
     * Whether this [Item] is equal to [other].
     *
     * This is implemented instead of [equals] because interfaces are not allowed to implement
     * [equals]. Implementations of this will implement [equals] by calling this.
     */
    fun equalsToItem(other: Any?): Boolean

    /**
     * Hashcode for this [Item].
     *
     * This is implemented instead of [hashCode] because interfaces are not allowed to implement
     * [hashCode]. Implementations of this will implement [hashCode] by calling this.
     */
    fun hashCodeForItem(): Int

    /** Provides a string representation of the item, suitable for use while debugging. */
    fun toStringForItem(): String

    /**
     * Whether this item was loaded from the classpath (e.g. jar dependencies) rather than be
     * declared as source
     */
    fun isFromClassPath(): Boolean = false

    /** Is this element declared in Java (rather than Kotlin) ? */
    fun isJava(): Boolean = true

    /** Is this element declared in Kotlin (rather than Java) ? */
    fun isKotlin() = !isJava()

    /** Determines whether this item will be shown as part of the API or not. */
    val showability: Showability

    /**
     * Returns true if this item has any show annotations.
     *
     * See [Showability.show]
     */
    fun hasShowAnnotation(): Boolean = showability.show()

<<<<<<< HEAD
    /**
     * Returns true if this has any show single annotations.
     *
     * See [Showability.recursive]
     */
    fun hasShowSingleAnnotation(): Boolean = showability.showNonRecursive()

    /**
     * Returns true if this item has any show for stub purposes annotations and that is the only
     * show annotation.
     *
     * See [Showability.forStubsOnly]
     */
    fun onlyShowForStubPurposes(): Boolean = showability.showForStubsOnly()

=======
>>>>>>> ace6fcf1
    /** Returns true if this modifier list contains any hide annotations */
    fun hasHideAnnotation(): Boolean =
        modifiers.codebase.annotationManager.hasHideAnnotations(modifiers)

    fun hasSuppressCompatibilityMetaAnnotation(): Boolean =
        modifiers.hasSuppressCompatibilityMetaAnnotations()

<<<<<<< HEAD
    /**
     * Same as [hasShowAnnotation], except if it's a method, take into account super methods'
     * annotations.
     *
     * Unlike classes or fields, methods implicitly inherits visibility annotations, and for some
     * visibility calculation we need to take it into account. (See ShowAnnotationTest.`Methods
     * inherit showAnnotations but fields and classes don't`.)
     */
    fun hasShowAnnotationInherited(): Boolean = hasShowAnnotation()

    /**
     * Same as [onlyShowForStubPurposes], except if it's a method, take into account super methods'
     * annotations.
     *
     * Unlike classes or fields, methods implicitly inherits visibility annotations, and for some
     * visibility calculation we need to take it into account. (See ShowAnnotationTest.`Methods
     * inherit showAnnotations but fields and classes don't`.)
     */
    fun onlyShowForStubPurposesInherited(): Boolean = onlyShowForStubPurposes()

    fun sourceFile(): SourceFileItem? {
=======
    fun sourceFile(): SourceFile? {
>>>>>>> ace6fcf1
        var curr: Item? = this
        while (curr != null) {
            if (curr is ClassItem && curr.isTopLevelClass()) {
                return curr.getSourceFile()
            }
            curr = curr.parent()
        }

        return null
    }

    override val fileLocation: FileLocation
        get() = FileLocation.UNKNOWN

    /** Tag field used for DFS etc */
    var tag: Boolean

    /**
     * Returns the [documentation], but with fully qualified links (except for the same package, and
     * when turning a relative reference into a fully qualified reference, use the javadoc syntax
     * for continuing to display the relative text, e.g. instead of {@link java.util.List}, use
     * {@link java.util.List List}.
     */
    fun fullyQualifiedDocumentation(): String = documentation.text

    /** Expands the given documentation comment in the current name context */
    fun fullyQualifiedDocumentation(documentation: String): String = documentation

    /**
     * Produces a user visible description of this item, including a label such as "class" or
     * "field"
     */
    fun describe(capitalize: Boolean = false) = describe(this, capitalize)

    /**
     * Returns the package that contains this item. If [strict] is false, this will return self if
     * called on a package, otherwise it will return the containing package (e.g. "foo" for
     * "foo.bar"). The parameter is ignored on other item types.
     */
    fun containingPackage(strict: Boolean = true): PackageItem?

    /**
     * Returns the class that contains this item. If [strict] is false, this will return self if
     * called on a class, otherwise it will return the outer class, if any. The parameter is ignored
     * on other item types.
     */
    fun containingClass(strict: Boolean = true): ClassItem?

    /**
     * Returns the associated type, if any.
     *
     * i.e.
     * * For a field, property or parameter, this is the type of the variable.
     * * For a method, it's the return type.
     * * For classes it's the declared class type, i.e. a class type using the type parameter types
     *   as the type arguments.
     * * For type parameters it's a [VariableTypeItem] reference the type parameter.
     * * For packages and files, it's null.
     */
    fun type(): TypeItem?

    /**
     * Set the type of this.
     *
     * The [type] parameter must be of the same concrete type as returned by the [Item.type] method.
     */
    fun setType(type: TypeItem)

    /**
     * Find the [Item] in [codebase] that corresponds to this item, or `null` if there is no such
     * item.
     *
     * If [superMethods] is true and this is a [MethodItem] then the returned [MethodItem], if any,
     * could be in a [ClassItem] that does not correspond to the [MethodItem.containingClass], it
     * could be from a super class or super interface. e.g. if the [codebase] contains something
     * like:
     * ```
     *     public class Super {
     *         public void method() {...}
     *     }
     *     public class Foo extends Super {}
     * ```
     *
     * And this is called on `Foo.method()` then:
     * * if [superMethods] is false this will return `null`.
     * * if [superMethods] is true and [duplicate] is false, then this will return `Super.method()`.
     * * if both [superMethods] and [duplicate] are true then this will return a duplicate of
     *   `Super.method()` that has been added to `Foo` so it will be essentially `Foo.method()`.
     *
     * @param codebase the [Codebase] to search for a corresponding item.
     * @param superMethods if true and this is a [MethodItem] then this method will search for super
     *   methods. If this is a [ParameterItem] then the value of this parameter will be passed to
     *   the [findCorrespondingItemIn] call which is used to find the [MethodItem] corresponding to
     *   the [ParameterItem.containingMethod].
     * @param duplicate if true, and this is a [MemberItem] (or [ParameterItem]) then the returned
     *   [Item], if any, will be in the [ClassItem] that corresponds to the [Item.containingClass].
     *   This should be `true` if the returned [Item] is going to be compared to the original [Item]
     *   as the [Item.containingClass] can affect that comparison, e.g. the meaning of certain
     *   modifiers.
     */
    fun findCorrespondingItemIn(
        codebase: Codebase,
        superMethods: Boolean = false,
        duplicate: Boolean = false,
    ): Item?

    /**
     * Get the set of suppressed issues for this [Item].
     *
     * These are the values supplied to any of the [SUPPRESS_ANNOTATIONS] on this item. It DOES not
     * include suppressed issues from the [parent].
     */
    override fun suppressedIssues(): Set<String>

    /** The [BaselineKey] for this. */
    override val baselineKey
        get() = BaselineKey.forElementId(baselineElementId())

    /**
     * Get the baseline element id from which [baselineKey] is constructed.
     *
     * See [BaselineKey.forElementId] for more details.
     */
    fun baselineElementId(): String

    companion object {
        fun describe(item: Item, capitalize: Boolean = false): String {
            return when (item) {
                is PackageItem -> describe(item, capitalize = capitalize)
                is ClassItem -> describe(item, capitalize = capitalize)
                is FieldItem -> describe(item, capitalize = capitalize)
                is MethodItem ->
                    describe(
                        item,
                        includeParameterNames = false,
                        includeParameterTypes = true,
                        capitalize = capitalize
                    )
                is ParameterItem ->
                    describe(
                        item,
                        includeParameterNames = true,
                        includeParameterTypes = true,
                        capitalize = capitalize
                    )
                else -> item.toString()
            }
        }

        fun describe(
            item: MethodItem,
            includeParameterNames: Boolean = false,
            includeParameterTypes: Boolean = false,
            includeReturnValue: Boolean = false,
            capitalize: Boolean = false
        ): String {
            val builder = StringBuilder()
            if (item.isConstructor()) {
                builder.append(if (capitalize) "Constructor" else "constructor")
            } else {
                builder.append(if (capitalize) "Method" else "method")
            }
            builder.append(' ')
            if (includeReturnValue && !item.isConstructor()) {
                builder.append(item.returnType().toSimpleType())
                builder.append(' ')
            }
            appendMethodSignature(builder, item, includeParameterNames, includeParameterTypes)
            return builder.toString()
        }

        fun describe(
            item: ParameterItem,
            includeParameterNames: Boolean = false,
            includeParameterTypes: Boolean = false,
            capitalize: Boolean = false
        ): String {
            val builder = StringBuilder()
            builder.append(if (capitalize) "Parameter" else "parameter")
            builder.append(' ')
            builder.append(item.name())
            builder.append(" in ")
            val method = item.containingMethod()
            appendMethodSignature(builder, method, includeParameterNames, includeParameterTypes)
            return builder.toString()
        }

        private fun appendMethodSignature(
            builder: StringBuilder,
            item: MethodItem,
            includeParameterNames: Boolean,
            includeParameterTypes: Boolean
        ) {
            builder.append(item.containingClass().qualifiedName())
            if (!item.isConstructor()) {
                builder.append('.')
                builder.append(item.name())
            }
            if (includeParameterNames || includeParameterTypes) {
                builder.append('(')
                var first = true
                for (parameter in item.parameters()) {
                    if (first) {
                        first = false
                    } else {
                        builder.append(',')
                        if (includeParameterNames && includeParameterTypes) {
                            builder.append(' ')
                        }
                    }
                    if (includeParameterTypes) {
                        builder.append(parameter.type().toSimpleType())
                        if (includeParameterNames) {
                            builder.append(' ')
                        }
                    }
                    if (includeParameterNames) {
                        builder.append(parameter.publicName() ?: parameter.name())
                    }
                }
                builder.append(')')
            }
        }

        private fun describe(item: FieldItem, capitalize: Boolean = false): String {
            return if (item.isEnumConstant()) {
                "${if (capitalize) "Enum" else "enum"} constant ${item.containingClass().qualifiedName()}.${item.name()}"
            } else {
                "${if (capitalize) "Field" else "field"} ${item.containingClass().qualifiedName()}.${item.name()}"
            }
        }

        private fun describe(item: ClassItem, capitalize: Boolean = false): String {
            return "${if (capitalize) "Class" else "class"} ${item.qualifiedName()}"
        }

        private fun describe(item: PackageItem, capitalize: Boolean = false): String {
            return "${if (capitalize) "Package" else "package"} ${item.qualifiedName()}"
        }
    }
}

/** Base [Item] implementation that is common to all models. */
abstract class AbstractItem(
    final override val fileLocation: FileLocation,
    final override val modifiers: DefaultModifierList,
    final override val documentation: ItemDocumentation,
    variantSelectorsFactory: ApiVariantSelectorsFactory,
) : Item {

    init {
        @Suppress("LeakingThis")
        modifiers.owner = this
    }

    /**
     * Create a [ApiVariantSelectors] appropriate for this [Item].
     *
     * The leaking of `this` is safe as the implementations do not do access anything that has not
     * been initialized.
     */
    internal val variantSelectors = @Suppress("LeakingThis") variantSelectorsFactory(this)

    /**
     * Manually delegate to [ApiVariantSelectors.originallyHidden] as property delegates are
     * expensive.
     */
    final override val originallyHidden
        get() = variantSelectors.originallyHidden

    /** Manually delegate to [ApiVariantSelectors.hidden] as property delegates are expensive. */
    final override var hidden
        get() = variantSelectors.hidden
        set(value) {
            variantSelectors.hidden = value
        }

    /** Manually delegate to [ApiVariantSelectors.docOnly] as property delegates are expensive. */
    final override var docOnly: Boolean
        get() = variantSelectors.docOnly
        set(value) {
            variantSelectors.docOnly = value
        }

    /** Manually delegate to [ApiVariantSelectors.removed] as property delegates are expensive. */
    final override var removed: Boolean
        get() = variantSelectors.removed
        set(value) {
            variantSelectors.removed = value
        }

    final override val sortingRank: Int = nextRank.getAndIncrement()

    final override val originallyDeprecated
        // Delegate to the [ModifierList.isDeprecated] method so that changes to that will affect
        // the value of this and [Item.effectivelyDeprecated] which delegates to this.
        get() = modifiers.isDeprecated()

    final override fun mutableModifiers(): MutableModifierList = modifiers

    final override val isPublic: Boolean
        get() = modifiers.isPublic()

    final override val isProtected: Boolean
        get() = modifiers.isProtected()

    final override val isInternal: Boolean
        get() = modifiers.getVisibilityLevel() == VisibilityLevel.INTERNAL

    final override val isPackagePrivate: Boolean
        get() = modifiers.isPackagePrivate()

    final override val isPrivate: Boolean
        get() = modifiers.isPrivate()

<<<<<<< HEAD
    override var emit = true
    override var tag: Boolean = false
=======
    final override var emit = true
>>>>>>> ace6fcf1

    companion object {
        private var nextRank = AtomicInteger()
    }

    final override val showability: Showability by lazy {
        codebase.annotationManager.getShowabilityForItem(this)
    }

    final override fun suppressedIssues(): Set<String> {
        return buildSet {
            for (annotation in modifiers.annotations()) {
                val annotationName = annotation.qualifiedName
                if (annotationName in SUPPRESS_ANNOTATIONS) {
                    for (attribute in annotation.attributes) {
                        // Assumption that all annotations in SUPPRESS_ANNOTATIONS only have
                        // one attribute such as value/names that is varargs of String
                        val value = attribute.value
                        if (value is AnnotationArrayAttributeValue) {
                            // Example: @SuppressLint({"RequiresFeature", "AllUpper"})
                            for (innerValue in value.values) {
                                innerValue.value()?.toString()?.let { add(it) }
                            }
                        } else {
                            // Example: @SuppressLint("RequiresFeature")
                            value.value()?.toString()?.let { add(it) }
                        }
                    }
                }
            }
        }
    }

    final override fun findTagDocumentation(tag: String, value: String?): String? =
        documentation.findTagDocumentation(tag, value)

    final override fun appendDocumentation(comment: String, tagSection: String?) {
        if (comment.isBlank()) {
            return
        }

        // TODO: Figure out if an annotation should go on the return value, or on the method.
        // For example; threading: on the method, range: on the return value.
        // TODO: Find a good way to add or append to a given tag (@param <something>, @return, etc)

        if (this is ParameterItem) {
            // For parameters, the documentation goes into the surrounding method's documentation!
            // Find the right parameter location!
            val parameterName = name()
            val target = containingMethod()
            target.appendDocumentation(comment, parameterName)
            return
        }

        documentation.appendDocumentation(comment, tagSection)
    }

    final override fun equals(other: Any?) = equalsToItem(other)

    final override fun hashCode() = hashCodeForItem()

    final override fun toString() = toStringForItem()
}

/**
 * Base class that is common to models that do not incorporate their underlying model, if any, into
 * their [Item] implementations.
 */
abstract class DefaultItem(
    final override val codebase: DefaultCodebase,
    fileLocation: FileLocation,
    internal val itemLanguage: ItemLanguage,
    modifiers: DefaultModifierList,
    documentation: ItemDocumentation,
    variantSelectorsFactory: ApiVariantSelectorsFactory,
) :
    AbstractItem(
        fileLocation,
        modifiers,
        documentation,
        variantSelectorsFactory,
    ) {

    final override fun isJava(): Boolean {
        return itemLanguage.isJava()
    }

    final override fun isKotlin(): Boolean {
        return itemLanguage.isKotlin()
    }
}<|MERGE_RESOLUTION|>--- conflicted
+++ resolved
@@ -36,7 +36,7 @@
     val codebase: Codebase
 
     /** Return the modifiers of this class */
-    val modifiers: ModifierList
+    @MetalavaApi val modifiers: ModifierList
 
     /**
      * Whether this element was originally hidden with @hide/@Hide. The [hidden] property tracks
@@ -190,24 +190,6 @@
      */
     fun hasShowAnnotation(): Boolean = showability.show()
 
-<<<<<<< HEAD
-    /**
-     * Returns true if this has any show single annotations.
-     *
-     * See [Showability.recursive]
-     */
-    fun hasShowSingleAnnotation(): Boolean = showability.showNonRecursive()
-
-    /**
-     * Returns true if this item has any show for stub purposes annotations and that is the only
-     * show annotation.
-     *
-     * See [Showability.forStubsOnly]
-     */
-    fun onlyShowForStubPurposes(): Boolean = showability.showForStubsOnly()
-
-=======
->>>>>>> ace6fcf1
     /** Returns true if this modifier list contains any hide annotations */
     fun hasHideAnnotation(): Boolean =
         modifiers.codebase.annotationManager.hasHideAnnotations(modifiers)
@@ -215,31 +197,7 @@
     fun hasSuppressCompatibilityMetaAnnotation(): Boolean =
         modifiers.hasSuppressCompatibilityMetaAnnotations()
 
-<<<<<<< HEAD
-    /**
-     * Same as [hasShowAnnotation], except if it's a method, take into account super methods'
-     * annotations.
-     *
-     * Unlike classes or fields, methods implicitly inherits visibility annotations, and for some
-     * visibility calculation we need to take it into account. (See ShowAnnotationTest.`Methods
-     * inherit showAnnotations but fields and classes don't`.)
-     */
-    fun hasShowAnnotationInherited(): Boolean = hasShowAnnotation()
-
-    /**
-     * Same as [onlyShowForStubPurposes], except if it's a method, take into account super methods'
-     * annotations.
-     *
-     * Unlike classes or fields, methods implicitly inherits visibility annotations, and for some
-     * visibility calculation we need to take it into account. (See ShowAnnotationTest.`Methods
-     * inherit showAnnotations but fields and classes don't`.)
-     */
-    fun onlyShowForStubPurposesInherited(): Boolean = onlyShowForStubPurposes()
-
-    fun sourceFile(): SourceFileItem? {
-=======
     fun sourceFile(): SourceFile? {
->>>>>>> ace6fcf1
         var curr: Item? = this
         while (curr != null) {
             if (curr is ClassItem && curr.isTopLevelClass()) {
@@ -254,9 +212,6 @@
     override val fileLocation: FileLocation
         get() = FileLocation.UNKNOWN
 
-    /** Tag field used for DFS etc */
-    var tag: Boolean
-
     /**
      * Returns the [documentation], but with fully qualified links (except for the same package, and
      * when turning a relative reference into a fully qualified reference, use the javadoc syntax
@@ -274,19 +229,11 @@
      */
     fun describe(capitalize: Boolean = false) = describe(this, capitalize)
 
-    /**
-     * Returns the package that contains this item. If [strict] is false, this will return self if
-     * called on a package, otherwise it will return the containing package (e.g. "foo" for
-     * "foo.bar"). The parameter is ignored on other item types.
-     */
-    fun containingPackage(strict: Boolean = true): PackageItem?
-
-    /**
-     * Returns the class that contains this item. If [strict] is false, this will return self if
-     * called on a class, otherwise it will return the outer class, if any. The parameter is ignored
-     * on other item types.
-     */
-    fun containingClass(strict: Boolean = true): ClassItem?
+    /** Returns the package that contains this item. */
+    fun containingPackage(): PackageItem?
+
+    /** Returns the class that contains this item. */
+    fun containingClass(): ClassItem?
 
     /**
      * Returns the associated type, if any.
@@ -555,12 +502,7 @@
     final override val isPrivate: Boolean
         get() = modifiers.isPrivate()
 
-<<<<<<< HEAD
-    override var emit = true
-    override var tag: Boolean = false
-=======
     final override var emit = true
->>>>>>> ace6fcf1
 
     companion object {
         private var nextRank = AtomicInteger()
