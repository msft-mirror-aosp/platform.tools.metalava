/*
 * Copyright (C) 2017 The Android Open Source Project
 *
 * Licensed under the Apache License, Version 2.0 (the "License");
 * you may not use this file except in compliance with the License.
 * You may obtain a copy of the License at
 *
 *      http://www.apache.org/licenses/LICENSE-2.0
 *
 * Unless required by applicable law or agreed to in writing, software
 * distributed under the License is distributed on an "AS IS" BASIS,
 * WITHOUT WARRANTIES OR CONDITIONS OF ANY KIND, either express or implied.
 * See the License for the specific language governing permissions and
 * limitations under the License.
 */

package com.android.tools.metalava.model

interface ModifierList {
    val codebase: Codebase

    fun annotations(): List<AnnotationItem>

    fun owner(): Item

    fun getVisibilityLevel(): VisibilityLevel

    fun isPublic(): Boolean

    fun isProtected(): Boolean

    fun isPrivate(): Boolean

    fun isStatic(): Boolean

    fun isAbstract(): Boolean

    fun isFinal(): Boolean

    fun isNative(): Boolean

    fun isSynchronized(): Boolean

    fun isStrictFp(): Boolean

    fun isTransient(): Boolean

    fun isVolatile(): Boolean

    fun isDefault(): Boolean

    fun isDeprecated(): Boolean

    // Modifier in Kotlin, separate syntax (...) in Java but modeled as modifier here
    fun isVarArg(): Boolean = false

    // Kotlin
    fun isSealed(): Boolean = false

    fun isFunctional(): Boolean = false

    fun isCompanion(): Boolean = false

    fun isInfix(): Boolean = false

    fun isConst(): Boolean = false

    fun isSuspend(): Boolean = false

    fun isOperator(): Boolean = false

    fun isInline(): Boolean = false

    fun isValue(): Boolean = false

    fun isData(): Boolean = false

    fun isExpect(): Boolean = false

    fun isActual(): Boolean = false

    fun isEmpty(): Boolean

    fun isPackagePrivate() = !(isPublic() || isProtected() || isPrivate())

    fun isPublicOrProtected() = isPublic() || isProtected()

    // Rename? It's not a full equality, it's whether an override's modifier set is significant
    fun equivalentTo(other: ModifierList): Boolean {
        if (isPublic() != other.isPublic()) return false
        if (isProtected() != other.isProtected()) return false
        if (isPrivate() != other.isPrivate()) return false

        if (isStatic() != other.isStatic()) return false
        if (isAbstract() != other.isAbstract()) return false
        if (isFinal() != other.isFinal()) {
            return false
        }
        if (isTransient() != other.isTransient()) return false
        if (isVolatile() != other.isVolatile()) return false

        // Default does not require an override to "remove" it
        // if (isDefault() != other.isDefault()) return false

        return true
    }

    /** Returns true if this modifier list contains the `@JvmSynthetic` annotation */
    fun hasJvmSyntheticAnnotation(): Boolean = hasAnnotation(AnnotationItem::isJvmSynthetic)

    /**
     * Returns true if this modifier list contains any suppress compatibility meta-annotations.
     *
     * Metalava will suppress compatibility checks for APIs which are within the scope of a
     * "suppress compatibility" meta-annotation, but they may still be written to API files or stub
     * JARs.
     *
     * "Suppress compatibility" meta-annotations allow Metalava to handle concepts like Jetpack
     * experimental APIs, where developers can use the [RequiresOptIn] meta-annotation to mark
     * feature sets with unstable APIs.
     */
    fun hasSuppressCompatibilityMetaAnnotations(): Boolean {
        return codebase.annotationManager.hasSuppressCompatibilityMetaAnnotations(this)
    }

    /** Returns true if this modifier list contains the given annotation */
    fun isAnnotatedWith(qualifiedName: String): Boolean {
        return findAnnotation(qualifiedName) != null
    }

    /**
     * Returns the annotation of the given qualified name (or equivalent) if found in this modifier
     * list
     */
    fun findAnnotation(qualifiedName: String): AnnotationItem? {
        val mappedName = codebase.annotationManager.normalizeInputName(qualifiedName)
        return findAnnotation { mappedName == it.qualifiedName }
    }

    /**
     * Returns true if the visibility modifiers in this modifier list is as least as visible as the
     * ones in the given [other] modifier list
     */
    fun asAccessibleAs(other: ModifierList): Boolean {
        val otherLevel = other.getVisibilityLevel()
        val thisLevel = getVisibilityLevel()
        // Generally the access level enum order determines relative visibility. However, there is
        // an exception because
        // package private and internal are not directly comparable.
        val result = thisLevel >= otherLevel
        return when (otherLevel) {
            VisibilityLevel.PACKAGE_PRIVATE -> result && thisLevel != VisibilityLevel.INTERNAL
            VisibilityLevel.INTERNAL -> result && thisLevel != VisibilityLevel.PACKAGE_PRIVATE
            else -> result
        }
    }

    /** User visible description of the visibility in this modifier list */
    fun getVisibilityString(): String {
        return getVisibilityLevel().userVisibleDescription
    }

    /**
     * Like [getVisibilityString], but package private has no modifiers; this typically corresponds
     * to the source code for the visibility modifiers in the modifier list
     */
    fun getVisibilityModifiers(): String {
        return getVisibilityLevel().javaSourceCodeModifier
    }
<<<<<<< HEAD

    companion object {
        fun write(
            writer: Writer,
            modifiers: ModifierList,
            item: Item,
            target: AnnotationTarget,
            // TODO: "deprecated" isn't a modifier; clarify method name
            includeDeprecated: Boolean = false,
            runtimeAnnotationsOnly: Boolean = false,
            skipNullnessAnnotations: Boolean = false,
            omitCommonPackages: Boolean = false,
            removeAbstract: Boolean = false,
            removeFinal: Boolean = false,
            addPublic: Boolean = false,
            separateLines: Boolean = false,
            language: Language = Language.JAVA
        ) {
            val list =
                if (removeAbstract || removeFinal || addPublic) {
                    class AbstractFiltering : ModifierList by modifiers {
                        override fun isAbstract(): Boolean {
                            return if (removeAbstract) false else modifiers.isAbstract()
                        }

                        override fun isFinal(): Boolean {
                            return if (removeFinal) false else modifiers.isFinal()
                        }

                        override fun getVisibilityLevel(): VisibilityLevel {
                            return if (addPublic) VisibilityLevel.PUBLIC
                            else modifiers.getVisibilityLevel()
                        }
                    }
                    AbstractFiltering()
                } else {
                    modifiers
                }

            writeAnnotations(
                item,
                target,
                runtimeAnnotationsOnly,
                includeDeprecated,
                writer,
                separateLines,
                list,
                skipNullnessAnnotations,
                omitCommonPackages
            )

            if (item is PackageItem) {
                // Packages use a modifier list, but only annotations apply
                return
            }

            // Kotlin order:
            //   https://kotlinlang.org/docs/reference/coding-conventions.html#modifiers

            // Abstract: should appear in interfaces if in compat mode
            val classItem = item as? ClassItem
            val methodItem = item as? MethodItem

            val visibilityLevel = list.getVisibilityLevel()
            val modifier =
                if (language == Language.JAVA) {
                    visibilityLevel.javaSourceCodeModifier
                } else {
                    visibilityLevel.kotlinSourceCodeModifier
                }
            if (modifier.isNotEmpty()) {
                writer.write("$modifier ")
            }

            val isInterface =
                classItem?.isInterface() == true ||
                    (methodItem?.containingClass()?.isInterface() == true &&
                        !list.isDefault() &&
                        !list.isStatic())

            if (
                list.isAbstract() &&
                    classItem?.isEnum() != true &&
                    classItem?.isAnnotationType() != true &&
                    !isInterface
            ) {
                writer.write("abstract ")
            }

            if (list.isDefault() && item !is ParameterItem) {
                writer.write("default ")
            }

            if (list.isStatic() && (classItem == null || !classItem.isEnum())) {
                writer.write("static ")
            }

            if (
                list.isFinal() &&
                    language == Language.JAVA &&
                    // Don't show final on parameters: that's an implementation side detail
                    item !is ParameterItem &&
                    classItem?.isEnum() != true
            ) {
                writer.write("final ")
            } else if (!list.isFinal() && language == Language.KOTLIN) {
                writer.write("open ")
            }

            if (list.isSealed()) {
                writer.write("sealed ")
            }

            if (list.isSuspend()) {
                writer.write("suspend ")
            }

            if (list.isInline()) {
                writer.write("inline ")
            }

            if (list.isValue()) {
                writer.write("value ")
            }

            if (list.isInfix()) {
                writer.write("infix ")
            }

            if (list.isOperator()) {
                writer.write("operator ")
            }

            if (list.isTransient()) {
                writer.write("transient ")
            }

            if (list.isVolatile()) {
                writer.write("volatile ")
            }

            if (list.isSynchronized() && target.isStubsFile()) {
                writer.write("synchronized ")
            }

            if (list.isNative() && target.isStubsFile()) {
                writer.write("native ")
            }

            if (list.isFunctional()) {
                writer.write("fun ")
            }

            if (language == Language.KOTLIN) {
                if (list.isData()) {
                    writer.write("data ")
                }
            }
        }

        fun writeAnnotations(
            item: Item,
            target: AnnotationTarget,
            runtimeAnnotationsOnly: Boolean,
            includeDeprecated: Boolean,
            writer: Writer,
            separateLines: Boolean,
            list: ModifierList,
            skipNullnessAnnotations: Boolean,
            omitCommonPackages: Boolean
        ) {
            //  if includeDeprecated we want to do it
            //  unless runtimeOnly is false, in which case we'd include it too
            // e.g. emit @Deprecated if includeDeprecated && !runtimeOnly
            if (item.deprecated && (runtimeAnnotationsOnly || includeDeprecated)) {
                writer.write("@Deprecated")
                writer.write(if (separateLines) "\n" else " ")
            }

            if (item.hasSuppressCompatibilityMetaAnnotation()) {
                writer.write("@$SUPPRESS_COMPATIBILITY_ANNOTATION")
                writer.write(if (separateLines) "\n" else " ")
            }

            writeAnnotations(
                list = list,
                runtimeAnnotationsOnly = runtimeAnnotationsOnly,
                skipNullnessAnnotations = skipNullnessAnnotations,
                omitCommonPackages = omitCommonPackages,
                separateLines = separateLines,
                writer = writer,
                target = target
            )
        }

        fun writeAnnotations(
            list: ModifierList,
            skipNullnessAnnotations: Boolean = false,
            runtimeAnnotationsOnly: Boolean = false,
            omitCommonPackages: Boolean = false,
            separateLines: Boolean = false,
            filterDuplicates: Boolean = false,
            writer: Writer,
            target: AnnotationTarget
        ) {
            var annotations = list.annotations()

            // Ensure stable signature file order
            if (annotations.size > 1) {
                annotations = annotations.sortedBy { it.qualifiedName }
            }

            if (annotations.isNotEmpty()) {
                var index = -1
                for (annotation in annotations) {
                    index++

                    if (
                        runtimeAnnotationsOnly &&
                            annotation.retention != AnnotationRetention.RUNTIME
                    ) {
                        continue
                    }

                    var printAnnotation = annotation
                    if (!annotation.targets.contains(target)) {
                        continue
                    } else if ((annotation.isNullnessAnnotation())) {
                        if (skipNullnessAnnotations) {
                            continue
                        }
                    } else if (annotation.qualifiedName == "java.lang.Deprecated") {
                        // Special cased in stubs and signature files: emitted first
                        continue
                    } else {
                        val typedefMode = list.codebase.annotationManager.typedefMode
                        if (typedefMode == TypedefMode.INLINE) {
                            val typedef = annotation.findTypedefAnnotation()
                            if (typedef != null) {
                                printAnnotation = typedef
                            }
                        } else if (
                            typedefMode == TypedefMode.REFERENCE &&
                                annotation.targets === ANNOTATION_SIGNATURE_ONLY &&
                                annotation.findTypedefAnnotation() != null
                        ) {
                            // For annotation references, only include the simple name
                            writer.write("@")
                            writer.write(
                                annotation.resolve()?.simpleName() ?: annotation.qualifiedName!!
                            )
                            if (separateLines) {
                                writer.write("\n")
                            } else {
                                writer.write(" ")
                            }
                            continue
                        }
                    }

                    // Optionally filter out duplicates
                    if (index > 0 && filterDuplicates) {
                        val qualifiedName = annotation.qualifiedName
                        var found = false
                        for (i in 0 until index) {
                            val prev = annotations[i]
                            if (prev.qualifiedName == qualifiedName) {
                                found = true
                                break
                            }
                        }
                        if (found) {
                            continue
                        }
                    }

                    val source = printAnnotation.toSource(target, showDefaultAttrs = false)

                    if (omitCommonPackages) {
                        writer.write(AnnotationItem.shortenAnnotation(source))
                    } else {
                        writer.write(source)
                    }
                    if (separateLines) {
                        writer.write("\n")
                    } else {
                        writer.write(" ")
                    }
                }
            }
        }

        /**
         * Synthetic annotation used to mark an API as suppressed for compatibility checks.
         *
         * This is added automatically when an API has a meta-annotation that suppresses
         * compatibility but is defined outside the source set and may not always be available on
         * the classpath.
         *
         * Because this is used in API files, it needs to maintain compatibility.
         */
        const val SUPPRESS_COMPATIBILITY_ANNOTATION = "SuppressCompatibility"
    }
=======
>>>>>>> ace6fcf1
}

/**
 * Returns the first annotation in the modifier list that matches the supplied predicate, or null
 * otherwise.
 */
inline fun ModifierList.findAnnotation(predicate: (AnnotationItem) -> Boolean): AnnotationItem? {
    return annotations().firstOrNull(predicate)
}

/**
 * Returns true iff the modifier list contains any annotation that matches the supplied predicate.
 */
inline fun ModifierList.hasAnnotation(predicate: (AnnotationItem) -> Boolean): Boolean {
    return annotations().any(predicate)
}<|MERGE_RESOLUTION|>--- conflicted
+++ resolved
@@ -31,7 +31,7 @@
 
     fun isPrivate(): Boolean
 
-    fun isStatic(): Boolean
+    @MetalavaApi fun isStatic(): Boolean
 
     fun isAbstract(): Boolean
 
@@ -167,312 +167,6 @@
     fun getVisibilityModifiers(): String {
         return getVisibilityLevel().javaSourceCodeModifier
     }
-<<<<<<< HEAD
-
-    companion object {
-        fun write(
-            writer: Writer,
-            modifiers: ModifierList,
-            item: Item,
-            target: AnnotationTarget,
-            // TODO: "deprecated" isn't a modifier; clarify method name
-            includeDeprecated: Boolean = false,
-            runtimeAnnotationsOnly: Boolean = false,
-            skipNullnessAnnotations: Boolean = false,
-            omitCommonPackages: Boolean = false,
-            removeAbstract: Boolean = false,
-            removeFinal: Boolean = false,
-            addPublic: Boolean = false,
-            separateLines: Boolean = false,
-            language: Language = Language.JAVA
-        ) {
-            val list =
-                if (removeAbstract || removeFinal || addPublic) {
-                    class AbstractFiltering : ModifierList by modifiers {
-                        override fun isAbstract(): Boolean {
-                            return if (removeAbstract) false else modifiers.isAbstract()
-                        }
-
-                        override fun isFinal(): Boolean {
-                            return if (removeFinal) false else modifiers.isFinal()
-                        }
-
-                        override fun getVisibilityLevel(): VisibilityLevel {
-                            return if (addPublic) VisibilityLevel.PUBLIC
-                            else modifiers.getVisibilityLevel()
-                        }
-                    }
-                    AbstractFiltering()
-                } else {
-                    modifiers
-                }
-
-            writeAnnotations(
-                item,
-                target,
-                runtimeAnnotationsOnly,
-                includeDeprecated,
-                writer,
-                separateLines,
-                list,
-                skipNullnessAnnotations,
-                omitCommonPackages
-            )
-
-            if (item is PackageItem) {
-                // Packages use a modifier list, but only annotations apply
-                return
-            }
-
-            // Kotlin order:
-            //   https://kotlinlang.org/docs/reference/coding-conventions.html#modifiers
-
-            // Abstract: should appear in interfaces if in compat mode
-            val classItem = item as? ClassItem
-            val methodItem = item as? MethodItem
-
-            val visibilityLevel = list.getVisibilityLevel()
-            val modifier =
-                if (language == Language.JAVA) {
-                    visibilityLevel.javaSourceCodeModifier
-                } else {
-                    visibilityLevel.kotlinSourceCodeModifier
-                }
-            if (modifier.isNotEmpty()) {
-                writer.write("$modifier ")
-            }
-
-            val isInterface =
-                classItem?.isInterface() == true ||
-                    (methodItem?.containingClass()?.isInterface() == true &&
-                        !list.isDefault() &&
-                        !list.isStatic())
-
-            if (
-                list.isAbstract() &&
-                    classItem?.isEnum() != true &&
-                    classItem?.isAnnotationType() != true &&
-                    !isInterface
-            ) {
-                writer.write("abstract ")
-            }
-
-            if (list.isDefault() && item !is ParameterItem) {
-                writer.write("default ")
-            }
-
-            if (list.isStatic() && (classItem == null || !classItem.isEnum())) {
-                writer.write("static ")
-            }
-
-            if (
-                list.isFinal() &&
-                    language == Language.JAVA &&
-                    // Don't show final on parameters: that's an implementation side detail
-                    item !is ParameterItem &&
-                    classItem?.isEnum() != true
-            ) {
-                writer.write("final ")
-            } else if (!list.isFinal() && language == Language.KOTLIN) {
-                writer.write("open ")
-            }
-
-            if (list.isSealed()) {
-                writer.write("sealed ")
-            }
-
-            if (list.isSuspend()) {
-                writer.write("suspend ")
-            }
-
-            if (list.isInline()) {
-                writer.write("inline ")
-            }
-
-            if (list.isValue()) {
-                writer.write("value ")
-            }
-
-            if (list.isInfix()) {
-                writer.write("infix ")
-            }
-
-            if (list.isOperator()) {
-                writer.write("operator ")
-            }
-
-            if (list.isTransient()) {
-                writer.write("transient ")
-            }
-
-            if (list.isVolatile()) {
-                writer.write("volatile ")
-            }
-
-            if (list.isSynchronized() && target.isStubsFile()) {
-                writer.write("synchronized ")
-            }
-
-            if (list.isNative() && target.isStubsFile()) {
-                writer.write("native ")
-            }
-
-            if (list.isFunctional()) {
-                writer.write("fun ")
-            }
-
-            if (language == Language.KOTLIN) {
-                if (list.isData()) {
-                    writer.write("data ")
-                }
-            }
-        }
-
-        fun writeAnnotations(
-            item: Item,
-            target: AnnotationTarget,
-            runtimeAnnotationsOnly: Boolean,
-            includeDeprecated: Boolean,
-            writer: Writer,
-            separateLines: Boolean,
-            list: ModifierList,
-            skipNullnessAnnotations: Boolean,
-            omitCommonPackages: Boolean
-        ) {
-            //  if includeDeprecated we want to do it
-            //  unless runtimeOnly is false, in which case we'd include it too
-            // e.g. emit @Deprecated if includeDeprecated && !runtimeOnly
-            if (item.deprecated && (runtimeAnnotationsOnly || includeDeprecated)) {
-                writer.write("@Deprecated")
-                writer.write(if (separateLines) "\n" else " ")
-            }
-
-            if (item.hasSuppressCompatibilityMetaAnnotation()) {
-                writer.write("@$SUPPRESS_COMPATIBILITY_ANNOTATION")
-                writer.write(if (separateLines) "\n" else " ")
-            }
-
-            writeAnnotations(
-                list = list,
-                runtimeAnnotationsOnly = runtimeAnnotationsOnly,
-                skipNullnessAnnotations = skipNullnessAnnotations,
-                omitCommonPackages = omitCommonPackages,
-                separateLines = separateLines,
-                writer = writer,
-                target = target
-            )
-        }
-
-        fun writeAnnotations(
-            list: ModifierList,
-            skipNullnessAnnotations: Boolean = false,
-            runtimeAnnotationsOnly: Boolean = false,
-            omitCommonPackages: Boolean = false,
-            separateLines: Boolean = false,
-            filterDuplicates: Boolean = false,
-            writer: Writer,
-            target: AnnotationTarget
-        ) {
-            var annotations = list.annotations()
-
-            // Ensure stable signature file order
-            if (annotations.size > 1) {
-                annotations = annotations.sortedBy { it.qualifiedName }
-            }
-
-            if (annotations.isNotEmpty()) {
-                var index = -1
-                for (annotation in annotations) {
-                    index++
-
-                    if (
-                        runtimeAnnotationsOnly &&
-                            annotation.retention != AnnotationRetention.RUNTIME
-                    ) {
-                        continue
-                    }
-
-                    var printAnnotation = annotation
-                    if (!annotation.targets.contains(target)) {
-                        continue
-                    } else if ((annotation.isNullnessAnnotation())) {
-                        if (skipNullnessAnnotations) {
-                            continue
-                        }
-                    } else if (annotation.qualifiedName == "java.lang.Deprecated") {
-                        // Special cased in stubs and signature files: emitted first
-                        continue
-                    } else {
-                        val typedefMode = list.codebase.annotationManager.typedefMode
-                        if (typedefMode == TypedefMode.INLINE) {
-                            val typedef = annotation.findTypedefAnnotation()
-                            if (typedef != null) {
-                                printAnnotation = typedef
-                            }
-                        } else if (
-                            typedefMode == TypedefMode.REFERENCE &&
-                                annotation.targets === ANNOTATION_SIGNATURE_ONLY &&
-                                annotation.findTypedefAnnotation() != null
-                        ) {
-                            // For annotation references, only include the simple name
-                            writer.write("@")
-                            writer.write(
-                                annotation.resolve()?.simpleName() ?: annotation.qualifiedName!!
-                            )
-                            if (separateLines) {
-                                writer.write("\n")
-                            } else {
-                                writer.write(" ")
-                            }
-                            continue
-                        }
-                    }
-
-                    // Optionally filter out duplicates
-                    if (index > 0 && filterDuplicates) {
-                        val qualifiedName = annotation.qualifiedName
-                        var found = false
-                        for (i in 0 until index) {
-                            val prev = annotations[i]
-                            if (prev.qualifiedName == qualifiedName) {
-                                found = true
-                                break
-                            }
-                        }
-                        if (found) {
-                            continue
-                        }
-                    }
-
-                    val source = printAnnotation.toSource(target, showDefaultAttrs = false)
-
-                    if (omitCommonPackages) {
-                        writer.write(AnnotationItem.shortenAnnotation(source))
-                    } else {
-                        writer.write(source)
-                    }
-                    if (separateLines) {
-                        writer.write("\n")
-                    } else {
-                        writer.write(" ")
-                    }
-                }
-            }
-        }
-
-        /**
-         * Synthetic annotation used to mark an API as suppressed for compatibility checks.
-         *
-         * This is added automatically when an API has a meta-annotation that suppresses
-         * compatibility but is defined outside the source set and may not always be available on
-         * the classpath.
-         *
-         * Because this is used in API files, it needs to maintain compatibility.
-         */
-        const val SUPPRESS_COMPATIBILITY_ANNOTATION = "SuppressCompatibility"
-    }
-=======
->>>>>>> ace6fcf1
 }
 
 /**
