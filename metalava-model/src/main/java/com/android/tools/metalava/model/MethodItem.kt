--- conflicted
+++ resolved
@@ -19,12 +19,8 @@
 import java.util.Objects
 import java.util.function.Predicate
 
-<<<<<<< HEAD
-interface MethodItem : MemberItem {
-=======
 @MetalavaApi
 interface MethodItem : MemberItem, TypeParameterListOwner {
->>>>>>> ace6fcf1
     /**
      * The property this method is an accessor for; inverse of [PropertyItem.getter] and
      * [PropertyItem.setter]
@@ -33,13 +29,13 @@
         get() = null
 
     /** Whether this method is a constructor */
-    fun isConstructor(): Boolean
+    @MetalavaApi fun isConstructor(): Boolean
 
     /** The type of this field. Returns the containing class for constructors */
-    fun returnType(): TypeItem
+    @MetalavaApi fun returnType(): TypeItem
 
     /** The list of parameters */
-    fun parameters(): List<ParameterItem>
+    @MetalavaApi fun parameters(): List<ParameterItem>
 
     /** Returns true if this method is a Kotlin extension method */
     fun isExtensionMethod(): Boolean
@@ -78,18 +74,6 @@
         }
     }
 
-<<<<<<< HEAD
-    /**
-     * Any type parameters for the class, if any, as a source string (with fully qualified class
-     * names)
-     */
-    fun typeParameterList(): TypeParameterList
-
-    /** Returns the classes that are part of the type parameters of this method, if any */
-    fun typeArgumentClasses(): List<ClassItem> = codebase.unsupported()
-
-=======
->>>>>>> ace6fcf1
     /** Types of exceptions that this method can throw */
     fun throwsTypes(): List<ExceptionTypeItem>
 
@@ -137,24 +121,6 @@
     }
 
     /**
-<<<<<<< HEAD
-     * If this method is inherited from a hidden super class, but implements a method from a public
-     * interface, this property is set. This is necessary because these methods should not be listed
-     * in signature files (at least not in compatibility mode), whereas in stub files it's necessary
-     * for them to be included (otherwise subclasses may think the method required and not yet
-     * implemented, e.g. the class must be abstract.)
-     */
-    var inheritedMethod: Boolean
-
-    /**
-     * If this method is inherited from a super class (typically via [duplicate]) this field points
-     * to the original class it was inherited from
-     */
-    var inheritedFrom: ClassItem?
-
-    /**
-     * Duplicates this field item. Used when we need to insert inherited fields from interfaces etc.
-=======
      * If this method requires override in the child class to prevent error when compiling the stubs
      */
     @Deprecated("This property should not be accessed directly.") var _requiresOverride: Boolean?
@@ -163,7 +129,6 @@
      * Duplicates this method item.
      *
      * Override to specialize the return type.
->>>>>>> ace6fcf1
      */
     override fun duplicate(targetContainingClass: ClassItem): MethodItem
 
@@ -268,8 +233,6 @@
                 compareMethods(o1, o2, true)
             }
 
-<<<<<<< HEAD
-=======
         /**
          * Compare two types to see if they are considered the same.
          *
@@ -298,17 +261,13 @@
                 (!addAdditionalOverrides || t1.toErasedTypeString() == t2.toErasedTypeString())
         }
 
->>>>>>> ace6fcf1
         fun sameSignature(
             method: MethodItem,
             superMethod: MethodItem,
-            compareRawTypes: Boolean = false
+            addAdditionalOverrides: Boolean,
         ): Boolean {
             // If the return types differ, override it (e.g. parent implements clone(),
             // subclass overrides with more specific return type)
-<<<<<<< HEAD
-            if (method.returnType() != superMethod.returnType()) {
-=======
             if (
                 !sameType(
                     method.returnType(),
@@ -316,7 +275,6 @@
                     addAdditionalOverrides = addAdditionalOverrides
                 )
             ) {
->>>>>>> ace6fcf1
                 return false
             }
 
@@ -347,23 +305,9 @@
                 val pt1 = p1.type()
                 val pt2 = p2.type()
 
-<<<<<<< HEAD
-                if (compareRawTypes) {
-                    if (pt1.toErasedTypeString() != pt2.toErasedTypeString()) {
-                        return false
-                    }
-                } else {
-                    if (pt1 != pt2) {
-                        return false
-                    }
-=======
                 if (!sameType(pt1, pt2, addAdditionalOverrides)) {
                     return false
->>>>>>> ace6fcf1
                 }
-
-                // TODO: Compare annotations to see for example whether
-                // you've refined the nullness policy; if so, that should be included
             }
 
             // Also compare throws lists
@@ -395,14 +339,6 @@
      */
     fun isImplicitConstructor(): Boolean = false
 
-<<<<<<< HEAD
-    override fun requiresNullnessInfo(): Boolean {
-        return when {
-            modifiers.hasJvmSyntheticAnnotation() -> false
-            isConstructor() -> false
-            (!returnType().primitive) -> true
-            parameters().any { !it.type().primitive } -> true
-=======
     /**
      * Check whether this method is a synthetic enum method.
      *
@@ -415,60 +351,10 @@
         return when (parameters.size) {
             0 -> name().let { name -> name == JAVA_ENUM_VALUES || name == "getEntries" }
             1 -> name() == JAVA_ENUM_VALUE_OF && parameters[0].type().isString()
->>>>>>> ace6fcf1
             else -> false
         }
     }
 
-<<<<<<< HEAD
-    override fun hasNullnessInfo(): Boolean {
-        if (!requiresNullnessInfo()) {
-            return true
-        }
-
-        if (!isConstructor() && !returnType().primitive) {
-            if (!modifiers.hasNullnessInfo()) {
-                return false
-            }
-        }
-
-        @Suppress("LoopToCallChain") // The quickfix is wrong! (covered by AnnotationStatisticsTest)
-        for (parameter in parameters()) {
-            if (!parameter.hasNullnessInfo()) {
-                return false
-            }
-        }
-
-        return true
-    }
-
-    override fun implicitNullness(): Boolean? {
-        // Delegate to the super class, only dropping through if it did not determine an implicit
-        // nullness.
-        super.implicitNullness()?.let { nullable ->
-            return nullable
-        }
-
-        if (synthetic && isEnumSyntheticMethod()) {
-            // Workaround the fact that the Kotlin synthetic enum methods
-            // do not have nullness information
-            return false
-        }
-
-        // toString has known nullness
-        if (name() == "toString" && parameters().isEmpty()) {
-            return false
-        }
-
-        return null
-    }
-
-    fun isImplicitConstructor(): Boolean {
-        return isConstructor() && modifiers.isPublic() && parameters().isEmpty()
-    }
-
-=======
->>>>>>> ace6fcf1
     /**
      * Finds uncaught exceptions actually thrown inside this method (as opposed to ones declared in
      * the signature)
@@ -483,13 +369,6 @@
     }
 
     /**
-<<<<<<< HEAD
-     * Returns true if this method is a signature match for the given method (e.g. can be
-     * overriding). This checks that the name and parameter lists match, but ignores differences in
-     * parameter names, return value types and throws list types.
-     */
-    fun matches(other: MethodItem): Boolean {
-=======
      * Returns true if overloads of the method should be checked separately when checking signature
      * of the method.
      *
@@ -500,7 +379,6 @@
     fun shouldExpandOverloads(): Boolean = false
 
     override fun equalsToItem(other: Any?): Boolean {
->>>>>>> ace6fcf1
         if (this === other) return true
         if (other !is MethodItem) return false
 
@@ -599,20 +477,6 @@
         return false
     }
 
-<<<<<<< HEAD
-    override fun hasShowAnnotationInherited(): Boolean {
-        if (super.hasShowAnnotationInherited()) {
-            return true
-        }
-        return superMethods().any { it.hasShowAnnotationInherited() }
-    }
-
-    override fun onlyShowForStubPurposesInherited(): Boolean {
-        if (super.onlyShowForStubPurposesInherited()) {
-            return true
-        }
-        return superMethods().any { it.onlyShowForStubPurposesInherited() }
-=======
     /** Checks if there is a reference to a hidden class anywhere in the type. */
     private fun TypeItem.hasHiddenType(filterReference: Predicate<Item>): Boolean {
         return when (this) {
@@ -628,25 +492,11 @@
                     superBound?.hasHiddenType(filterReference) == true
             else -> throw IllegalStateException("Unrecognized type: $this")
         }
->>>>>>> ace6fcf1
     }
 
     /** Whether this method is a getter/setter for an underlying Kotlin property (val/var) */
     fun isKotlinProperty(): Boolean = false
 
-<<<<<<< HEAD
-    /** Returns true if this is a synthetic enum method */
-    fun isEnumSyntheticMethod(): Boolean = isEnumSyntheticValues() || isEnumSyntheticValueOf()
-
-    fun isEnumSyntheticValues(): Boolean =
-        containingClass().isEnum() && name() == JAVA_ENUM_VALUES && parameters().isEmpty()
-
-    fun isEnumSyntheticValueOf(): Boolean =
-        containingClass().isEnum() &&
-            name() == JAVA_ENUM_VALUE_OF &&
-            parameters().size == 1 &&
-            parameters()[0].type().isString()
-=======
     /**
      * Determines if the method is a method that needs to be overridden in any child classes that
      * extend this [MethodItem] in order to prevent errors when compiling the stubs or the reverse
@@ -887,5 +737,4 @@
     if (mutableModifiers.isDefault() && !containingClass().isInterface()) {
         mutableModifiers.setDefault(false)
     }
->>>>>>> ace6fcf1
 }