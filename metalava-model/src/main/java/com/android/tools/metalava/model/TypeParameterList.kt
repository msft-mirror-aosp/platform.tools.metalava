--- conflicted
+++ resolved
@@ -30,16 +30,8 @@
      */
     override fun toString(): String
 
-<<<<<<< HEAD
-    /** Returns the names of the type parameters, if any */
-    fun typeParameterNames(): List<String>
-
-    /** Returns the type parameters, if any */
-    fun typeParameters(): List<TypeParameterItem>
-=======
     /** Implemented according to the general [java.util.List.equals] contract. */
     override fun equals(other: Any?): Boolean
->>>>>>> ace6fcf1
 
     /** Implemented according to the general [java.util.List.hashCode] contract. */
     override fun hashCode(): Int
