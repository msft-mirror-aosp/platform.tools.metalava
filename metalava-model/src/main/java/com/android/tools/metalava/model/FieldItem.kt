/*
 * Copyright (C) 2017 The Android Open Source Project
 *
 * Licensed under the Apache License, Version 2.0 (the "License");
 * you may not use this file except in compliance with the License.
 * You may obtain a copy of the License at
 *
 *      http://www.apache.org/licenses/LICENSE-2.0
 *
 * Unless required by applicable law or agreed to in writing, software
 * distributed under the License is distributed on an "AS IS" BASIS,
 * WITHOUT WARRANTIES OR CONDITIONS OF ANY KIND, either express or implied.
 * See the License for the specific language governing permissions and
 * limitations under the License.
 */

package com.android.tools.metalava.model

import java.io.PrintWriter

interface FieldItem : MemberItem {
    /** The property this field backs; inverse of [PropertyItem.backingField] */
    val property: PropertyItem?
        get() = null

    /** The type of this field */
    override fun type(): TypeItem

    override fun findCorrespondingItemIn(
        codebase: Codebase,
        superMethods: Boolean,
        duplicate: Boolean,
    ) = containingClass().findCorrespondingItemIn(codebase)?.findField(name())

    /**
     * The initial/constant value, if any. If [requireConstant] the initial value will only be
     * returned if it's constant.
     */
    fun initialValue(requireConstant: Boolean = true): Any?

    /**
     * An enum can contain both enum constants and fields; this method provides a way to distinguish
     * between them.
     */
    fun isEnumConstant(): Boolean

    /**
     * Duplicates this field item.
     *
     * Override to specialize the return type.
     */
    override fun duplicate(targetContainingClass: ClassItem): FieldItem

    override fun baselineElementId() = containingClass().qualifiedName() + "#" + name()

    override fun accept(visitor: ItemVisitor) {
        visitor.visit(this)
    }

    override fun equalsToItem(other: Any?): Boolean {
        if (this === other) return true
        if (other !is FieldItem) return false

        return name() == other.name() && containingClass() == other.containingClass()
    }

    override fun hashCodeForItem(): Int {
        return name().hashCode()
    }

    override fun toStringForItem() = "field ${containingClass().fullName()}.${name()}"

    /**
     * Check the declared value with a typed comparison, not a string comparison, to accommodate
     * toolchains with different fp -> string conversions.
     */
    fun hasSameValue(other: FieldItem): Boolean {
        val thisConstant = initialValue()
        val otherConstant = other.initialValue()
        if (thisConstant == null != (otherConstant == null)) {
            return false
        }

        // Null values are considered equal
        if (thisConstant == null) {
            return true
        }

        if (type() != other.type()) {
            return false
        }

        if (thisConstant == otherConstant) {
            return true
        }

        if (thisConstant.toString() == otherConstant.toString()) {
            // e.g. Integer(3) and Short(3) are the same; when comparing
            // with signature files we sometimes don't have the right
            // types from signatures
            return true
        }

        return false
    }

<<<<<<< HEAD
    override fun hasNullnessInfo(): Boolean {
        if (!requiresNullnessInfo()) {
            return true
        }

        return modifiers.hasNullnessInfo()
    }

    override fun requiresNullnessInfo(): Boolean {
        if (type().primitive) {
            return false
        }

        if (modifiers.isFinal() && initialValue(true) != null) {
            return false
        }

        return true
    }

    override fun implicitNullness(): Boolean? {
        // Delegate to the super class, only dropping through if it did not determine an implicit
        // nullness.
        super.implicitNullness()?.let { nullable ->
            return nullable
        }

        // Constant field not initialized to null?
        if (isEnumConstant() || modifiers.isFinal() && initialValue(false) != null) {
            // Assigned to constant: not nullable
            return false
        }

        return null
    }

=======
>>>>>>> ace6fcf1
    companion object {
        val comparator: java.util.Comparator<FieldItem> = Comparator { a, b ->
            a.name().compareTo(b.name())
        }

        /**
         * Comparator that will order [FieldItem]s such that those for which
         * [FieldItem.isEnumConstant] returns `true` will come before those for which it is `false`.
         */
        val comparatorEnumConstantFirst =
            Comparator.comparing(FieldItem::isEnumConstant).reversed().thenComparing(comparator)
    }

    /**
     * If this field has an initial value, it just writes ";", otherwise it writes " = value;" with
     * the correct Java syntax for the initial value
     */
    fun writeValueWithSemicolon(
        writer: PrintWriter,
        allowDefaultValue: Boolean = false,
        requireInitialValue: Boolean = false
    ) {
        val value =
            initialValue(!allowDefaultValue)
                ?: if (allowDefaultValue && !containingClass().isClass()) type().defaultValue()
                else null
        if (value != null) {
            when (value) {
                is Int -> {
                    writer.print(" = ")
                    writer.print(value)
                    writer.print("; // 0x")
                    writer.print(Integer.toHexString(value))
                }
                is String -> {
                    writer.print(" = ")
                    writer.print('"')
                    writer.print(javaEscapeString(value))
                    writer.print('"')
                    writer.print(";")
                }
                is Long -> {
                    writer.print(" = ")
                    writer.print(value)
                    writer.print(String.format("L; // 0x%xL", value))
                }
                is Boolean -> {
                    writer.print(" = ")
                    writer.print(value)
                    writer.print(";")
                }
                is Byte -> {
                    writer.print(" = ")
                    writer.print(value)
                    writer.print("; // 0x")
                    writer.print(Integer.toHexString(value.toInt()))
                }
                is Short -> {
                    writer.print(" = ")
                    writer.print(value)
                    writer.print("; // 0x")
                    writer.print(Integer.toHexString(value.toInt()))
                }
                is Float -> {
                    writer.print(" = ")
                    when {
                        value == Float.POSITIVE_INFINITY -> writer.print("(1.0f/0.0f);")
                        value == Float.NEGATIVE_INFINITY -> writer.print("(-1.0f/0.0f);")
                        java.lang.Float.isNaN(value) -> writer.print("(0.0f/0.0f);")
                        // Force MIN_NORMAL to use the String representation created by
                        // java.lang.Float.toString() before the bug fix in JDK 19  - see
                        // https://inside.java/2022/09/23/quality-heads-up/ for details.
                        value == java.lang.Float.MIN_NORMAL ->
                            writer.format("1.17549435E-38f;", value)
                        else -> {
                            writer.print(canonicalizeFloatingPointString(value.toString()))
                            writer.print("f;")
                        }
                    }
                }
                is Double -> {
                    writer.print(" = ")
                    when {
                        value == Double.POSITIVE_INFINITY -> writer.print("(1.0/0.0);")
                        value == Double.NEGATIVE_INFINITY -> writer.print("(-1.0/0.0);")
                        java.lang.Double.isNaN(value) -> writer.print("(0.0/0.0);")
                        else -> {
                            writer.print(canonicalizeFloatingPointString(value.toString()))
                            writer.print(";")
                        }
                    }
                }
                is Char -> {
                    writer.print(" = ")
                    val intValue = value.code
                    writer.print(intValue)
                    writer.print("; // ")
                    writer.print(
                        String.format("0x%04x '%s'", intValue, javaEscapeString(value.toString()))
                    )
                }
                else -> {
                    writer.print(';')
                }
            }
        } else {
            // in interfaces etc we must have an initial value
            if (requireInitialValue && !containingClass().isClass()) {
                writer.print(" = null")
            }
            writer.print(';')
        }
    }
}

fun javaEscapeString(str: String): String {
    var result = ""
    val n = str.length
    for (i in 0 until n) {
        val c = str[i]
        result +=
            when (c) {
                '\\' -> "\\\\"
                '\t' -> "\\t"
                '\b' -> "\\b"
                '\r' -> "\\r"
                '\n' -> "\\n"
                '\'' -> "\\'"
                '\"' -> "\\\""
                in ' '..'~' -> c
                else -> String.format("\\u%04x", c.code)
            }
    }
    return result
}

// From doclava1 TextFieldItem#javaUnescapeString
@Suppress("LocalVariableName")
fun javaUnescapeString(str: String): String {
    val n = str.length
    var simple = true
    for (i in 0 until n) {
        val c = str[i]
        if (c == '\\') {
            simple = false
            break
        }
    }
    if (simple) {
        return str
    }

    val buf = StringBuilder(str.length)
    var escaped: Char = 0.toChar()
    val START = 0
    val CHAR1 = 1
    val CHAR2 = 2
    val CHAR3 = 3
    val CHAR4 = 4
    val ESCAPE = 5
    var state = START

    for (i in 0 until n) {
        val c = str[i]
        when (state) {
            START ->
                if (c == '\\') {
                    state = ESCAPE
                } else {
                    buf.append(c)
                }
            ESCAPE ->
                when (c) {
                    '\\' -> {
                        buf.append('\\')
                        state = START
                    }
                    't' -> {
                        buf.append('\t')
                        state = START
                    }
                    'b' -> {
                        buf.append('\b')
                        state = START
                    }
                    'r' -> {
                        buf.append('\r')
                        state = START
                    }
                    'n' -> {
                        buf.append('\n')
                        state = START
                    }
                    '\'' -> {
                        buf.append('\'')
                        state = START
                    }
                    '\"' -> {
                        buf.append('\"')
                        state = START
                    }
                    'u' -> {
                        state = CHAR1
                        escaped = 0.toChar()
                    }
                }
            CHAR1,
            CHAR2,
            CHAR3,
            CHAR4 -> {
                escaped = (escaped.code shl 4).toChar()
                escaped =
                    when (c) {
                        in '0'..'9' -> (escaped.code or (c - '0')).toChar()
                        in 'a'..'f' -> (escaped.code or (10 + (c - 'a'))).toChar()
                        in 'A'..'F' -> (escaped.code or (10 + (c - 'A'))).toChar()
                        else ->
                            throw IllegalArgumentException(
                                "bad escape sequence: '" +
                                    c +
                                    "' at pos " +
                                    i +
                                    " in: \"" +
                                    str +
                                    "\""
                            )
                    }
                if (state == CHAR4) {
                    buf.append(escaped)
                    state = START
                } else {
                    state++
                }
            }
        }
    }
    if (state != START) {
        throw IllegalArgumentException("unfinished escape sequence: $str")
    }
    return buf.toString()
}

/**
 * Returns a canonical string representation of a floating point number. The representation is
 * suitable for use as Java source code. This method also addresses bug #4428022 in the Sun JDK.
 */
// From doclava1
fun canonicalizeFloatingPointString(value: String): String {
    var str = value
    if (str.indexOf('E') != -1) {
        return str
    }

    // 1.0 is the only case where a trailing "0" is allowed.
    // 1.00 is canonicalized as 1.0.
    var i = str.length - 1
    val d = str.indexOf('.')
    while (i >= d + 2 && str[i] == '0') {
        str = str.substring(0, i--)
    }
    return str
}<|MERGE_RESOLUTION|>--- conflicted
+++ resolved
@@ -18,13 +18,14 @@
 
 import java.io.PrintWriter
 
+@MetalavaApi
 interface FieldItem : MemberItem {
     /** The property this field backs; inverse of [PropertyItem.backingField] */
     val property: PropertyItem?
         get() = null
 
     /** The type of this field */
-    override fun type(): TypeItem
+    @MetalavaApi override fun type(): TypeItem
 
     override fun findCorrespondingItemIn(
         codebase: Codebase,
@@ -104,45 +105,6 @@
         return false
     }
 
-<<<<<<< HEAD
-    override fun hasNullnessInfo(): Boolean {
-        if (!requiresNullnessInfo()) {
-            return true
-        }
-
-        return modifiers.hasNullnessInfo()
-    }
-
-    override fun requiresNullnessInfo(): Boolean {
-        if (type().primitive) {
-            return false
-        }
-
-        if (modifiers.isFinal() && initialValue(true) != null) {
-            return false
-        }
-
-        return true
-    }
-
-    override fun implicitNullness(): Boolean? {
-        // Delegate to the super class, only dropping through if it did not determine an implicit
-        // nullness.
-        super.implicitNullness()?.let { nullable ->
-            return nullable
-        }
-
-        // Constant field not initialized to null?
-        if (isEnumConstant() || modifiers.isFinal() && initialValue(false) != null) {
-            // Assigned to constant: not nullable
-            return false
-        }
-
-        return null
-    }
-
-=======
->>>>>>> ace6fcf1
     companion object {
         val comparator: java.util.Comparator<FieldItem> = Comparator { a, b ->
             a.name().compareTo(b.name())
