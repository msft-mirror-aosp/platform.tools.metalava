--- conflicted
+++ resolved
@@ -16,12 +16,13 @@
 
 package com.android.tools.metalava.model
 
+@MetalavaApi
 interface ParameterItem : Item {
     /** The name of this field */
     fun name(): String
 
     /** The type of this field */
-    override fun type(): TypeItem
+    @MetalavaApi override fun type(): TypeItem
 
     override fun findCorrespondingItemIn(
         codebase: Codebase,
@@ -116,13 +117,8 @@
         if (this === other) return true
         if (other !is ParameterItem) return false
 
-<<<<<<< HEAD
-    override fun requiresNullnessInfo(): Boolean {
-        return !type().primitive
-=======
         return parameterIndex == other.parameterIndex &&
             containingMethod() == other.containingMethod()
->>>>>>> ace6fcf1
     }
 
     override fun hashCodeForItem(): Int {
@@ -131,15 +127,9 @@
 
     override fun toStringForItem() = "parameter ${name()}"
 
-<<<<<<< HEAD
-    override fun containingClass(strict: Boolean): ClassItem? =
-        containingMethod().containingClass(false)
-=======
     override fun containingClass(): ClassItem = containingMethod().containingClass()
->>>>>>> ace6fcf1
 
-    override fun containingPackage(strict: Boolean): PackageItem? =
-        containingMethod().containingPackage(false)
+    override fun containingPackage(): PackageItem? = containingMethod().containingPackage()
 
     // TODO: modifier list
 }