/*
 * Copyright (C) 2023 The Android Open Source Project
 *
 * Licensed under the Apache License, Version 2.0 (the "License");
 * you may not use this file except in compliance with the License.
 * You may obtain a copy of the License at
 *
 *      http://www.apache.org/licenses/LICENSE-2.0
 *
 * Unless required by applicable law or agreed to in writing, software
 * distributed under the License is distributed on an "AS IS" BASIS,
 * WITHOUT WARRANTIES OR CONDITIONS OF ANY KIND, either express or implied.
 * See the License for the specific language governing permissions and
 * limitations under the License.
 */

package com.android.tools.metalava

import com.android.tools.metalava.model.text.FileFormat
import com.android.tools.metalava.testing.java
import com.android.tools.metalava.testing.kotlin

// Base class to collect test inputs whose behaviors (API/lint) vary depending on UAST versions.
abstract class UastTestBase : DriverTest() {

    protected fun `Test RequiresOptIn and OptIn`(isK2: Boolean) {
        // See http://b/248341155 for more details
        val klass = if (isK2) "Class" else "kotlin.reflect.KClass"
        uastCheck(
            isK2,
            sourceFiles =
                arrayOf(
                    kotlin(
                        """
                    package test.pkg

                    @RequiresOptIn
                    @Retention(AnnotationRetention.BINARY)
                    @Target(AnnotationTarget.CLASS, AnnotationTarget.FUNCTION)
                    annotation class ExperimentalBar

                    @ExperimentalBar
                    class FancyBar

                    @OptIn(FancyBar::class) // @OptIn should not be tracked as it is not API
                    class SimpleClass {
                        fun methodUsingFancyBar() {
                            val fancyBar = FancyBar()
                        }
                    }

                    @androidx.annotation.experimental.UseExperimental(FancyBar::class) // @UseExperimental should not be tracked as it is not API
                    class AnotherSimpleClass {
                        fun methodUsingFancyBar() {
                            val fancyBar = FancyBar()
                        }
                    }
                """
                    ),
                    kotlin(
                        """
                    package androidx.annotation.experimental

                    import kotlin.annotation.Retention
                    import kotlin.annotation.Target
                    import kotlin.reflect.KClass

                    @Retention(AnnotationRetention.BINARY)
                    @Target(
                        AnnotationTarget.CLASS,
                        AnnotationTarget.PROPERTY,
                        AnnotationTarget.LOCAL_VARIABLE,
                        AnnotationTarget.VALUE_PARAMETER,
                        AnnotationTarget.CONSTRUCTOR,
                        AnnotationTarget.FUNCTION,
                        AnnotationTarget.PROPERTY_GETTER,
                        AnnotationTarget.PROPERTY_SETTER,
                        AnnotationTarget.FILE,
                        AnnotationTarget.TYPEALIAS
                    )
                    annotation class UseExperimental(
                        /**
                         * Defines the experimental API(s) whose usage this annotation allows.
                         */
                        vararg val markerClass: KClass<out Annotation>
                    )
                """
                    )
                ),
            format = FileFormat.V3,
            api =
                """
                // Signature format: 3.0
                package androidx.annotation.experimental {
                  @kotlin.annotation.Retention(kotlin.annotation.AnnotationRetention.BINARY) @kotlin.annotation.Target(allowedTargets={kotlin.annotation.AnnotationTarget.CLASS, kotlin.annotation.AnnotationTarget.PROPERTY, kotlin.annotation.AnnotationTarget.LOCAL_VARIABLE, kotlin.annotation.AnnotationTarget.VALUE_PARAMETER, kotlin.annotation.AnnotationTarget.CONSTRUCTOR, kotlin.annotation.AnnotationTarget.FUNCTION, kotlin.annotation.AnnotationTarget.PROPERTY_GETTER, kotlin.annotation.AnnotationTarget.PROPERTY_SETTER, kotlin.annotation.AnnotationTarget.FILE, kotlin.annotation.AnnotationTarget.TYPEALIAS}) public @interface UseExperimental {
                    method public abstract $klass<? extends java.lang.annotation.Annotation>[] markerClass();
                    property public abstract $klass<? extends java.lang.annotation.Annotation>[] markerClass;
                  }
                }
                package test.pkg {
                  public final class AnotherSimpleClass {
                    ctor public AnotherSimpleClass();
                    method public void methodUsingFancyBar();
                  }
                  @kotlin.RequiresOptIn @kotlin.annotation.Retention(kotlin.annotation.AnnotationRetention.BINARY) @kotlin.annotation.Target(allowedTargets={kotlin.annotation.AnnotationTarget.CLASS, kotlin.annotation.AnnotationTarget.FUNCTION}) public @interface ExperimentalBar {
                  }
                  @test.pkg.ExperimentalBar public final class FancyBar {
                    ctor public FancyBar();
                  }
                  public final class SimpleClass {
                    ctor public SimpleClass();
                    method public void methodUsingFancyBar();
                  }
                }
            """
        )
    }

    protected fun `renamed via @JvmName`(isK2: Boolean, api: String) {
        // Regression test from http://b/257444932: @get:JvmName on constructor property
        uastCheck(
            isK2,
            sourceFiles =
                arrayOf(
                    kotlin(
                        """
                        package test.pkg

                        class ColorRamp(
                            val colors: IntArray,
                            @get:JvmName("isInterpolated")
                            val interpolated: Boolean,
                        ) {
                            @get:JvmName("isInitiallyEnabled")
                            val initiallyEnabled: Boolean

                            @set:JvmName("updateOtherColors")
                            var otherColors: IntArray
                        }
                    """
                    )
                ),
            format = FileFormat.V4,
            api = api,
        )
    }

    protected fun `Kotlin Reified Methods`(isK2: Boolean) {
        // TODO: once fix for https://youtrack.jetbrains.com/issue/KT-39209 is available (231),
        //  FE1.0 UAST will have implicit nullability too.
        //  Put this back to ApiFileTest, before `Kotlin Reified Methods 2`
        val n = if (isK2) " @Nullable" else ""
        uastCheck(
            isK2,
            format = FileFormat.V2,
            sourceFiles =
                arrayOf(
                    java(
                        """
                    package test.pkg;

                    public class Context {
                        @SuppressWarnings("unchecked")
                        public final <T> T getSystemService(Class<T> serviceClass) {
                            return null;
                        }
                    }
                    """
                    ),
                    kotlin(
                        """
                    package test.pkg

                    inline fun <reified T> Context.systemService1() = getSystemService(T::class.java)
                    inline fun Context.systemService2() = getSystemService(String::class.java)
                    """
                    )
                ),
            api =
                """
                package test.pkg {
                  public class Context {
                    ctor public Context();
                    method public final <T> T getSystemService(Class<T>);
                  }
                  public final class TestKt {
                    method$n public static inline <reified T> T systemService1(@NonNull test.pkg.Context);
                    method public static inline String systemService2(@NonNull test.pkg.Context);
                  }
                }
                """
        )
    }

    protected fun `Annotation on parameters of data class synthetic copy`(isK2: Boolean) {
        // https://youtrack.jetbrains.com/issue/KT-57003
        uastCheck(
            isK2,
            sourceFiles =
                arrayOf(
                    kotlin(
                        """
                        package test.pkg
                        annotation class MyAnnotation

                        data class Foo(@MyAnnotation val p1: Int, val p2: String)
                    """
                    )
                ),
            api =
                """
                package test.pkg {
                  public final class Foo {
                    ctor public Foo(@test.pkg.MyAnnotation int p1, String p2);
                    method public int component1();
                    method public String component2();
                    method public test.pkg.Foo copy(@test.pkg.MyAnnotation int p1, String p2);
                    method public int getP1();
                    method public String getP2();
                    property public final int p1;
                    property public final String p2;
                  }
                  @java.lang.annotation.Retention(java.lang.annotation.RetentionPolicy.RUNTIME) public @interface MyAnnotation {
                  }
                }
            """
        )
    }

    protected fun `declarations with value class in its signature`(isK2: Boolean) {
        // https://youtrack.jetbrains.com/issue/KT-57546
        // https://youtrack.jetbrains.com/issue/KT-57577
        // TODO(b/297113621)
        val alignmentMembersDelegateToCompanion =
            if (isK2) ""
            else
                """
                    method public int getHorizontal();
                    method public int getVertical();
                    property public final int horizontal;
                    property public final int vertical;"""
        val alignmentCompanionAccessors =
            if (isK2) ""
            else
                """
                    method public int getStart();
                    method public int getTop();"""
        val alignmentCompanionProperties =
            if (isK2) ""
            else
                """
                    property public final int Start;
                    property public final int Top;"""
        val alignmentHorizontalCompanionMembers =
            if (isK2) ""
            else
                """
                    method public int getCenterHorizontally();
                    method public int getEnd();
                    method public int getStart();
                    property public final int CenterHorizontally;
                    property public final int End;
                    property public final int Start;"""
        val alignmentVerticalCompanionMembers =
            if (isK2) ""
            else
                """
                    method public int getBottom();
                    method public int getCenterVertically();
                    method public int getTop();
                    property public final int Bottom;
                    property public final int CenterVertically;
                    property public final int Top;"""
        val userPropertyAndAccessors =
            if (isK2) ""
            else
                """
                    method public float getP();
                    method public float getQ();
                    method public void setQ(float);
                    property public final float p;
                    property public final float q;"""
        uastCheck(
            isK2,
            sourceFiles =
                arrayOf(
                    kotlin(
                        """
                        package test.pkg
                        @kotlin.jvm.JvmInline
                        value class AnchorType internal constructor(internal val ratio: Float) {
                            companion object {
                                val Start = AnchorType(0f)
                                val Center = AnchorType(0.5f)
                                val End = AnchorType(1f)
                            }
                        }
                        class User(
                          val p : AnchorType,
                          var q : AnchorType,
                        ) {
                          fun foo() = p
                          fun bar(): () -> AnchorType = { foo() }
                        }

                        class Alignment(val horizontal: Horizontal, val vertical: Vertical) {
                          @kotlin.jvm.JvmInline
                          value class Horizontal private constructor(private val value: Int) {
                            companion object {
                              val Start: Horizontal = Horizontal(0)
                              val CenterHorizontally: Horizontal = Horizontal(1)
                              val End: Horizontal = Horizontal(2)
                            }
                          }

                          @kotlin.jvm.JvmInline
                          value class Vertical private constructor(private val value: Int) {
                            companion object {
                              val Top: Vertical = Vertical(0)
                              val CenterVertically: Vertical = Vertical(1)
                              val Bottom: Vertical = Vertical(2)
                            }
                          }

                          companion object {
                            val TopStart: Alignment = Alignment(Horizontal.Start, Vertical.Top)
                            val Top: Vertical = Vertical.Top
                            val Start: Horizontal = Horizontal.Start
                          }
                        }
                    """
                    )
                ),
            api =
                """
                package test.pkg {
                  public final class Alignment {
                    ctor public Alignment(int horizontal, int vertical);$alignmentMembersDelegateToCompanion
                    field public static final test.pkg.Alignment.Companion Companion;
                  }
                  public static final class Alignment.Companion {$alignmentCompanionAccessors
                    method public test.pkg.Alignment getTopStart();$alignmentCompanionProperties
                    property public final test.pkg.Alignment TopStart;
                  }
                  @kotlin.jvm.JvmInline public static final value class Alignment.Horizontal {
                    field public static final test.pkg.Alignment.Horizontal.Companion Companion;
                  }
                  public static final class Alignment.Horizontal.Companion {$alignmentHorizontalCompanionMembers
                  }
                  @kotlin.jvm.JvmInline public static final value class Alignment.Vertical {
                    field public static final test.pkg.Alignment.Vertical.Companion Companion;
                  }
                  public static final class Alignment.Vertical.Companion {$alignmentVerticalCompanionMembers
                  }
                  @kotlin.jvm.JvmInline public final value class AnchorType {
                    field public static final test.pkg.AnchorType.Companion Companion;
                  }
                  public static final class AnchorType.Companion {
                    method public float getCenter();
                    method public float getEnd();
                    method public float getStart();
                    property public final float Center;
                    property public final float End;
                    property public final float Start;
                  }
                  public final class User {
                    ctor public User(float p, float q);
                    method public kotlin.jvm.functions.Function0<test.pkg.AnchorType> bar();
                    method public float foo();$userPropertyAndAccessors
                  }
                }
        """
        )
    }

    protected fun `non-last vararg type`(isK2: Boolean) {
        // https://youtrack.jetbrains.com/issue/KT-57547
        uastCheck(
            isK2,
            sourceFiles =
                arrayOf(
                    kotlin(
                        """
                        package test.pkg
                        fun foo(vararg vs: String, b: Boolean = true) {
                        }
                    """
                    )
                ),
            api =
                """
                package test.pkg {
                  public final class TestKt {
                    method public static void foo(String[] vs, optional boolean b);
                  }
                }
            """
        )
    }

    protected fun `implements Comparator`(isK2: Boolean) {
        // https://youtrack.jetbrains.com/issue/KT-57548
        uastCheck(
            isK2,
            sourceFiles =
                arrayOf(
                    kotlin(
                        """
                        package test.pkg
                        class Foo(val x : Int)
                        class FooComparator : Comparator<Foo> {
                          override fun compare(firstFoo: Foo, secondFoo: Foo): Int =
                            firstFoo.x - secondFoo.x
                        }
                    """
                    )
                ),
            api =
                """
                package test.pkg {
                  public final class Foo {
                    ctor public Foo(int x);
                    method public int getX();
                    property public final int x;
                  }
                  public final class FooComparator implements java.util.Comparator<test.pkg.Foo> {
                    ctor public FooComparator();
                    method public int compare(test.pkg.Foo firstFoo, test.pkg.Foo secondFoo);
                  }
                }
            """
        )
    }

    protected fun `constant in file-level annotation`(isK2: Boolean) {
        // https://youtrack.jetbrains.com/issue/KT-57550
        uastCheck(
            isK2,
            sourceFiles =
                arrayOf(
                    kotlin(
                        """
                        @file:RequiresApi(31)
                        package test.pkg
                        import androidx.annotation.RequiresApi

                        @RequiresApi(31)
                        fun foo(p: Int) {}
                    """
                    ),
                    requiresApiSource
                ),
            extraArguments = arrayOf(ARG_HIDE_PACKAGE, "androidx.annotation"),
            api =
                """
                package test.pkg {
                  @RequiresApi(31) public final class TestKt {
                    method @RequiresApi(31) public static void foo(int p);
                  }
                }
            """
        )
    }

    protected fun `final modifier in enum members`(isK2: Boolean) {
        // https://youtrack.jetbrains.com/issue/KT-57567
        uastCheck(
            isK2,
            sourceFiles =
                arrayOf(
                    kotlin(
                        """
                        package test.pkg
                        enum class Event {
                          ON_CREATE, ON_START, ON_STOP, ON_DESTROY;
                          companion object {
                            @JvmStatic
                            fun upTo(state: State): Event? {
                              return when(state) {
                                State.ENQUEUED -> ON_CREATE
                                State.RUNNING -> ON_START
                                State.BLOCKED -> ON_STOP
                                else -> null
                              }
                            }
                          }
                        }
                        enum class State {
                          ENQUEUED, RUNNING, SUCCEEDED, FAILED, BLOCKED, CANCELLED;
                          val isFinished: Boolean
                            get() = this == SUCCEEDED || this == FAILED || this == CANCELLED
                          fun isAtLeast(state: State): Boolean {
                            return compareTo(state) >= 0
                          }
                        }
                    """
                    )
                ),
            api =
                """
                package test.pkg {
                  public enum Event {
<<<<<<< HEAD
                    method public static kotlin.enums.EnumEntries<$e> getEntries();
                    method public static test.pkg.Event? upTo(test.pkg.State state);
                    method public static test.pkg.Event valueOf(String value) throws java.lang.IllegalArgumentException, java.lang.NullPointerException;
                    method public static test.pkg.Event[] values();
=======
                    method public static test.pkg.Event? upTo(test.pkg.State state);
>>>>>>> 6a68a075
                    enum_constant public static final test.pkg.Event ON_CREATE;
                    enum_constant public static final test.pkg.Event ON_DESTROY;
                    enum_constant public static final test.pkg.Event ON_START;
                    enum_constant public static final test.pkg.Event ON_STOP;
                    field public static final test.pkg.Event.Companion Companion;
                  }
                  public static final class Event.Companion {
                    method public test.pkg.Event? upTo(test.pkg.State state);
                  }
                  public enum State {
<<<<<<< HEAD
                    method public static kotlin.enums.EnumEntries<$s> getEntries();
                    method public boolean isAtLeast(test.pkg.State state);
                    method public boolean isFinished();
                    method public static test.pkg.State valueOf(String value) throws java.lang.IllegalArgumentException, java.lang.NullPointerException;
                    method public static test.pkg.State[] values();
=======
                    method public boolean isAtLeast(test.pkg.State state);
                    method public boolean isFinished();
>>>>>>> 6a68a075
                    property public final boolean isFinished;
                    enum_constant public static final test.pkg.State BLOCKED;
                    enum_constant public static final test.pkg.State CANCELLED;
                    enum_constant public static final test.pkg.State ENQUEUED;
                    enum_constant public static final test.pkg.State FAILED;
                    enum_constant public static final test.pkg.State RUNNING;
                    enum_constant public static final test.pkg.State SUCCEEDED;
                  }
                }
            """
        )
    }

    protected fun `lateinit var as mutable bare field`(isK2: Boolean) {
        // https://youtrack.jetbrains.com/issue/KT-57569
        uastCheck(
            isK2,
            sourceFiles =
                arrayOf(
                    kotlin(
                        """
                        package test.pkg
                        class Bar
                        class Foo {
                          lateinit var bars: List<Bar>
                            private set
                        }
                    """
                    )
                ),
            api =
                """
                package test.pkg {
                  public final class Bar {
                    ctor public Bar();
                  }
                  public final class Foo {
                    ctor public Foo();
                    method public java.util.List<test.pkg.Bar> getBars();
                    property public final java.util.List<test.pkg.Bar> bars;
                  }
                }
            """
        )
    }

    protected fun `Upper bound wildcards -- enum members`(isK2: Boolean) {
        // https://youtrack.jetbrains.com/issue/KT-57578
        val upperBound = "? extends "
        uastCheck(
            isK2,
            sourceFiles =
                arrayOf(
                    kotlin(
                        """
                        package test.pkg
                        enum class PowerCategoryDisplayLevel {
                          BREAKDOWN, TOTAL
                        }

                        enum class PowerCategory {
                          CPU, MEMORY
                        }

                        class PowerMetric {
                          companion object {
                            @JvmStatic
                            fun Battery(): Type.Battery {
                              return Type.Battery()
                            }

                            @JvmStatic
                            fun Energy(
                              categories: Map<PowerCategory, PowerCategoryDisplayLevel> = emptyMap()
                            ): Type.Energy {
                              return Type.Energy(categories)
                            }

                            @JvmStatic
                            fun Power(
                              categories: Map<PowerCategory, PowerCategoryDisplayLevel> = emptyMap()
                            ): Type.Power {
                              return Type.Power(categories)
                            }
                          }
                          sealed class Type(var categories: Map<PowerCategory, PowerCategoryDisplayLevel> = emptyMap()) {
                            class Power(
                              powerCategories: Map<PowerCategory, PowerCategoryDisplayLevel> = emptyMap()
                            ) : Type(powerCategories)

                            class Energy(
                              energyCategories: Map<PowerCategory, PowerCategoryDisplayLevel> = emptyMap()
                            ) : Type(energyCategories)

                            class Battery : Type()
                          }
                        }
                    """
                    )
                ),
            api =
                """
                package test.pkg {
                  public enum PowerCategory {
                    enum_constant public static final test.pkg.PowerCategory CPU;
                    enum_constant public static final test.pkg.PowerCategory MEMORY;
                  }
                  public enum PowerCategoryDisplayLevel {
                    enum_constant public static final test.pkg.PowerCategoryDisplayLevel BREAKDOWN;
                    enum_constant public static final test.pkg.PowerCategoryDisplayLevel TOTAL;
                  }
                  public final class PowerMetric {
                    ctor public PowerMetric();
                    method public static test.pkg.PowerMetric.Type.Battery Battery();
                    method public static test.pkg.PowerMetric.Type.Energy Energy(optional java.util.Map<test.pkg.PowerCategory,${upperBound}test.pkg.PowerCategoryDisplayLevel> categories);
                    method public static test.pkg.PowerMetric.Type.Power Power(optional java.util.Map<test.pkg.PowerCategory,${upperBound}test.pkg.PowerCategoryDisplayLevel> categories);
                    field public static final test.pkg.PowerMetric.Companion Companion;
                  }
                  public static final class PowerMetric.Companion {
                    method public test.pkg.PowerMetric.Type.Battery Battery();
                    method public test.pkg.PowerMetric.Type.Energy Energy(optional java.util.Map<test.pkg.PowerCategory,${upperBound}test.pkg.PowerCategoryDisplayLevel> categories);
                    method public test.pkg.PowerMetric.Type.Power Power(optional java.util.Map<test.pkg.PowerCategory,${upperBound}test.pkg.PowerCategoryDisplayLevel> categories);
                  }
                  public abstract static sealed class PowerMetric.Type {
                    method public final java.util.Map<test.pkg.PowerCategory,test.pkg.PowerCategoryDisplayLevel> getCategories();
                    method public final void setCategories(java.util.Map<test.pkg.PowerCategory,${upperBound}test.pkg.PowerCategoryDisplayLevel>);
                    property public final java.util.Map<test.pkg.PowerCategory,test.pkg.PowerCategoryDisplayLevel> categories;
                  }
                  public static final class PowerMetric.Type.Battery extends test.pkg.PowerMetric.Type {
                    ctor public PowerMetric.Type.Battery();
                  }
                  public static final class PowerMetric.Type.Energy extends test.pkg.PowerMetric.Type {
                    ctor public PowerMetric.Type.Energy(optional java.util.Map<test.pkg.PowerCategory,${upperBound}test.pkg.PowerCategoryDisplayLevel> energyCategories);
                  }
                  public static final class PowerMetric.Type.Power extends test.pkg.PowerMetric.Type {
                    ctor public PowerMetric.Type.Power(optional java.util.Map<test.pkg.PowerCategory,${upperBound}test.pkg.PowerCategoryDisplayLevel> powerCategories);
                  }
                }
            """
        )
    }

    protected fun `Upper bound wildcards -- type alias`(isK2: Boolean) {
        // https://youtrack.jetbrains.com/issue/KT-61460
        uastCheck(
            isK2,
            sourceFiles =
                arrayOf(
                    kotlin(
                        """
                        package test.pkg

                        class PerfettoSdkHandshake(
                          private val targetPackage: String,
                          private val parseJsonMap: (jsonString: String) -> Map<String, String>,
                          private val executeShellCommand: ShellCommandExecutor,
                        )

                        internal typealias ShellCommandExecutor = (command: String) -> String
                        """
                    )
                ),
            api =
                """
                package test.pkg {
                  public final class PerfettoSdkHandshake {
                    ctor public PerfettoSdkHandshake(String targetPackage, kotlin.jvm.functions.Function1<? super java.lang.String,? extends java.util.Map<java.lang.String,java.lang.String>> parseJsonMap, kotlin.jvm.functions.Function1<? super java.lang.String,java.lang.String> executeShellCommand);
                  }
                }
                """
        )
    }

    protected fun `Upper bound wildcards -- extension function type`(isK2: Boolean) {
        // TODO: https://youtrack.jetbrains.com/issue/KT-61734
        val wildcard1 = if (isK2) "? super " else ""
        val wildcard2 = if (isK2) "? extends " else ""
        uastCheck(
            isK2,
            sourceFiles =
                arrayOf(
                    kotlin(
                        """
                        package test.pkg

                        interface NavGraphBuilder

                        interface AnimatedContentTransitionScope<S>

                        interface NavBackStackEntry

                        interface EnterTransition

                        fun NavGraphBuilder.compose(
                          enterTransition: (@JvmSuppressWildcards
                              AnimatedContentTransitionScope<NavBackStackEntry>.() -> EnterTransition?)? = null,
                        ) = TODO()
                        """
                    )
                ),
            api =
                """
                package test.pkg {
                  public interface AnimatedContentTransitionScope<S> {
                  }
                  public interface EnterTransition {
                  }
                  public interface NavBackStackEntry {
                  }
                  public interface NavGraphBuilder {
                  }
                  public final class NavGraphBuilderKt {
                    method public static Void compose(test.pkg.NavGraphBuilder, optional kotlin.jvm.functions.Function1<${wildcard1}test.pkg.AnimatedContentTransitionScope<test.pkg.NavBackStackEntry>,${wildcard2}test.pkg.EnterTransition?>? enterTransition);
                  }
                }
                """
        )
    }

    protected fun `boxed type argument as method return type`(isK2: Boolean) {
        // https://youtrack.jetbrains.com/issue/KT-57579
        uastCheck(
            isK2,
            sourceFiles =
                arrayOf(
                    kotlin(
                        """
                        package test.pkg
                        abstract class ActivityResultContract<I, O> {
                          abstract fun parseResult(resultCode: Int, intent: Intent?): O
                        }

                        interface Intent

                        class StartActivityForResult : ActivityResultContract<Intent, Boolean>() {
                          override fun parseResult(resultCode: Int, intent: Intent?): Boolean {
                            return resultCode == 42
                          }
                        }
                    """
                    )
                ),
            api =
                """
                package test.pkg {
                  public abstract class ActivityResultContract<I, O> {
                    ctor public ActivityResultContract();
                    method public abstract O parseResult(int resultCode, test.pkg.Intent? intent);
                  }
                  public interface Intent {
                  }
                  public final class StartActivityForResult extends test.pkg.ActivityResultContract<test.pkg.Intent,java.lang.Boolean> {
                    ctor public StartActivityForResult();
                    method public Boolean parseResult(int resultCode, test.pkg.Intent? intent);
                  }
                }
            """
        )
    }

    protected fun `setter returns this with type cast`(isK2: Boolean) {
        // https://youtrack.jetbrains.com/issue/KT-61459
        uastCheck(
            isK2,
            sourceFiles =
                arrayOf(
                    kotlin(
                        """
                        package test.pkg

                        interface Alarm {
                          interface Builder<Self : Builder<Self>> {
                            fun build(): Alarm
                          }
                        }

                        abstract class AbstractAlarm<
                          Self : AbstractAlarm<Self, Builder>, Builder : AbstractAlarm.Builder<Builder, Self>>
                        internal constructor(
                          val identifier: String,
                        ) : Alarm {
                          abstract class Builder<Self : Builder<Self, Built>, Built : AbstractAlarm<Built, Self>> : Alarm.Builder<Self> {
                            private var identifier: String = ""

                            fun setIdentifier(text: String): Self {
                              this.identifier = text
                              return this as Self
                            }

                            final override fun build(): Built = TODO()
                          }
                        }
                    """
                    )
                ),
            api =
                """
                package test.pkg {
                  public abstract class AbstractAlarm<Self extends test.pkg.AbstractAlarm<Self, Builder>, Builder extends test.pkg.AbstractAlarm.Builder<Builder, Self>> implements test.pkg.Alarm {
                    method public final String getIdentifier();
                    property public final String identifier;
                  }
                  public abstract static class AbstractAlarm.Builder<Self extends test.pkg.AbstractAlarm.Builder<Self, Built>, Built extends test.pkg.AbstractAlarm<Built, Self>> implements test.pkg.Alarm.Builder<Self> {
                    ctor public AbstractAlarm.Builder();
                    method public final Built build();
                    method public final Self setIdentifier(String text);
                  }
                  public interface Alarm {
                  }
                  public static interface Alarm.Builder<Self extends test.pkg.Alarm.Builder<Self>> {
                    method public test.pkg.Alarm build();
                  }
                }
            """
        )
    }

    protected fun `suspend fun in interface`(isK2: Boolean) {
        // https://youtrack.jetbrains.com/issue/KT-61544
        uastCheck(
            isK2,
            sourceFiles =
                arrayOf(
                    kotlin(
                        """
                        package test.pkg

                        interface MyInterface

                        interface GattClientScope {
                          suspend fun await(block: () -> Unit)
                          suspend fun readCharacteristic(p: MyInterface): Result<ByteArray>
                          suspend fun writeCharacteristic(p: MyInterface, value: ByteArray): Result<Unit>
                        }
                        """
                    )
                ),
            api =
                """
                package test.pkg {
                  public interface GattClientScope {
                    method public suspend Object? await(kotlin.jvm.functions.Function0<kotlin.Unit> block, kotlin.coroutines.Continuation<? super kotlin.Unit>);
                    method public suspend Object? readCharacteristic(test.pkg.MyInterface p, kotlin.coroutines.Continuation<? super kotlin.Result<? extends byte[]>>);
                    method public suspend Object? writeCharacteristic(test.pkg.MyInterface p, byte[] value, kotlin.coroutines.Continuation<? super kotlin.Result<? extends kotlin.Unit>>);
                  }
                  public interface MyInterface {
                  }
                }
                """
        )
    }

    protected fun `nullable return type via type alias`(isK2: Boolean) {
        // https://youtrack.jetbrains.com/issue/KT-61460
        uastCheck(
            isK2,
            sourceFiles =
                arrayOf(
                    kotlin(
                        """
                        package test.pkg

                        typealias HasAuthenticationResultsDelegate = () -> Boolean

                        class PrepareGetCredentialResponse private constructor(
                          val hasAuthResultsDelegate: HasAuthenticationResultsDelegate?,
                        )
                        """
                    )
                ),
            api =
                """
                package test.pkg {
                  public final class PrepareGetCredentialResponse {
                    method public kotlin.jvm.functions.Function0<java.lang.Boolean>? getHasAuthResultsDelegate();
                    property public final kotlin.jvm.functions.Function0<java.lang.Boolean>? hasAuthResultsDelegate;
                  }
                }
            """
        )
    }

    protected fun `IntDef with constant in companion object`(isK2: Boolean) {
        // https://youtrack.jetbrains.com/issue/KT-61497
        uastCheck(
            isK2,
            sourceFiles =
                arrayOf(
                    kotlin(
                        """
                        package test.pkg

                        @Retention(AnnotationRetention.SOURCE)
                        @Target(AnnotationTarget.ANNOTATION_CLASS)
                        annotation class MyIntDef(
                          vararg val value: Int = [],
                          val flag: Boolean = false,
                        )

                        class RemoteAuthClient internal constructor(
                          private val packageName: String,
                        ) {
                          companion object {
                            const val NO_ERROR: Int = -1
                            const val ERROR_UNSUPPORTED: Int = 0
                            const val ERROR_PHONE_UNAVAILABLE: Int = 1

                            @MyIntDef(NO_ERROR, ERROR_UNSUPPORTED, ERROR_PHONE_UNAVAILABLE)
                            @Retention(AnnotationRetention.SOURCE)
                            annotation class ErrorCode
                          }
                        }
                        """
                    ),
                ),
            api =
                """
                package test.pkg {
                  @kotlin.annotation.Retention(kotlin.annotation.AnnotationRetention.SOURCE) @kotlin.annotation.Target(allowedTargets=kotlin.annotation.AnnotationTarget.ANNOTATION_CLASS) public @interface MyIntDef {
                    method public abstract boolean flag() default false;
                    method public abstract int[] value();
                    property public abstract boolean flag;
                    property public abstract int[] value;
                  }
                  public final class RemoteAuthClient {
                    field public static final test.pkg.RemoteAuthClient.Companion Companion;
                    field public static final int ERROR_PHONE_UNAVAILABLE = 1; // 0x1
                    field public static final int ERROR_UNSUPPORTED = 0; // 0x0
                    field public static final int NO_ERROR = -1; // 0xffffffff
                  }
                  public static final class RemoteAuthClient.Companion {
                  }
                  @kotlin.annotation.Retention(kotlin.annotation.AnnotationRetention.SOURCE) @test.pkg.MyIntDef({test.pkg.RemoteAuthClient.NO_ERROR, test.pkg.RemoteAuthClient.ERROR_UNSUPPORTED, test.pkg.RemoteAuthClient.ERROR_PHONE_UNAVAILABLE}) public static @interface RemoteAuthClient.Companion.ErrorCode {
                  }
                }
                """
        )
    }

    protected fun `APIs before and after @Deprecated(HIDDEN) on properties or accessors`(
        isK2: Boolean,
        api: String,
    ) {
        // TODO: https://youtrack.jetbrains.com/issue/KTIJ-27244
        uastCheck(
            isK2,
            sourceFiles =
                arrayOf(
                    kotlin(
                        """
                        package test.pkg

                        class Test_noAccessor {
                            @Deprecated("no more property", level = DeprecationLevel.HIDDEN)
                            var pOld_noAccessor_deprecatedOnProperty: String = "42"

                            @get:Deprecated("no more getter", level = DeprecationLevel.HIDDEN)
                            var pOld_noAccessor_deprecatedOnGetter: String = "42"

                            @set:Deprecated("no more setter", level = DeprecationLevel.HIDDEN)
                            var pOld_noAccessor_deprecatedOnSetter: String = "42"

                            var pNew_noAccessor: String = "42"
                        }

                        class Test_getter {
                            @Deprecated("no more property", level = DeprecationLevel.HIDDEN)
                            var pOld_getter_deprecatedOnProperty: String? = null
                                get() = field ?: "null?"

                            @get:Deprecated("no more getter", level = DeprecationLevel.HIDDEN)
                            var pOld_getter_deprecatedOnGetter: String? = null
                                get() = field ?: "null?"

                            @set:Deprecated("no more setter", level = DeprecationLevel.HIDDEN)
                            var pOld_getter_deprecatedOnSetter: String? = null
                                get() = field ?: "null?"

                            var pNew_getter: String? = null
                                get() = field ?: "null?"
                        }

                        class Test_setter {
                            @Deprecated("no more property", level = DeprecationLevel.HIDDEN)
                            var pOld_setter_deprecatedOnProperty: String? = null
                                set(value) {
                                    if (field == null) {
                                        field = value
                                    }
                                }

                            @get:Deprecated("no more getter", level = DeprecationLevel.HIDDEN)
                            var pOld_setter_deprecatedOnGetter: String? = null
                                set(value) {
                                    if (field == null) {
                                        field = value
                                    }
                                }

                            @set:Deprecated("no more setter", level = DeprecationLevel.HIDDEN)
                            var pOld_setter_deprecatedOnSetter: String? = null
                                set(value) {
                                    if (field == null) {
                                        field = value
                                    }
                                }

                            var pNew_setter: String? = null
                                set(value) {
                                    if (field == null) {
                                        field = value
                                    }
                                }
                        }

                        class Test_accessors {
                            @Deprecated("no more property", level = DeprecationLevel.HIDDEN)
                            var pOld_accessors_deprecatedOnProperty: String? = null
                                get() = field ?: "null?"
                                set(value) {
                                    if (field == null) {
                                        field = value
                                    }
                                }

                            @get:Deprecated("no more getter", level = DeprecationLevel.HIDDEN)
                            var pOld_accessors_deprecatedOnGetter: String? = null
                                get() = field ?: "null?"
                                set(value) {
                                    if (field == null) {
                                        field = value
                                    }
                                }

                            @set:Deprecated("no more setter", level = DeprecationLevel.HIDDEN)
                            var pOld_accessors_deprecatedOnSetter: String? = null
                                get() = field ?: "null?"
                                set(value) {
                                    if (field == null) {
                                        field = value
                                    }
                                }

                            var pNew_accessors: String? = null
                                get() = field ?: "null?"
                                set(value) {
                                    if (field == null) {
                                        field = value
                                    }
                                }
                        }

                        @Target(
                          AnnotationTarget.PROPERTY,
                          AnnotationTarget.PROPERTY_GETTER,
                          AnnotationTarget.PROPERTY_SETTER
                        )
                        annotation class MyAnnotation

                        interface TestInterface {
                            @Deprecated("no more property", level = DeprecationLevel.HIDDEN)
                            var pOld_deprecatedOnProperty: Int

                            @get:MyAnnotation
                            @Deprecated("no more property", level = DeprecationLevel.HIDDEN)
                            var pOld_deprecatedOnProperty_myAnnoOnGetter: Int

                            @set:MyAnnotation
                            @Deprecated("no more property", level = DeprecationLevel.HIDDEN)
                            var pOld_deprecatedOnProperty_myAnnoOnSetter: Int

                            @get:MyAnnotation
                            @set:MyAnnotation
                            @Deprecated("no more property", level = DeprecationLevel.HIDDEN)
                            var pOld_deprecatedOnProperty_myAnnoOnBoth: Int

                            @get:Deprecated("no more getter", level = DeprecationLevel.HIDDEN)
                            var pOld_deprecatedOnGetter: Int

                            @get:MyAnnotation
                            @get:Deprecated("no more getter", level = DeprecationLevel.HIDDEN)
                            var pOld_deprecatedOnGetter_myAnnoOnGetter: Int

                            @set:MyAnnotation
                            @get:Deprecated("no more getter", level = DeprecationLevel.HIDDEN)
                            var pOld_deprecatedOnGetter_myAnnoOnSetter: Int

                            @get:MyAnnotation
                            @set:MyAnnotation
                            @get:Deprecated("no more getter", level = DeprecationLevel.HIDDEN)
                            var pOld_deprecatedOnGetter_myAnnoOnBoth: Int

                            @set:Deprecated("no more setter", level = DeprecationLevel.HIDDEN)
                            var pOld_deprecatedOnSetter: Int

                            @get:MyAnnotation
                            @set:Deprecated("no more setter", level = DeprecationLevel.HIDDEN)
                            var pOld_deprecatedOnSetter_myAnnoOnGetter: Int

                            @set:MyAnnotation
                            @set:Deprecated("no more setter", level = DeprecationLevel.HIDDEN)
                            var pOld_deprecatedOnSetter_myAnnoOnSetter: Int

                            @get:MyAnnotation
                            @set:MyAnnotation
                            @set:Deprecated("no more setter", level = DeprecationLevel.HIDDEN)
                            var pOld_deprecatedOnSetter_myAnnoOnBoth: Int
                        }
                        """
                    )
                ),
            api = api,
        )
    }

    protected fun `actual typealias -- without value class`(isK2: Boolean) {
        // https://youtrack.jetbrains.com/issue/KT-55085
        val typeAliasExpanded = if (isK2) "test.pkg.NativePointerKeyboardModifiers" else "int"
        val commonSource =
            kotlin(
                "commonMain/src/test/pkg/PointerEvent.kt",
                """
                        package test.pkg

                        expect class PointerEvent {
                            val keyboardModifiers: PointerKeyboardModifiers
                        }

                        expect class NativePointerKeyboardModifiers

                        class PointerKeyboardModifiers(internal val packedValue: NativePointerKeyboardModifiers)
                        """
            )
        uastCheck(
            isK2,
            sourceFiles =
                arrayOf(
                    kotlin(
                        "androidMain/src/test/pkg/PointerEvent.android.kt",
                        """
                        package test.pkg

                        actual class PointerEvent {
                            actual val keyboardModifiers = PointerKeyboardModifiers(42)
                        }

                        internal actual typealias NativePointerKeyboardModifiers = Int
                        """
                    ),
                    commonSource,
                ),
            commonSourceFiles = arrayOf(commonSource),
            api =
                """
                package test.pkg {
                  public final class PointerEvent {
                    ctor public PointerEvent();
                    method public test.pkg.PointerKeyboardModifiers getKeyboardModifiers();
                    property public final test.pkg.PointerKeyboardModifiers keyboardModifiers;
                  }
                  public final class PointerKeyboardModifiers {
                    ctor public PointerKeyboardModifiers($typeAliasExpanded packedValue);
                  }
                }
                """
        )
    }

    protected fun `actual typealias -- without common split`(isK2: Boolean) {
        // https://youtrack.jetbrains.com/issue/KT-55085
        val typeAliasExpanded = if (isK2) "test.pkg.NativePointerKeyboardModifiers" else "int"
        uastCheck(
            isK2,
            sourceFiles =
                arrayOf(
                    kotlin(
                        "androidMain/src/test/pkg/PointerEvent.android.kt",
                        """
                        package test.pkg

                        actual class PointerEvent {
                            actual val keyboardModifiers = PointerKeyboardModifiers(42)
                        }

                        internal actual typealias NativePointerKeyboardModifiers = Int
                        """
                    ),
                    kotlin(
                        "commonMain/src/test/pkg/PointerEvent.kt",
                        """
                        package test.pkg

                        expect class PointerEvent {
                            val keyboardModifiers: PointerKeyboardModifiers
                        }

                        expect class NativePointerKeyboardModifiers

                        @kotlin.jvm.JvmInline
                        value class PointerKeyboardModifiers(internal val packedValue: NativePointerKeyboardModifiers)
                        """
                    )
                ),
            api =
                """
                package test.pkg {
                  public final class PointerEvent {
                    ctor public PointerEvent();
                    method public $typeAliasExpanded getKeyboardModifiers();
                    property public final $typeAliasExpanded keyboardModifiers;
                  }
                  @kotlin.jvm.JvmInline public final value class PointerKeyboardModifiers {
                    ctor public PointerKeyboardModifiers($typeAliasExpanded packedValue);
                  }
                }
                """
        )
    }

    protected fun `actual typealias`(isK2: Boolean) {
        // https://youtrack.jetbrains.com/issue/KT-55085
        // TODO: https://youtrack.jetbrains.com/issue/KTIJ-26853
        val typeAliasExpanded = if (isK2) "test.pkg.NativePointerKeyboardModifiers" else "int"
        val commonSource =
            kotlin(
                "commonMain/src/test/pkg/PointerEvent.kt",
                """
                        package test.pkg

                        expect class PointerEvent {
                            val keyboardModifiers: PointerKeyboardModifiers
                        }

                        expect class NativePointerKeyboardModifiers

                        @kotlin.jvm.JvmInline
                        value class PointerKeyboardModifiers(internal val packedValue: NativePointerKeyboardModifiers)
                        """
            )
        uastCheck(
            isK2,
            sourceFiles =
                arrayOf(
                    kotlin(
                        "androidMain/src/test/pkg/PointerEvent.android.kt",
                        """
                        package test.pkg

                        actual class PointerEvent {
                            actual val keyboardModifiers = PointerKeyboardModifiers(42)
                        }

                        internal actual typealias NativePointerKeyboardModifiers = Int
                        """
                    ),
                    commonSource,
                ),
            commonSourceFiles = arrayOf(commonSource),
            api =
                """
                package test.pkg {
                  public final class PointerEvent {
                    ctor public PointerEvent();
                    method public int getKeyboardModifiers();
                    property public final int keyboardModifiers;
                  }
                  @kotlin.jvm.JvmInline public final value class PointerKeyboardModifiers {
                    ctor public PointerKeyboardModifiers($typeAliasExpanded packedValue);
                  }
                }
                """
        )
    }
}<|MERGE_RESOLUTION|>--- conflicted
+++ resolved
@@ -500,14 +500,7 @@
                 """
                 package test.pkg {
                   public enum Event {
-<<<<<<< HEAD
-                    method public static kotlin.enums.EnumEntries<$e> getEntries();
                     method public static test.pkg.Event? upTo(test.pkg.State state);
-                    method public static test.pkg.Event valueOf(String value) throws java.lang.IllegalArgumentException, java.lang.NullPointerException;
-                    method public static test.pkg.Event[] values();
-=======
-                    method public static test.pkg.Event? upTo(test.pkg.State state);
->>>>>>> 6a68a075
                     enum_constant public static final test.pkg.Event ON_CREATE;
                     enum_constant public static final test.pkg.Event ON_DESTROY;
                     enum_constant public static final test.pkg.Event ON_START;
@@ -518,16 +511,8 @@
                     method public test.pkg.Event? upTo(test.pkg.State state);
                   }
                   public enum State {
-<<<<<<< HEAD
-                    method public static kotlin.enums.EnumEntries<$s> getEntries();
                     method public boolean isAtLeast(test.pkg.State state);
                     method public boolean isFinished();
-                    method public static test.pkg.State valueOf(String value) throws java.lang.IllegalArgumentException, java.lang.NullPointerException;
-                    method public static test.pkg.State[] values();
-=======
-                    method public boolean isAtLeast(test.pkg.State state);
-                    method public boolean isFinished();
->>>>>>> 6a68a075
                     property public final boolean isFinished;
                     enum_constant public static final test.pkg.State BLOCKED;
                     enum_constant public static final test.pkg.State CANCELLED;
