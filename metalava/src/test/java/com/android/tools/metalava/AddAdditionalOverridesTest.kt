--- conflicted
+++ resolved
@@ -622,8 +622,6 @@
                 """,
         )
     }
-<<<<<<< HEAD
-=======
 
     @Test
     fun `Do not elide method inherited from inaccessible class and default method from interface`() {
@@ -741,5 +739,4 @@
                 """,
         )
     }
->>>>>>> 57766112
 }